--- conflicted
+++ resolved
@@ -771,12 +771,8 @@
                 else
                 {
                     // belongs on a different server
-<<<<<<< HEAD
                     if (message == null)
                         message = rm.createMessage();
-
-=======
->>>>>>> 0c81eaec
                     String dc = DatabaseDescriptor.getEndpointSnitch().getDatacenter(destination);
                     // direct writes to local DC or old Cassandra versions
                     // (1.1 knows how to forward old-style String message IDs; updated to int in 2.0)
@@ -796,10 +792,6 @@
                         }
                         messages.add(destination);
                     }
-<<<<<<< HEAD
-=======
-                    messages.put(rm.createMessage(), destination);
->>>>>>> 0c81eaec
                 }
             }
             else
@@ -898,30 +890,11 @@
             int id = MessagingService.instance().sendRR(message, target, handler);
             logger.trace("Sending message to {}@{}", id, target);
         }
-<<<<<<< HEAD
         catch (IOException e)
         {
             // DataOutputBuffer is in-memory, doesn't throw IOException
             throw new AssertionError(e);
         }
-=======
-
-        // Add all the other destinations of the same message as a FORWARD_HEADER entry
-        FastByteArrayOutputStream bos = new FastByteArrayOutputStream();
-        DataOutputStream dos = new DataOutputStream(bos);
-        dos.writeInt(targets.size() - 1);
-        while (iter.hasNext())
-        {
-            InetAddress destination = iter.next();
-            CompactEndpointSerializationHelper.serialize(destination, dos);
-            String id = MessagingService.instance().addCallback(handler, message, destination, message.getTimeout());
-            dos.writeUTF(id);
-        }
-        message = message.withParameter(RowMutation.FORWARD_TO, bos.toByteArray());
-        // send the combined message + forward headers
-        Tracing.trace("Enqueuing message to {}", target);
-        MessagingService.instance().sendRR(message, target, handler);
->>>>>>> 0c81eaec
     }
 
     private static void insertLocal(final RowMutation rm, final AbstractWriteResponseHandler responseHandler)
@@ -1175,63 +1148,9 @@
                 ReadCommand command = commands.get(i);
                 assert !command.isDigestQuery();
 
-<<<<<<< HEAD
                 AbstractReadExecutor exec = AbstractReadExecutor.getReadExecutor(command, consistency_level);
                 exec.executeAsync();
                 readExecutors[i] = exec;
-=======
-                List<InetAddress> endpoints = getLiveSortedEndpoints(table, command.key);
-                CFMetaData cfm = Schema.instance.getCFMetaData(command.getKeyspace(), command.getColumnFamilyName());
-
-                ReadRepairDecision rrDecision = cfm.newReadRepairDecision();
-                endpoints = consistency_level.filterForQuery(table, endpoints, rrDecision);
-                
-                if (rrDecision != ReadRepairDecision.NONE) {
-                    ReadRepairMetrics.attempted.mark();
-                }
-
-                RowDigestResolver resolver = new RowDigestResolver(command.table, command.key);
-                ReadCallback<ReadResponse, Row> handler = new ReadCallback(resolver, consistency_level, command, endpoints);
-                handler.assureSufficientLiveNodes();
-                assert !endpoints.isEmpty();
-                readCallbacks[i] = handler;
-
-                // The data-request message is sent to dataPoint, the node that will actually get the data for us
-                InetAddress dataPoint = endpoints.get(0);
-                if (dataPoint.equals(FBUtilities.getBroadcastAddress()) && OPTIMIZE_LOCAL_REQUESTS)
-                {
-                    StageManager.getStage(Stage.READ).execute(new LocalReadRunnable(command, handler));
-                }
-                else
-                {
-                    Tracing.trace("Enqueuing data request to {}", dataPoint);
-                    MessagingService.instance().sendRR(command.createMessage(), dataPoint, handler);
-                }
-
-                if (endpoints.size() == 1)
-                    continue;
-
-                // send the other endpoints a digest request
-                ReadCommand digestCommand = command.copy();
-                digestCommand.setDigestQuery(true);
-                MessageOut message = null;
-                for (InetAddress digestPoint : endpoints.subList(1, endpoints.size()))
-                {
-                    if (digestPoint.equals(FBUtilities.getBroadcastAddress()) && OPTIMIZE_LOCAL_REQUESTS)
-                    {
-                        StageManager.getStage(Stage.READ).execute(new LocalReadRunnable(digestCommand, handler));
-                    }
-                    else
-                    {
-                        Tracing.trace("Enqueuing digest request to {}", dataPoint);
-                        // (We lazy-construct the digest Message object since it may not be necessary if we
-                        // are doing a local digest read, or no digest reads at all.)
-                        if (message == null)
-                            message = digestCommand.createMessage();
-                        MessagingService.instance().sendRR(message, digestPoint, handler);
-                    }
-                }
->>>>>>> 0c81eaec
             }
 
             for (AbstractReadExecutor exec: readExecutors)
