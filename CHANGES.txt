0.8-dev
 * avoid double RowMutation serialization on write path (CASSANDRA-1800)


0.7-dev
 * expose getNaturalEndpoints in StorageServiceMBean taking byte[]
   key; RMI cannot serialize ByteBuffer (CASSANDRA-1833)
 * infer org.apache.cassandra.locator for replication strategy classes
   when not otherwise specified
 * validation that generates less garbage (CASSANDRA-1814)
 * add TTL support to CLI (CASSANDRA-1838)
 * cli defaults to bytestype for subcomparator when creating
   column families (CASSANDRA-1835)
 * unregister index MBeans when index is dropped (CASSANDRA-1843)
 * make ByteBufferUtil.clone thread-safe (CASSANDRA-1847)
<<<<<<< HEAD
=======
 * change exception for read requests during bootstrap from 
   InvalidRequest to Unavailable (CASSANDRA-1862)
>>>>>>> 49d8b3f4
 * deleted columns resurrected after a flush on slice read path 
   (CASSANDRA-1837)


0.7.0-rc2
 * fix live-column-count of slice ranges including tombstoned supercolumn 
   with live subcolumn (CASSANDRA-1591)
 * rename o.a.c.internal.AntientropyStage -> AntiEntropyStage,
   o.a.c.request.Request_responseStage -> RequestResponseStage,
   o.a.c.internal.Internal_responseStage -> InternalResponseStage
 * add AbstractType.fromString (CASSANDRA-1767)
 * require index_type to be present when specifying index_name
   on ColumnDef (CASSANDRA-1759)
 * fix add/remove index bugs in CFMetadata (CASSANDRA-1768)
 * rebuild Strategy during system_update_keyspace (CASSANDRA-1762)
 * cli updates prompt to ... in continuation lines (CASSANDRA-1770)
 * support multiple Mutations per key in hadoop ColumnFamilyOutputFormat
   (CASSANDRA-1774)
 * improvements to Debian init script (CASSANDRA-1772)
 * use local classloader to check for version.properties (CASSANDRA-1778)
 * Validate that column names in column_metadata are valid for the
   defined comparator, and decode properly in cli (CASSANDRA-1773)
 * use cross-platform newlines in cli (CASSANDRA-1786)
 * add ExpiringColumn support to sstable import/export (CASSANDRA-1754)
 * add flush for each append to periodic commitlog mode; added
   periodic_without_flush option to disable this (CASSANDRA-1780)
 * close file handle used for post-flush truncate (CASSANDRA-1790)
 * various code cleanup (CASSANDRA-1793, -1794, -1795)
 * fix range queries against wrapped range (CASSANDRA-1781)
 * fix consistencylevel calculations for NetworkTopologyStrategy
   (CASSANDRA-1804)
 * cli support index type enum names (CASSANDRA-1810)
 * improved validation of column_metadata (CASSANDRA-1813)
 * reads at ConsistencyLevel > 1 throw UnavailableException
   immediately if insufficient live nodes exist (CASSANDRA-1803)
 * copy bytebuffers for local writes to avoid retaining the entire
   Thrift frame (CASSANDRA-1801)
 * fix NPE adding index to column w/o prior metadata (CASSANDRA-1764)
 * reduce fat client timeout (CASSANDRA-1730)
 * fix botched merge of CASSANDRA-1316


0.7.0-rc1
 * fix compaction and flush races with schema updates (CASSANDRA-1715)
 * add clustertool, config-converter, sstablekeys, and schematool 
   Windows .bat files (CASSANDRA-1723)
 * reject range queries received during bootstrap (CASSANDRA-1739)
 * fix wrapping-range queries on non-minimum token (CASSANDRA-1700)
 * add nodetool cfhistogram (CASSANDRA-1698)
 * limit repaired ranges to what the nodes have in common (CASSANDRA-1674)
 * index scan treats missing columns as not matching secondary
   expressions (CASSANDRA-1745)
 * Fix misuse of DataOutputBuffer.getData in AntiEntropyService
   (CASSANDRA-1729)
 * detect and warn when obsolete version of JNA is present (CASSANDRA-1770)
 * reduce fat client timeout (CASSANDRA-1730)
 * cleanup smallest CFs first to increase free temp space for larger ones
   (CASSANDRA-1811)
 * Update windows .bat files to work outside of main Cassandra
   directory (CASSANDRA-1713)
 * fix read repair regression from 0.6.7 (CASSANDRA-1727)
 * more-efficient read repair (CASSANDRA-1719)
 * fix hinted handoff replay (CASSANDRA-1656)
 * log type of dropped messages (CASSANDRA-1677)
 * upgrade to SLF4J 1.6.1
 * fix ByteBuffer bug in ExpiringColumn.updateDigest (CASSANDRA-1679)
 * fix IntegerType.getString (CASSANDRA-1681)
 * log tpstats when dropping messages (CASSANDRA-1660)
 * make -Djava.net.preferIPv4Stack=true the default (CASSANDRA-628)
 * add INTERNAL_RESPONSE verb to differentiate from responses related
   to client requests (CASSANDRA-1685)
 * log tpstats when dropping messages (CASSANDRA-1660)
 * include unreachable nodes in describeSchemaVersions (CASSANDRA-1678)
 * Avoid dropping messages off the client request path (CASSANDRA-1676)
 * fix jna errno reporting (CASSANDRA-1694)
 * add friendlier error for UnknownHostException on startup (CASSANDRA-1697)
 * include jna dependency in RPM package (CASSANDRA-1690)
 * add --skip-keys option to stress.py (CASSANDRA-1696)
 * improve cli handling of non-string keys and column names 
   (CASSANDRA-1701, -1693)
 * r/m extra subcomparator line in cli keyspaces output (CASSANDRA-1712)
 * add read repair chance to cli "show keyspaces"
 * upgrade to ConcurrentLinkedHashMap 1.1 (CASSANDRA-975)
 * fix index scan routing (CASSANDRA-1722)
 * fix tombstoning of supercolumns in range queries (CASSANDRA-1734)
 * clear endpoint cache after updating keyspace metadata (CASSANDRA-1741)
 * fix wrapping-range queries on non-minimum token (CASSANDRA-1700)
 * truncate includes secondary indexes (CASSANDRA-1747)
 * retain reference to PendingFile sstables (CASSANDRA-1749)
 * fix sstableimport regression (CASSANDRA-1753)
 * fix for bootstrap when no non-system tables are defined (CASSANDRA-1732)
 * handle replica unavailability in index scan (CASSANDRA-1755)
 * fix service initialization order deadlock (CASSANDRA-1756)
 * multi-line cli commands (CASSANDRA-1742)
 * fix race between snapshot and compaction (CASSANDRA-1736)


0.7.0-beta3
 * add strategy options to describe_keyspace output (CASSANDRA-1560)
 * log warning when using randomly generated token (CASSANDRA-1552)
 * re-organize JMX into .db, .net, .internal, .request (CASSANDRA-1217)
 * allow nodes to change IPs between restarts (CASSANDRA-1518)
 * remember ring state between restarts by default (CASSANDRA-1518)
 * flush index built flag so we can read it before log replay (CASSANDRA-1541)
 * lock row cache updates to prevent race condition (CASSANDRA-1293)
 * remove assertion causing rare (and harmless) error messages in
   commitlog (CASSANDRA-1330)
 * fix moving nodes with no keyspaces defined (CASSANDRA-1574)
 * fix unbootstrap when no data is present in a transfer range (CASSANDRA-1573)
 * take advantage of AVRO-495 to simplify our avro IDL (CASSANDRA-1436)
 * extend authorization hierarchy to column family (CASSANDRA-1554)
 * deletion support in secondary indexes (CASSANDRA-1571)
 * meaningful error message for invalid replication strategy class 
   (CASSANDRA-1566)
 * allow keyspace creation with RF > N (CASSANDRA-1428)
 * improve cli error handling (CASSANDRA-1580)
 * add cache save/load ability (CASSANDRA-1417, 1606, 1647)
 * add StorageService.getDrainProgress (CASSANDRA-1588)
 * Disallow bootstrap to an in-use token (CASSANDRA-1561)
 * Allow dynamic secondary index creation and destruction (CASSANDRA-1532)
 * log auto-guessed memtable thresholds (CASSANDRA-1595)
 * add ColumnDef support to cli (CASSANDRA-1583)
 * reduce index sample time by 75% (CASSANDRA-1572)
 * add cli support for column, strategy metadata (CASSANDRA-1578, 1612)
 * add cli support for schema modification (CASSANDRA-1584)
 * delete temp files on failed compactions (CASSANDRA-1596)
 * avoid blocking for dead nodes during removetoken (CASSANDRA-1605)
 * remove ConsistencyLevel.ZERO (CASSANDRA-1607)
 * expose in-progress compaction type in jmx (CASSANDRA-1586)
 * removed IClock & related classes from internals (CASSANDRA-1502)
 * fix removing tokens from SystemTable on decommission and removetoken
   (CASSANDRA-1609)
 * include CF metadata in cli 'show keyspaces' (CASSANDRA-1613)
 * switch from Properties to HashMap in PropertyFileSnitch to
   avoid synchronization bottleneck (CASSANDRA-1481)
 * PropertyFileSnitch configuration file renamed to 
   cassandra-topology.properties
 * add cli support for get_range_slices (CASSANDRA-1088, CASSANDRA-1619)
 * Make memtable flush thresholds per-CF instead of global 
   (CASSANDRA-1007, 1637)
 * add cli support for binary data without CfDef hints (CASSANDRA-1603)
 * fix building SSTable statistics post-stream (CASSANDRA-1620)
 * fix potential infinite loop in 2ary index queries (CASSANDRA-1623)
 * allow creating NTS keyspaces with no replicas configured (CASSANDRA-1626)
 * add jmx histogram of sstables accessed per read (CASSANDRA-1624)
 * remove system_rename_column_family and system_rename_keyspace from the
   client API until races can be fixed (CASSANDRA-1630, CASSANDRA-1585)
 * add cli sanity tests (CASSANDRA-1582)
 * update GC settings in cassandra.bat (CASSANDRA-1636)
 * cli support for index queries (CASSANDRA-1635)
 * cli support for updating schema memtable settings (CASSANDRA-1634)
 * cli --file option (CASSANDRA-1616)
 * reduce automatically chosen memtable sizes by 50% (CASSANDRA-1641)
 * move endpoint cache from snitch to strategy (CASSANDRA-1643)
 * fix commitlog recovery deleting the newly-created segment as well as
   the old ones (CASSANDRA-1644)
 * upgrade to Thrift 0.5 (CASSANDRA-1367)
 * renamed CL.DCQUORUM to LOCAL_QUORUM and DCQUORUMSYNC to EACH_QUORUM
 * cli truncate support (CASSANDRA-1653)
 * update GC settings in cassandra.bat (CASSANDRA-1636)
 * avoid logging when a node's ip/token is gossipped back to it (CASSANDRA-1666)


0.7-beta2
 * always use UTF-8 for hint keys (CASSANDRA-1439)
 * remove cassandra.yaml dependency from Hadoop and Pig (CASSADRA-1322)
 * expose CfDef metadata in describe_keyspaces (CASSANDRA-1363)
 * restore use of mmap_index_only option (CASSANDRA-1241)
 * dropping a keyspace with no column families generated an error 
   (CASSANDRA-1378)
 * rename RackAwareStrategy to OldNetworkTopologyStrategy, RackUnawareStrategy 
   to SimpleStrategy, DatacenterShardStrategy to NetworkTopologyStrategy,
   AbstractRackAwareSnitch to AbstractNetworkTopologySnitch (CASSANDRA-1392)
 * merge StorageProxy.mutate, mutateBlocking (CASSANDRA-1396)
 * faster UUIDType, LongType comparisons (CASSANDRA-1386, 1393)
 * fix setting read_repair_chance from CLI addColumnFamily (CASSANDRA-1399)
 * fix updates to indexed columns (CASSANDRA-1373)
 * fix race condition leaving to FileNotFoundException (CASSANDRA-1382)
 * fix sharded lock hash on index write path (CASSANDRA-1402)
 * add support for GT/E, LT/E in subordinate index clauses (CASSANDRA-1401)
 * cfId counter got out of sync when CFs were added (CASSANDRA-1403)
 * less chatty schema updates (CASSANDRA-1389)
 * rename column family mbeans. 'type' will now include either 
   'IndexColumnFamilies' or 'ColumnFamilies' depending on the CFS type.
   (CASSANDRA-1385)
 * disallow invalid keyspace and column family names. This includes name that
   matches a '^\w+' regex. (CASSANDRA-1377)
 * use JNA, if present, to take snapshots (CASSANDRA-1371)
 * truncate hints if starting 0.7 for the first time (CASSANDRA-1414)
 * fix FD leak in single-row slicepredicate queries (CASSANDRA-1416)
 * allow index expressions against columns that are not part of the 
   SlicePredicate (CASSANDRA-1410)
 * config-converter properly handles snitches and framed support 
   (CASSANDRA-1420)
 * remove keyspace argument from multiget_count (CASSANDRA-1422)
 * allow specifying cassandra.yaml location as (local or remote) URL
   (CASSANDRA-1126)
 * fix using DynamicEndpointSnitch with NetworkTopologyStrategy
   (CASSANDRA-1429)
 * Add CfDef.default_validation_class (CASSANDRA-891)
 * fix EstimatedHistogram.max (CASSANDRA-1413)
 * quorum read optimization (CASSANDRA-1622)
 * handle zero-length (or missing) rows during HH paging (CASSANDRA-1432)
 * include secondary indexes during schema migrations (CASSANDRA-1406)
 * fix commitlog header race during schema change (CASSANDRA-1435)
 * fix ColumnFamilyStoreMBeanIterator to use new type name (CASSANDRA-1433)
 * correct filename generated by xml->yaml converter (CASSANDRA-1419)
 * add CMSInitiatingOccupancyFraction=75 and UseCMSInitiatingOccupancyOnly
   to default JVM options
 * decrease jvm heap for cassandra-cli (CASSANDRA-1446)
 * ability to modify keyspaces and column family definitions on a live cluster
   (CASSANDRA-1285)
 * support for Hadoop Streaming [non-jvm map/reduce via stdin/out]
   (CASSANDRA-1368)
 * Move persistent sstable stats from the system table to an sstable component
   (CASSANDRA-1430)
 * remove failed bootstrap attempt from pending ranges when gossip times
   it out after 1h (CASSANDRA-1463)
 * eager-create tcp connections to other cluster members (CASSANDRA-1465)
 * enumerate stages and derive stage from message type instead of 
   transmitting separately (CASSANDRA-1465)
 * apply reversed flag during collation from different data sources
   (CASSANDRA-1450)
 * make failure to remove comitlog segment non-fatal (CASSANDRA-1348)
 * correct ordering of drain operations so CL.recover is no longer 
   necessary (CASSANDRA-1408)
 * removed keyspace from describe_splits method (CASSANDRA-1425)
 * rename check_schema_agreement to describe_schema_versions
   (CASSANDRA-1478)
 * fix QUORUM calculation for RF > 3 (CASSANDRA-1487)
 * remove tombstones during non-major compactions when bloom filter
   verifies that row does not exist in other sstables (CASSANDRA-1074)
 * nodes that coordinated a loadbalance in the past could not be seen by
   newly added nodes (CASSANDRA-1467)
 * exposed endpoint states (gossip details) via jmx (CASSANDRA-1467)
 * ensure that compacted sstables are not included when new readers are
   instantiated (CASSANDRA-1477)
 * by default, calculate heap size and memtable thresholds at runtime (CASSANDRA-1469)
 * fix races dealing with adding/dropping keyspaces and column families in
   rapid succession (CASSANDRA-1477)
 * clean up of Streaming system (CASSANDRA-1503, 1504, 1506)
 * add options to configure Thrift socket keepalive and buffer sizes (CASSANDRA-1426)
 * make contrib CassandraServiceDataCleaner recursive (CASSANDRA-1509)
 * min, max compaction threshold are configurable and persistent 
   per-ColumnFamily (CASSANDRA-1468)
 * fix replaying the last mutation in a commitlog unnecessarily 
   (CASSANDRA-1512)
 * invoke getDefaultUncaughtExceptionHandler from DTPE with the original
   exception rather than the ExecutionException wrapper (CASSANDRA-1226)
 * remove Clock from the Thrift (and Avro) API (CASSANDRA-1501)
 * Close intra-node sockets when connection is broken (CASSANDRA-1528)
 * RPM packaging spec file (CASSANDRA-786)
 * weighted request scheduler (CASSANDRA-1485)
 * treat expired columns as deleted (CASSANDRA-1539)
 * make IndexInterval configurable (CASSANDRA-1488)
 * add describe_snitch to Thrift API (CASSANDRA-1490)
 * MD5 authenticator compares plain text submitted password with MD5'd
   saved property, instead of vice versa (CASSANDRA-1447)
 * JMX MessagingService pending and completed counts (CASSANDRA-1533)
 * fix race condition processing repair responses (CASSANDRA-1511)
 * make repair blocking (CASSANDRA-1511)
 * create EndpointSnitchInfo and MBean to expose rack and DC (CASSANDRA-1491)
 * added option to contrib/word_count to output results back to Cassandra
   (CASSANDRA-1342)
 * rewrite Hadoop ColumnFamilyRecordWriter to pool connections, retry to
   multiple Cassandra nodes, and smooth impact on the Cassandra cluster
   by using smaller batch sizes (CASSANDRA-1434)
 * fix setting gc_grace_seconds via CLI (CASSANDRA-1549)
 * support TTL'd index values (CASSANDRA-1536)
 * make removetoken work like decommission (CASSANDRA-1216)
 * make cli comparator-aware and improve quote rules (CASSANDRA-1523,-1524)
 * make nodetool compact and cleanup blocking (CASSANDRA-1449)
 * add memtable, cache information to GCInspector logs (CASSANDRA-1558)
 * enable/disable HintedHandoff via JMX (CASSANDRA-1550)
 * Ignore stray files in the commit log directory (CASSANDRA-1547)
 * Disallow bootstrap to an in-use token (CASSANDRA-1561)


0.7-beta1
 * sstable versioning (CASSANDRA-389)
 * switched to slf4j logging (CASSANDRA-625)
 * add (optional) expiration time for column (CASSANDRA-699)
 * access levels for authentication/authorization (CASSANDRA-900)
 * add ReadRepairChance to CF definition (CASSANDRA-930)
 * fix heisenbug in system tests, especially common on OS X (CASSANDRA-944)
 * convert to byte[] keys internally and all public APIs (CASSANDRA-767)
 * ability to alter schema definitions on a live cluster (CASSANDRA-44)
 * renamed configuration file to cassandra.xml, and log4j.properties to
   log4j-server.properties, which must now be loaded from
   the classpath (which is how our scripts in bin/ have always done it)
   (CASSANDRA-971)
 * change get_count to require a SlicePredicate. create multi_get_count
   (CASSANDRA-744)
 * re-organized endpointsnitch implementations and added SimpleSnitch
   (CASSANDRA-994)
 * Added preload_row_cache option (CASSANDRA-946)
 * add CRC to commitlog header (CASSANDRA-999)
 * removed deprecated batch_insert and get_range_slice methods (CASSANDRA-1065)
 * add truncate thrift method (CASSANDRA-531)
 * http mini-interface using mx4j (CASSANDRA-1068)
 * optimize away copy of sliced row on memtable read path (CASSANDRA-1046)
 * replace constant-size 2GB mmaped segments and special casing for index 
   entries spanning segment boundaries, with SegmentedFile that computes 
   segments that always contain entire entries/rows (CASSANDRA-1117)
 * avoid reading large rows into memory during compaction (CASSANDRA-16)
 * added hadoop OutputFormat (CASSANDRA-1101)
 * efficient Streaming (no more anticompaction) (CASSANDRA-579)
 * split commitlog header into separate file and add size checksum to
   mutations (CASSANDRA-1179)
 * avoid allocating a new byte[] for each mutation on replay (CASSANDRA-1219)
 * revise HH schema to be per-endpoint (CASSANDRA-1142)
 * add joining/leaving status to nodetool ring (CASSANDRA-1115)
 * allow multiple repair sessions per node (CASSANDRA-1190)
 * optimize away MessagingService for local range queries (CASSANDRA-1261)
 * make framed transport the default so malformed requests can't OOM the 
   server (CASSANDRA-475)
 * significantly faster reads from row cache (CASSANDRA-1267)
 * take advantage of row cache during range queries (CASSANDRA-1302)
 * make GCGraceSeconds a per-ColumnFamily value (CASSANDRA-1276)
 * keep persistent row size and column count statistics (CASSANDRA-1155)
 * add IntegerType (CASSANDRA-1282)
 * page within a single row during hinted handoff (CASSANDRA-1327)
 * push DatacenterShardStrategy configuration into keyspace definition,
   eliminating datacenter.properties. (CASSANDRA-1066)
 * optimize forward slices starting with '' and single-index-block name 
   queries by skipping the column index (CASSANDRA-1338)
 * streaming refactor (CASSANDRA-1189)
 * faster comparison for UUID types (CASSANDRA-1043)
 * secondary index support (CASSANDRA-749 and subtasks)


0.6.6
 * Allow using DynamicEndpointSnitch with RackAwareStrategy (CASSANDRA-1429)
 * remove the remaining vestiges of the unfinished DatacenterShardStrategy 
   (replaced by NetworkTopologyStrategy in 0.7)
   

0.6.5
 * fix key ordering in range query results with RandomPartitioner
   and ConsistencyLevel > ONE (CASSANDRA-1145)
 * fix for range query starting with the wrong token range (CASSANDRA-1042)
 * page within a single row during hinted handoff (CASSANDRA-1327)
 * fix compilation on non-sun JDKs (CASSANDRA-1061)
 * remove String.trim() call on row keys in batch mutations (CASSANDRA-1235)
 * Log summary of dropped messages instead of spamming log (CASSANDRA-1284)
 * add dynamic endpoint snitch (CASSANDRA-981)
 * fix streaming for keyspaces with hyphens in their name (CASSANDRA-1377)
 * fix errors in hard-coded bloom filter optKPerBucket by computing it
   algorithmically (CASSANDRA-1220
 * remove message deserialization stage, and uncap read/write stages
   so slow reads/writes don't block gossip processing (CASSANDRA-1358)
 * add jmx port configuration to Debian package (CASSANDRA-1202)
 * use mlockall via JNA, if present, to prevent Linux from swapping
   out parts of the JVM (CASSANDRA-1214)


0.6.4
 * avoid queuing multiple hint deliveries for the same endpoint
   (CASSANDRA-1229)
 * better performance for and stricter checking of UTF8 column names
   (CASSANDRA-1232)
 * extend option to lower compaction priority to hinted handoff
   as well (CASSANDRA-1260)
 * log errors in gossip instead of re-throwing (CASSANDRA-1289)
 * avoid aborting commitlog replay prematurely if a flushed-but-
   not-removed commitlog segment is encountered (CASSANDRA-1297)
 * fix duplicate rows being read during mapreduce (CASSANDRA-1142)
 * failure detection wasn't closing command sockets (CASSANDRA-1221)
 * cassandra-cli.bat works on windows (CASSANDRA-1236)
 * pre-emptively drop requests that cannot be processed within RPCTimeout
   (CASSANDRA-685)
 * add ack to Binary write verb and update CassandraBulkLoader
   to wait for acks for each row (CASSANDRA-1093)
 * added describe_partitioner Thrift method (CASSANDRA-1047)
 * Hadoop jobs no longer require the Cassandra storage-conf.xml
   (CASSANDRA-1280, CASSANDRA-1047)
 * log thread pool stats when GC is excessive (CASSANDRA-1275)
 * remove gossip message size limit (CASSANDRA-1138)
 * parallelize local and remote reads during multiget, and respect snitch 
   when determining whether to do local read for CL.ONE (CASSANDRA-1317)
 * fix read repair to use requested consistency level on digest mismatch,
   rather than assuming QUORUM (CASSANDRA-1316)
 * process digest mismatch re-reads in parallel (CASSANDRA-1323)
 * switch hints CF comparator to BytesType (CASSANDRA-1274)


0.6.3
 * retry to make streaming connections up to 8 times. (CASSANDRA-1019)
 * reject describe_ring() calls on invalid keyspaces (CASSANDRA-1111)
 * fix cache size calculation for size of 100% (CASSANDRA-1129)
 * fix cache capacity only being recalculated once (CASSANDRA-1129)
 * remove hourly scan of all hints on the off chance that the gossiper
   missed a status change; instead, expose deliverHintsToEndpoint to JMX
   so it can be done manually, if necessary (CASSANDRA-1141)
 * don't reject reads at CL.ALL (CASSANDRA-1152)
 * reject deletions to supercolumns in CFs containing only standard
   columns (CASSANDRA-1139)
 * avoid preserving login information after client disconnects
   (CASSANDRA-1057)
 * prefer sun jdk to openjdk in debian init script (CASSANDRA-1174)
 * detect partioner config changes between restarts and fail fast 
   (CASSANDRA-1146)
 * use generation time to resolve node token reassignment disagreements
   (CASSANDRA-1118)
 * restructure the startup ordering of Gossiper and MessageService to avoid
   timing anomalies (CASSANDRA-1160)
 * detect incomplete commit log hearders (CASSANDRA-1119)
 * force anti-entropy service to stream files on the stream stage to avoid
   sending streams out of order (CASSANDRA-1169)
 * remove inactive stream managers after AES streams files (CASSANDRA-1169)
 * allow removing entire row through batch_mutate Deletion (CASSANDRA-1027)
 * add JMX metrics for row-level bloom filter false positives (CASSANDRA-1212)
 * added a redhat init script to contrib (CASSANDRA-1201)
 * use midpoint when bootstrapping a new machine into range with not
   much data yet instead of random token (CASSANDRA-1112)
 * kill server on OOM in executor stage as well as Thrift (CASSANDRA-1226)
 * remove opportunistic repairs, when two machines with overlapping replica
   responsibilities happen to finish major compactions of the same CF near
   the same time.  repairs are now fully manual (CASSANDRA-1190)
 * add ability to lower compaction priority (default is no change from 0.6.2)
   (CASSANDRA-1181)


0.6.2
 * fix contrib/word_count build. (CASSANDRA-992)
 * split CommitLogExecutorService into BatchCommitLogExecutorService and 
   PeriodicCommitLogExecutorService (CASSANDRA-1014)
 * add latency histograms to CFSMBean (CASSANDRA-1024)
 * make resolving timestamp ties deterministic by using value bytes
   as a tiebreaker (CASSANDRA-1039)
 * Add option to turn off Hinted Handoff (CASSANDRA-894)
 * fix windows startup (CASSANDRA-948)
 * make concurrent_reads, concurrent_writes configurable at runtime via JMX
   (CASSANDRA-1060)
 * disable GCInspector on non-Sun JVMs (CASSANDRA-1061)
 * fix tombstone handling in sstable rows with no other data (CASSANDRA-1063)
 * fix size of row in spanned index entries (CASSANDRA-1056)
 * install json2sstable, sstable2json, and sstablekeys to Debian package
 * StreamingService.StreamDestinations wouldn't empty itself after streaming
   finished (CASSANDRA-1076)
 * added Collections.shuffle(splits) before returning the splits in 
   ColumnFamilyInputFormat (CASSANDRA-1096)
 * do not recalculate cache capacity post-compaction if it's been manually 
   modified (CASSANDRA-1079)
 * better defaults for flush sorter + writer executor queue sizes
   (CASSANDRA-1100)
 * windows scripts for SSTableImport/Export (CASSANDRA-1051)
 * windows script for nodetool (CASSANDRA-1113)
 * expose PhiConvictThreshold (CASSANDRA-1053)
 * make repair of RF==1 a no-op (CASSANDRA-1090)
 * improve default JVM GC options (CASSANDRA-1014)
 * fix SlicePredicate serialization inside Hadoop jobs (CASSANDRA-1049)
 * close Thrift sockets in Hadoop ColumnFamilyRecordReader (CASSANDRA-1081)


0.6.1
 * fix NPE in sstable2json when no excluded keys are given (CASSANDRA-934)
 * keep the replica set constant throughout the read repair process
   (CASSANDRA-937)
 * allow querying getAllRanges with empty token list (CASSANDRA-933)
 * fix command line arguments inversion in clustertool (CASSANDRA-942)
 * fix race condition that could trigger a false-positive assertion
   during post-flush discard of old commitlog segments (CASSANDRA-936)
 * fix neighbor calculation for anti-entropy repair (CASSANDRA-924)
 * perform repair even for small entropy differences (CASSANDRA-924)
 * Use hostnames in CFInputFormat to allow Hadoop's naive string-based
   locality comparisons to work (CASSANDRA-955)
 * cache read-only BufferedRandomAccessFile length to avoid
   3 system calls per invocation (CASSANDRA-950)
 * nodes with IPv6 (and no IPv4) addresses could not join cluster
   (CASSANDRA-969)
 * Retrieve the correct number of undeleted columns, if any, from
   a supercolumn in a row that had been deleted previously (CASSANDRA-920)
 * fix index scans that cross the 2GB mmap boundaries for both mmap
   and standard i/o modes (CASSANDRA-866)
 * expose drain via nodetool (CASSANDRA-978)


0.6.0-RC1
 * JMX drain to flush memtables and run through commit log (CASSANDRA-880)
 * Bootstrapping can skip ranges under the right conditions (CASSANDRA-902)
 * fix merging row versions in range_slice for CL > ONE (CASSANDRA-884)
 * default write ConsistencyLeven chaned from ZERO to ONE
 * fix for index entries spanning mmap buffer boundaries (CASSANDRA-857)
 * use lexical comparison if time part of TimeUUIDs are the same 
   (CASSANDRA-907)
 * bound read, mutation, and response stages to fix possible OOM
   during log replay (CASSANDRA-885)
 * Use microseconds-since-epoch (UTC) in cli, instead of milliseconds
 * Treat batch_mutate Deletion with null supercolumn as "apply this predicate 
   to top level supercolumns" (CASSANDRA-834)
 * Streaming destination nodes do not update their JMX status (CASSANDRA-916)
 * Fix internal RPC timeout calculation (CASSANDRA-911)
 * Added Pig loadfunc to contrib/pig (CASSANDRA-910)


0.6.0-beta3
 * fix compaction bucketing bug (CASSANDRA-814)
 * update windows batch file (CASSANDRA-824)
 * deprecate KeysCachedFraction configuration directive in favor
   of KeysCached; move to unified-per-CF key cache (CASSANDRA-801)
 * add invalidateRowCache to ColumnFamilyStoreMBean (CASSANDRA-761)
 * send Handoff hints to natural locations to reduce load on
   remaining nodes in a failure scenario (CASSANDRA-822)
 * Add RowWarningThresholdInMB configuration option to warn before very 
   large rows get big enough to threaten node stability, and -x option to
   be able to remove them with sstable2json if the warning is unheeded
   until it's too late (CASSANDRA-843)
 * Add logging of GC activity (CASSANDRA-813)
 * fix ConcurrentModificationException in commitlog discard (CASSANDRA-853)
 * Fix hardcoded row count in Hadoop RecordReader (CASSANDRA-837)
 * Add a jmx status to the streaming service and change several DEBUG
   messages to INFO (CASSANDRA-845)
 * fix classpath in cassandra-cli.bat for Windows (CASSANDRA-858)
 * allow re-specifying host, port to cassandra-cli if invalid ones
   are first tried (CASSANDRA-867)
 * fix race condition handling rpc timeout in the coordinator
   (CASSANDRA-864)
 * Remove CalloutLocation and StagingFileDirectory from storage-conf files 
   since those settings are no longer used (CASSANDRA-878)
 * Parse a long from RowWarningThresholdInMB instead of an int (CASSANDRA-882)
 * Remove obsolete ControlPort code from DatabaseDescriptor (CASSANDRA-886)
 * move skipBytes side effect out of assert (CASSANDRA-899)
 * add "double getLoad" to StorageServiceMBean (CASSANDRA-898)
 * track row stats per CF at compaction time (CASSANDRA-870)
 * disallow CommitLogDirectory matching a DataFileDirectory (CASSANDRA-888)
 * default key cache size is 200k entries, changed from 10% (CASSANDRA-863)
 * add -Dcassandra-foreground=yes to cassandra.bat
 * exit if cluster name is changed unexpectedly (CASSANDRA-769)


0.6.0-beta1/beta2
 * add batch_mutate thrift command, deprecating batch_insert (CASSANDRA-336)
 * remove get_key_range Thrift API, deprecated in 0.5 (CASSANDRA-710)
 * add optional login() Thrift call for authentication (CASSANDRA-547)
 * support fat clients using gossiper and StorageProxy to perform
   replication in-process [jvm-only] (CASSANDRA-535)
 * support mmapped I/O for reads, on by default on 64bit JVMs 
   (CASSANDRA-408, CASSANDRA-669)
 * improve insert concurrency, particularly during Hinted Handoff
   (CASSANDRA-658)
 * faster network code (CASSANDRA-675)
 * stress.py moved to contrib (CASSANDRA-635)
 * row caching [must be explicitly enabled per-CF in config] (CASSANDRA-678)
 * present a useful measure of compaction progress in JMX (CASSANDRA-599)
 * add bin/sstablekeys (CASSNADRA-679)
 * add ConsistencyLevel.ANY (CASSANDRA-687)
 * make removetoken remove nodes from gossip entirely (CASSANDRA-644)
 * add ability to set cache sizes at runtime (CASSANDRA-708)
 * report latency and cache hit rate statistics with lifetime totals
   instead of average over the last minute (CASSANDRA-702)
 * support get_range_slice for RandomPartitioner (CASSANDRA-745)
 * per-keyspace replication factory and replication strategy (CASSANDRA-620)
 * track latency in microseconds (CASSANDRA-733)
 * add describe_ Thrift methods, deprecating get_string_property and 
   get_string_list_property
 * jmx interface for tracking operation mode and streams in general.
   (CASSANDRA-709)
 * keep memtables in sorted order to improve range query performance
   (CASSANDRA-799)
 * use while loop instead of recursion when trimming sstables compaction list 
   to avoid blowing stack in pathological cases (CASSANDRA-804)
 * basic Hadoop map/reduce support (CASSANDRA-342)


0.5.1
 * ensure all files for an sstable are streamed to the same directory.
   (CASSANDRA-716)
 * more accurate load estimate for bootstrapping (CASSANDRA-762)
 * tolerate dead or unavailable bootstrap target on write (CASSANDRA-731)
 * allow larger numbers of keys (> 140M) in a sstable bloom filter
   (CASSANDRA-790)
 * include jvm argument improvements from CASSANDRA-504 in debian package
 * change streaming chunk size to 32MB to accomodate Windows XP limitations
   (was 64MB) (CASSANDRA-795)
 * fix get_range_slice returning results in the wrong order (CASSANDRA-781)
 

0.5.0 final
 * avoid attempting to delete temporary bootstrap files twice (CASSANDRA-681)
 * fix bogus NaN in nodeprobe cfstats output (CASSANDRA-646)
 * provide a policy for dealing with single thread executors w/ a full queue
   (CASSANDRA-694)
 * optimize inner read in MessagingService, vastly improving multiple-node
   performance (CASSANDRA-675)
 * wait for table flush before streaming data back to a bootstrapping node.
   (CASSANDRA-696)
 * keep track of bootstrapping sources by table so that bootstrapping doesn't 
   give the indication of finishing early (CASSANDRA-673)


0.5.0 RC3
 * commit the correct version of the patch for CASSANDRA-663


0.5.0 RC2 (unreleased)
 * fix bugs in converting get_range_slice results to Thrift 
   (CASSANDRA-647, CASSANDRA-649)
 * expose java.util.concurrent.TimeoutException in StorageProxy methods
   (CASSANDRA-600)
 * TcpConnectionManager was holding on to disconnected connections, 
   giving the false indication they were being used. (CASSANDRA-651)
 * Remove duplicated write. (CASSANDRA-662)
 * Abort bootstrap if IP is already in the token ring (CASSANDRA-663)
 * increase default commitlog sync period, and wait for last sync to 
   finish before submitting another (CASSANDRA-668)


0.5.0 RC1
 * Fix potential NPE in get_range_slice (CASSANDRA-623)
 * add CRC32 to commitlog entries (CASSANDRA-605)
 * fix data streaming on windows (CASSANDRA-630)
 * GC compacted sstables after cleanup and compaction (CASSANDRA-621)
 * Speed up anti-entropy validation (CASSANDRA-629)
 * Fix anti-entropy assertion error (CASSANDRA-639)
 * Fix pending range conflicts when bootstapping or moving
   multiple nodes at once (CASSANDRA-603)
 * Handle obsolete gossip related to node movement in the case where
   one or more nodes is down when the movement occurs (CASSANDRA-572)
 * Include dead nodes in gossip to avoid a variety of problems
   and fix HH to removed nodes (CASSANDRA-634)
 * return an InvalidRequestException for mal-formed SlicePredicates
   (CASSANDRA-643)
 * fix bug determining closest neighbor for use in multiple datacenters
   (CASSANDRA-648)
 * Vast improvements in anticompaction speed (CASSANDRA-607)
 * Speed up log replay and writes by avoiding redundant serializations
   (CASSANDRA-652)


0.5.0 beta 2
 * Bootstrap improvements (several tickets)
 * add nodeprobe repair anti-entropy feature (CASSANDRA-193, CASSANDRA-520)
 * fix possibility of partition when many nodes restart at once
   in clusters with multiple seeds (CASSANDRA-150)
 * fix NPE in get_range_slice when no data is found (CASSANDRA-578)
 * fix potential NPE in hinted handoff (CASSANDRA-585)
 * fix cleanup of local "system" keyspace (CASSANDRA-576)
 * improve computation of cluster load balance (CASSANDRA-554)
 * added super column read/write, column count, and column/row delete to
   cassandra-cli (CASSANDRA-567, CASSANDRA-594)
 * fix returning live subcolumns of deleted supercolumns (CASSANDRA-583)
 * respect JAVA_HOME in bin/ scripts (several tickets)
 * add StorageService.initClient for fat clients on the JVM (CASSANDRA-535)
   (see contrib/client_only for an example of use)
 * make consistency_level functional in get_range_slice (CASSANDRA-568)
 * optimize key deserialization for RandomPartitioner (CASSANDRA-581)
 * avoid GCing tombstones except on major compaction (CASSANDRA-604)
 * increase failure conviction threshold, resulting in less nodes
   incorrectly (and temporarily) marked as down (CASSANDRA-610)
 * respect memtable thresholds during log replay (CASSANDRA-609)
 * support ConsistencyLevel.ALL on read (CASSANDRA-584)
 * add nodeprobe removetoken command (CASSANDRA-564)


0.5.0 beta
 * Allow multiple simultaneous flushes, improving flush throughput 
   on multicore systems (CASSANDRA-401)
 * Split up locks to improve write and read throughput on multicore systems
   (CASSANDRA-444, CASSANDRA-414)
 * More efficient use of memory during compaction (CASSANDRA-436)
 * autobootstrap option: when enabled, all non-seed nodes will attempt
   to bootstrap when started, until bootstrap successfully
   completes. -b option is removed.  (CASSANDRA-438)
 * Unless a token is manually specified in the configuration xml,
   a bootstraping node will use a token that gives it half the
   keys from the most-heavily-loaded node in the cluster,
   instead of generating a random token. 
   (CASSANDRA-385, CASSANDRA-517)
 * Miscellaneous bootstrap fixes (several tickets)
 * Ability to change a node's token even after it has data on it
   (CASSANDRA-541)
 * Ability to decommission a live node from the ring (CASSANDRA-435)
 * Semi-automatic loadbalancing via nodeprobe (CASSANDRA-192)
 * Add ability to set compaction thresholds at runtime via
   JMX / nodeprobe.  (CASSANDRA-465)
 * Add "comment" field to ColumnFamily definition. (CASSANDRA-481)
 * Additional JMX metrics (CASSANDRA-482)
 * JSON based export and import tools (several tickets)
 * Hinted Handoff fixes (several tickets)
 * Add key cache to improve read performance (CASSANDRA-423)
 * Simplified construction of custom ReplicationStrategy classes
   (CASSANDRA-497)
 * Graphical application (Swing) for ring integrity verification and 
   visualization was added to contrib (CASSANDRA-252)
 * Add DCQUORUM, DCQUORUMSYNC consistency levels and corresponding
   ReplicationStrategy / EndpointSnitch classes.  Experimental.
   (CASSANDRA-492)
 * Web client interface added to contrib (CASSANDRA-457)
 * More-efficient flush for Random, CollatedOPP partitioners 
   for normal writes (CASSANDRA-446) and bulk load (CASSANDRA-420)
 * Add MemtableFlushAfterMinutes, a global replacement for the old 
   per-CF FlushPeriodInMinutes setting (CASSANDRA-463)
 * optimizations to slice reading (CASSANDRA-350) and supercolumn
   queries (CASSANDRA-510)
 * force binding to given listenaddress for nodes with multiple
   interfaces (CASSANDRA-546)
 * stress.py benchmarking tool improvements (several tickets)
 * optimized replica placement code (CASSANDRA-525)
 * faster log replay on restart (CASSANDRA-539, CASSANDRA-540)
 * optimized local-node writes (CASSANDRA-558)
 * added get_range_slice, deprecating get_key_range (CASSANDRA-344)
 * expose TimedOutException to thrift (CASSANDRA-563)
 

0.4.2
 * Add validation disallowing null keys (CASSANDRA-486)
 * Fix race conditions in TCPConnectionManager (CASSANDRA-487)
 * Fix using non-utf8-aware comparison as a sanity check.
   (CASSANDRA-493)
 * Improve default garbage collector options (CASSANDRA-504)
 * Add "nodeprobe flush" (CASSANDRA-505)
 * remove NotFoundException from get_slice throws list (CASSANDRA-518)
 * fix get (not get_slice) of entire supercolumn (CASSANDRA-508)
 * fix null token during bootstrap (CASSANDRA-501)


0.4.1
 * Fix FlushPeriod columnfamily configuration regression
   (CASSANDRA-455)
 * Fix long column name support (CASSANDRA-460)
 * Fix for serializing a row that only contains tombstones
   (CASSANDRA-458)
 * Fix for discarding unneeded commitlog segments (CASSANDRA-459)
 * Add SnapshotBeforeCompaction configuration option (CASSANDRA-426)
 * Fix compaction abort under insufficient disk space (CASSANDRA-473)
 * Fix reading subcolumn slice from tombstoned CF (CASSANDRA-484)
 * Fix race condition in RVH causing occasional NPE (CASSANDRA-478)


0.4.0
 * fix get_key_range problems when a node is down (CASSANDRA-440)
   and add UnavailableException to more Thrift methods
 * Add example EndPointSnitch contrib code (several tickets)


0.4.0 RC2
 * fix SSTable generation clash during compaction (CASSANDRA-418)
 * reject method calls with null parameters (CASSANDRA-308)
 * properly order ranges in nodeprobe output (CASSANDRA-421)
 * fix logging of certain errors on executor threads (CASSANDRA-425)


0.4.0 RC1
 * Bootstrap feature is live; use -b on startup (several tickets)
 * Added multiget api (CASSANDRA-70)
 * fix Deadlock with SelectorManager.doProcess and TcpConnection.write
   (CASSANDRA-392)
 * remove key cache b/c of concurrency bugs in third-party
   CLHM library (CASSANDRA-405)
 * update non-major compaction logic to use two threshold values
   (CASSANDRA-407)
 * add periodic / batch commitlog sync modes (several tickets)
 * inline BatchMutation into batch_insert params (CASSANDRA-403)
 * allow setting the logging level at runtime via mbean (CASSANDRA-402)
 * change default comparator to BytesType (CASSANDRA-400)
 * add forwards-compatible ConsistencyLevel parameter to get_key_range
   (CASSANDRA-322)
 * r/m special case of blocking for local destination when writing with 
   ConsistencyLevel.ZERO (CASSANDRA-399)
 * Fixes to make BinaryMemtable [bulk load interface] useful (CASSANDRA-337);
   see contrib/bmt_example for an example of using it.
 * More JMX properties added (several tickets)
 * Thrift changes (several tickets)
    - Merged _super get methods with the normal ones; return values
      are now of ColumnOrSuperColumn.
    - Similarly, merged batch_insert_super into batch_insert.



0.4.0 beta
 * On-disk data format has changed to allow billions of keys/rows per
   node instead of only millions
 * Multi-keyspace support
 * Scan all sstables for all queries to avoid situations where
   different types of operation on the same ColumnFamily could
   disagree on what data was present
 * Snapshot support via JMX
 * Thrift API has changed a _lot_:
    - removed time-sorted CFs; instead, user-defined comparators
      may be defined on the column names, which are now byte arrays.
      Default comparators are provided for UTF8, Bytes, Ascii, Long (i64),
      and UUID types.
    - removed colon-delimited strings in thrift api in favor of explicit
      structs such as ColumnPath, ColumnParent, etc.  Also normalized
      thrift struct and argument naming.
    - Added columnFamily argument to get_key_range.
    - Change signature of get_slice to accept starting and ending
      columns as well as an offset.  (This allows use of indexes.)
      Added "ascending" flag to allow reasonably-efficient reverse
      scans as well.  Removed get_slice_by_range as redundant.
    - get_key_range operates on one CF at a time
    - changed `block` boolean on insert methods to ConsistencyLevel enum,
      with options of NONE, ONE, QUORUM, and ALL.
    - added similar consistency_level parameter to read methods
    - column-name-set slice with no names given now returns zero columns
      instead of all of them.  ("all" can run your server out of memory.
      use a range-based slice with a high max column count instead.)
 * Removed the web interface. Node information can now be obtained by 
   using the newly introduced nodeprobe utility.
 * More JMX stats
 * Remove magic values from internals (e.g. special key to indicate
   when to flush memtables)
 * Rename configuration "table" to "keyspace"
 * Moved to crash-only design; no more shutdown (just kill the process)
 * Lots of bug fixes

Full list of issues resolved in 0.4 is at https://issues.apache.org/jira/secure/IssueNavigator.jspa?reset=true&&pid=12310865&fixfor=12313862&resolution=1&sorter/field=issuekey&sorter/order=DESC


0.3.0 RC3
 * Fix potential deadlock under load in TCPConnection.
   (CASSANDRA-220)


0.3.0 RC2
 * Fix possible data loss when server is stopped after replaying
   log but before new inserts force memtable flush.
   (CASSANDRA-204)
 * Added BUGS file


0.3.0 RC1
 * Range queries on keys, including user-defined key collation
 * Remove support
 * Workarounds for a weird bug in JDK select/register that seems
   particularly common on VM environments. Cassandra should deploy
   fine on EC2 now
 * Much improved infrastructure: the beginnings of a decent test suite
   ("ant test" for unit tests; "nosetests" for system tests), code
   coverage reporting, etc.
 * Expanded node status reporting via JMX
 * Improved error reporting/logging on both server and client
 * Reduced memory footprint in default configuration
 * Combined blocking and non-blocking versions of insert APIs
 * Added FlushPeriodInMinutes configuration parameter to force
   flushing of infrequently-updated ColumnFamilies<|MERGE_RESOLUTION|>--- conflicted
+++ resolved
@@ -13,11 +13,8 @@
    column families (CASSANDRA-1835)
  * unregister index MBeans when index is dropped (CASSANDRA-1843)
  * make ByteBufferUtil.clone thread-safe (CASSANDRA-1847)
-<<<<<<< HEAD
-=======
  * change exception for read requests during bootstrap from 
    InvalidRequest to Unavailable (CASSANDRA-1862)
->>>>>>> 49d8b3f4
  * deleted columns resurrected after a flush on slice read path 
    (CASSANDRA-1837)
 
