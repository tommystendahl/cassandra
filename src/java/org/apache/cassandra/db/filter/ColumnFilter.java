/*
 * Licensed to the Apache Software Foundation (ASF) under one
 * or more contributor license agreements.  See the NOTICE file
 * distributed with this work for additional information
 * regarding copyright ownership.  The ASF licenses this file
 * to you under the Apache License, Version 2.0 (the
 * "License"); you may not use this file except in compliance
 * with the License.  You may obtain a copy of the License at
 *
 *     http://www.apache.org/licenses/LICENSE-2.0
 *
 * Unless required by applicable law or agreed to in writing, software
 * distributed under the License is distributed on an "AS IS" BASIS,
 * WITHOUT WARRANTIES OR CONDITIONS OF ANY KIND, either express or implied.
 * See the License for the specific language governing permissions and
 * limitations under the License.
 */
package org.apache.cassandra.db.filter;

import java.io.IOException;
import java.util.*;

import com.google.common.collect.SortedSetMultimap;
import com.google.common.collect.TreeMultimap;

import org.apache.cassandra.config.CFMetaData;
import org.apache.cassandra.cql3.ColumnIdentifier;
import org.apache.cassandra.db.*;
import org.apache.cassandra.db.rows.CellPath;
import org.apache.cassandra.config.ColumnDefinition;
import org.apache.cassandra.io.util.DataInputPlus;
import org.apache.cassandra.io.util.DataOutputPlus;
import org.apache.cassandra.net.MessagingService;

/**
 * Represents which (non-PK) columns (and optionally which sub-part of a column for complex columns) are selected
 * by a query.
 *
 * We distinguish 2 sets of columns in practice: the _fetched_ columns, which are the columns that we (may, see
 * below) need to fetch internally, and the _queried_ columns, which are the columns that the user has selected
 * in its request.
 *
 * The reason for distinguishing those 2 sets is that due to the CQL semantic (see #6588 for more details), we
 * often need to internally fetch all columns for the queried table, but can still do some optimizations for those
 * columns that are not directly queried by the user (see #10657 for more details).
 *
 * Note that in practice:
 *   - the _queried_ columns set is always included in the _fetched_ one.
 *   - whenever those sets are different, we know the _fetched_ set contains all columns for the table, so we
 *     don't have to record this set, we just keep a pointer to the table metadata. The only set we concretely
 *     store is thus the _queried_ one.
 *   - in the special case of a {@code SELECT *} query, we want to query all columns, and _fetched_ == _queried.
 *     As this is a common case, we special case it by keeping the _queried_ set {@code null} (and we retrieve
 *     the columns through the metadata pointer).
 *
 * For complex columns, this class optionally allows to specify a subset of the cells to query for each column.
 * We can either select individual cells by path name, or a slice of them. Note that this is a sub-selection of
 * _queried_ cells, so if _fetched_ != _queried_, then the cell selected by this sub-selection are considered
 * queried and the other ones are considered fetched (and if a column has some sub-selection, it must be a queried
 * column, which is actually enforced by the Builder below).
 */
public class ColumnFilter
{
    public static final Serializer serializer = new Serializer();

<<<<<<< HEAD
    // True if _fetched_ is all the columns, in which case metadata must not be null. If false,
    // then _fetched_ == _queried_ and we only store _queried_.
    private final boolean isFetchAll;

    private final CFMetaData metadata; // can be null if !isFetchAll

    private final PartitionColumns queried; // can be null if isFetchAll and _fetched_ == _queried_
=======
    // Distinguish between the 2 cases described above: if 'isFetchAll' is true, then all columns will be retrieved
    // by the query, but the values for column/cells not selected by 'queried' and 'subSelections' will be skipped.
    // Otherwise, only the column/cells returned by 'queried' and 'subSelections' will be returned at all.
    private final boolean isFetchAll;

    private final PartitionColumns queried; // can be null if isFetchAll and we don't want to skip any value
    private final PartitionColumns fetched;
>>>>>>> 1f54aa42
    private final SortedSetMultimap<ColumnIdentifier, ColumnSubselection> subSelections; // can be null

    /**
     * Used on replica for deserialisation
     */
    private ColumnFilter(boolean isFetchAll,
<<<<<<< HEAD
                         CFMetaData metadata,
                         PartitionColumns queried,
                         SortedSetMultimap<ColumnIdentifier, ColumnSubselection> subSelections)
    {
        assert !isFetchAll || metadata != null;
        assert isFetchAll || queried != null;
        this.isFetchAll = isFetchAll;
        this.metadata = metadata;
=======
                         PartitionColumns fetched,
                         PartitionColumns queried,
                         SortedSetMultimap<ColumnIdentifier, ColumnSubselection> subSelections)
    {
        assert !isFetchAll || fetched != null;
        assert isFetchAll || queried != null;
        this.isFetchAll = isFetchAll;
        this.fetched = isFetchAll ? fetched : queried;
>>>>>>> 1f54aa42
        this.queried = queried;
        this.subSelections = subSelections;
    }

    /**
     * A filter that includes all columns for the provided table.
     */
    public static ColumnFilter all(CFMetaData metadata)
    {
        return new ColumnFilter(true, metadata.partitionColumns(), null, null);
    }

    /**
     * A filter that only fetches/queries the provided columns.
     * <p>
     * Note that this shouldn't be used for CQL queries in general as all columns should be queried to
     * preserve CQL semantic (see class javadoc). This is ok for some internal queries however (and
     * for #6588 if/when we implement it).
     */
    public static ColumnFilter selection(PartitionColumns columns)
    {
        return new ColumnFilter(false, null, columns, null);
    }

	/**
     * A filter that fetches all columns for the provided table, but returns
     * only the queried ones.
     */
    public static ColumnFilter selection(CFMetaData metadata, PartitionColumns queried)
    {
        return new ColumnFilter(true, metadata.partitionColumns(), queried, null);
    }

    /**
     * The columns that needs to be fetched internally for this filter.
     *
     * @return the columns to fetch for this filter.
     */
    public PartitionColumns fetchedColumns()
    {
<<<<<<< HEAD
        return isFetchAll ? metadata.partitionColumns() : queried;
    }

    /**
     * The columns actually queried by the user.
     * <p>
     * Note that this is in general not all the columns that are fetched internally (see {@link #fetchedColumns}).
     */
    public PartitionColumns queriedColumns()
    {
        assert queried != null || isFetchAll;
        return queried == null ? metadata.partitionColumns() : queried;
=======
        return fetched;
>>>>>>> 1f54aa42
    }

    public boolean fetchesAllColumns()
    {
        return isFetchAll;
    }

    /**
     * Whether _fetched_ == _queried_ for this filter, and so if the {@code isQueried()} methods
     * can return {@code false} for some column/cell.
     */
    public boolean allFetchedColumnsAreQueried()
    {
<<<<<<< HEAD
        return !isFetchAll || (queried == null && subSelections == null);
=======
        return isFetchAll || queried.contains(column);
>>>>>>> 1f54aa42
    }

    /**
     * Whether the provided column is fetched by this filter.
     */
    public boolean fetches(ColumnDefinition column)
    {
        return isFetchAll || queried.contains(column);
    }

    /**
     * Whether the provided column, which is assumed to be _fetched_ by this filter (so the caller must guarantee
     * that {@code fetches(column) == true}, is also _queried_ by the user.
     *
     * !WARNING! please be sure to understand the difference between _fetched_ and _queried_
     * columns that this class made before using this method. If unsure, you probably want
     * to use the {@link #fetches} method.
     */
    public boolean fetchedColumnIsQueried(ColumnDefinition column)
    {
        return !isFetchAll || queried == null || queried.contains(column);
    }

    /**
     * Whether the provided complex cell (identified by its column and path), which is assumed to be _fetched_ by
     * this filter, is also _queried_ by the user.
     *
     * !WARNING! please be sure to understand the difference between _fetched_ and _queried_
     * columns that this class made before using this method. If unsure, you probably want
     * to use the {@link #fetches} method.
     */
    public boolean fetchedCellIsQueried(ColumnDefinition column, CellPath path)
    {
        assert path != null;
        if (!isFetchAll || subSelections == null)
            return true;

        SortedSet<ColumnSubselection> s = subSelections.get(column.name);
        // No subsection for this column means everything is queried
        if (s.isEmpty())
            return true;

        for (ColumnSubselection subSel : s)
            if (subSel.compareInclusionOf(path) == 0)
                return true;

        return false;
    }

    /**
     * Creates a new {@code Tester} to efficiently test the inclusion of cells of complex column
     * {@code column}.
     *
     * @return the created tester or {@code null} if all the cells from the provided column
     * are queried.
     */
    public Tester newTester(ColumnDefinition column)
    {
        if (subSelections == null || !column.isComplex())
            return null;

        SortedSet<ColumnSubselection> s = subSelections.get(column.name);
        if (s.isEmpty())
            return null;

        return new Tester(isFetchAll, s.iterator());
    }

    /**
     * Returns a {@code ColumnFilter}} builder that fetches all columns (and queries the columns
     * added to the builder, or everything if no column is added).
     */
    public static Builder allColumnsBuilder(CFMetaData metadata)
    {
        return new Builder(metadata);
    }

    /**
     * Returns a {@code ColumnFilter} builder that only fetches the columns/cells added to the builder.
     */
    public static Builder selectionBuilder()
    {
        return new Builder(null);
    }

    public static class Tester
    {
        private final boolean isFetchAll;
        private ColumnSubselection current;
        private final Iterator<ColumnSubselection> iterator;

        private Tester(boolean isFetchAll, Iterator<ColumnSubselection> iterator)
        {
            this.isFetchAll = isFetchAll;
            this.iterator = iterator;
        }

        public boolean fetches(CellPath path)
        {
            return isFetchAll || hasSubselection(path);
        }

        /**
         * Must only be called if {@code fetches(path) == true}.
         */
        public boolean fetchedCellIsQueried(CellPath path)
        {
            return !isFetchAll || hasSubselection(path);
        }

        private boolean hasSubselection(CellPath path)
        {
            while (current != null || iterator.hasNext())
            {
                if (current == null)
                    current = iterator.next();

                int cmp = current.compareInclusionOf(path);
                if (cmp == 0) // The path is included
                    return true;
                else if (cmp < 0) // The path is before this sub-selection, it's not included by any
                    return false;

                // the path is after this sub-selection, we need to check the next one.
                current = null;
            }
            return false;
        }
    }

    /**
     * A builder for a {@code ColumnFilter} object.
     *
     * Note that the columns added to this build are the _queried_ column. Whether or not all columns
     * are _fetched_ depends on which constructor you've used to obtained this builder, allColumnsBuilder (all
     * columns are fetched) or selectionBuilder (only the queried columns are fetched).
     *
     * Note that for a allColumnsBuilder, if no queried columns are added, this is interpreted as querying
     * all columns, not querying none (but if you know you want to query all columns, prefer
     * {@link ColumnFilter#all(CFMetaData)}. For selectionBuilder, adding no queried columns means no column will be
     * fetched (so the builder will return {@code PartitionColumns.NONE}).
     */
    public static class Builder
    {
        private final CFMetaData metadata; // null if we don't fetch all columns
        private PartitionColumns.Builder queriedBuilder;
        private List<ColumnSubselection> subSelections;

        private Builder(CFMetaData metadata)
        {
            this.metadata = metadata;
        }

        public Builder add(ColumnDefinition c)
        {
            if (queriedBuilder == null)
                queriedBuilder = PartitionColumns.builder();
            queriedBuilder.add(c);
            return this;
        }

        public Builder addAll(Iterable<ColumnDefinition> columns)
        {
            if (queriedBuilder == null)
                queriedBuilder = PartitionColumns.builder();
            queriedBuilder.addAll(columns);
            return this;
        }

        private Builder addSubSelection(ColumnSubselection subSelection)
        {
            add(subSelection.column());
            if (subSelections == null)
                subSelections = new ArrayList<>();
            subSelections.add(subSelection);
            return this;
        }

        public Builder slice(ColumnDefinition c, CellPath from, CellPath to)
        {
            return addSubSelection(ColumnSubselection.slice(c, from, to));
        }

        public Builder select(ColumnDefinition c, CellPath elt)
        {
            return addSubSelection(ColumnSubselection.element(c, elt));
        }

        public ColumnFilter build()
        {
            boolean isFetchAll = metadata != null;

<<<<<<< HEAD
            PartitionColumns queried = queriedBuilder == null ? null : queriedBuilder.build();
            // It's only ok to have queried == null in ColumnFilter if isFetchAll. So deal with the case of a selectionBuilder
=======
            PartitionColumns selectedColumns = selection == null ? null : selection.build();
            // It's only ok to have queried == null in ColumnFilter if isFetchAll. So deal with the case of a "selection" builder
>>>>>>> 1f54aa42
            // with nothing selected (we can at least happen on some backward compatible queries - CASSANDRA-10471).
            if (!isFetchAll && queried == null)
                queried = PartitionColumns.NONE;

            SortedSetMultimap<ColumnIdentifier, ColumnSubselection> s = null;
            if (subSelections != null)
            {
                s = TreeMultimap.create(Comparator.<ColumnIdentifier>naturalOrder(), Comparator.<ColumnSubselection>naturalOrder());
                for (ColumnSubselection subSelection : subSelections)
                    s.put(subSelection.column().name, subSelection);
            }

<<<<<<< HEAD
            return new ColumnFilter(isFetchAll, metadata, queried, s);
=======
            return new ColumnFilter(isFetchAll, isFetchAll ? metadata.partitionColumns() : selectedColumns, selectedColumns, s);
>>>>>>> 1f54aa42
        }
    }

    @Override
    public boolean equals(Object other)
    {
        if (other == this)
            return true;

        if (!(other instanceof ColumnFilter))
            return false;

        ColumnFilter otherCf = (ColumnFilter) other;

        return otherCf.isFetchAll == this.isFetchAll &&
               Objects.equals(otherCf.fetched, this.fetched) &&
               Objects.equals(otherCf.queried, this.queried) &&
               Objects.equals(otherCf.subSelections, this.subSelections);

    }
    @Override
    public String toString()
    {
        if (isFetchAll)
            return "*";

        if (queried.isEmpty())
            return "";

        Iterator<ColumnDefinition> defs = queried.selectOrderIterator();
        if (!defs.hasNext())
            return "<none>";

        StringBuilder sb = new StringBuilder();
        while (defs.hasNext())
        {
            appendColumnDef(sb, defs.next());
            if (defs.hasNext())
                sb.append(", ");
        }
        return sb.toString();
    }

    private void appendColumnDef(StringBuilder sb, ColumnDefinition column)
    {
        if (subSelections == null)
        {
            sb.append(column.name);
            return;
        }

        SortedSet<ColumnSubselection> s = subSelections.get(column.name);
        if (s.isEmpty())
        {
            sb.append(column.name);
            return;
        }

        int i = 0;
        for (ColumnSubselection subSel : s)
            sb.append(i++ == 0 ? "" : ", ").append(column.name).append(subSel);
    }

    public static class Serializer
    {
        private static final int IS_FETCH_ALL_MASK       = 0x01;
        private static final int HAS_QUERIED_MASK      = 0x02;
        private static final int HAS_SUB_SELECTIONS_MASK = 0x04;

        private static int makeHeaderByte(ColumnFilter selection)
        {
            return (selection.isFetchAll ? IS_FETCH_ALL_MASK : 0)
<<<<<<< HEAD
                 | (selection.queried != null ? HAS_QUERIED_MASK : 0)
=======
                 | (selection.queried != null ? HAS_SELECTION_MASK : 0)
>>>>>>> 1f54aa42
                 | (selection.subSelections != null ? HAS_SUB_SELECTIONS_MASK : 0);
        }

        public void serialize(ColumnFilter selection, DataOutputPlus out, int version) throws IOException
        {
            out.writeByte(makeHeaderByte(selection));

<<<<<<< HEAD
=======
            if (version >= MessagingService.VERSION_3014 && selection.isFetchAll)
            {
                Columns.serializer.serialize(selection.fetched.statics, out);
                Columns.serializer.serialize(selection.fetched.regulars, out);
            }

>>>>>>> 1f54aa42
            if (selection.queried != null)
            {
                Columns.serializer.serialize(selection.queried.statics, out);
                Columns.serializer.serialize(selection.queried.regulars, out);
            }

            if (selection.subSelections != null)
            {
                out.writeUnsignedVInt(selection.subSelections.size());
                for (ColumnSubselection subSel : selection.subSelections.values())
                    ColumnSubselection.serializer.serialize(subSel, out, version);
            }
        }

        public ColumnFilter deserialize(DataInputPlus in, int version, CFMetaData metadata) throws IOException
        {
            int header = in.readUnsignedByte();
            boolean isFetchAll = (header & IS_FETCH_ALL_MASK) != 0;
            boolean hasQueried = (header & HAS_QUERIED_MASK) != 0;
            boolean hasSubSelections = (header & HAS_SUB_SELECTIONS_MASK) != 0;

<<<<<<< HEAD
            PartitionColumns queried = null;
            if (hasQueried)
=======
            PartitionColumns fetched = null;
            PartitionColumns selection = null;

            if (isFetchAll)
            {
                if (version >= MessagingService.VERSION_3014)
                {
                    Columns statics = Columns.serializer.deserialize(in, metadata);
                    Columns regulars = Columns.serializer.deserialize(in, metadata);
                    fetched = new PartitionColumns(statics, regulars);
                }
                else
                {
                    fetched = metadata.partitionColumns();
                }
            }

            if (hasSelection)
>>>>>>> 1f54aa42
            {
                Columns statics = Columns.serializer.deserialize(in, metadata);
                Columns regulars = Columns.serializer.deserialize(in, metadata);
                queried = new PartitionColumns(statics, regulars);
            }

            SortedSetMultimap<ColumnIdentifier, ColumnSubselection> subSelections = null;
            if (hasSubSelections)
            {
                subSelections = TreeMultimap.create(Comparator.<ColumnIdentifier>naturalOrder(), Comparator.<ColumnSubselection>naturalOrder());
                int size = (int)in.readUnsignedVInt();
                for (int i = 0; i < size; i++)
                {
                    ColumnSubselection subSel = ColumnSubselection.serializer.deserialize(in, version, metadata);
                    subSelections.put(subSel.column().name, subSel);
                }
            }

<<<<<<< HEAD
            return new ColumnFilter(isFetchAll, isFetchAll ? metadata : null, queried, subSelections);
=======
            return new ColumnFilter(isFetchAll, fetched, selection, subSelections);
>>>>>>> 1f54aa42
        }

        public long serializedSize(ColumnFilter selection, int version)
        {
            long size = 1; // header byte

<<<<<<< HEAD
=======
            if (version >= MessagingService.VERSION_3014 && selection.isFetchAll)
            {
                size += Columns.serializer.serializedSize(selection.fetched.statics);
                size += Columns.serializer.serializedSize(selection.fetched.regulars);
            }

>>>>>>> 1f54aa42
            if (selection.queried != null)
            {
                size += Columns.serializer.serializedSize(selection.queried.statics);
                size += Columns.serializer.serializedSize(selection.queried.regulars);
            }

            if (selection.subSelections != null)
            {

                size += TypeSizes.sizeofUnsignedVInt(selection.subSelections.size());
                for (ColumnSubselection subSel : selection.subSelections.values())
                    size += ColumnSubselection.serializer.serializedSize(subSel, version);
            }

            return size;
        }
    }
}<|MERGE_RESOLUTION|>--- conflicted
+++ resolved
@@ -63,39 +63,15 @@
 {
     public static final Serializer serializer = new Serializer();
 
-<<<<<<< HEAD
     // True if _fetched_ is all the columns, in which case metadata must not be null. If false,
     // then _fetched_ == _queried_ and we only store _queried_.
     private final boolean isFetchAll;
 
-    private final CFMetaData metadata; // can be null if !isFetchAll
-
+    private final PartitionColumns fetched;
     private final PartitionColumns queried; // can be null if isFetchAll and _fetched_ == _queried_
-=======
-    // Distinguish between the 2 cases described above: if 'isFetchAll' is true, then all columns will be retrieved
-    // by the query, but the values for column/cells not selected by 'queried' and 'subSelections' will be skipped.
-    // Otherwise, only the column/cells returned by 'queried' and 'subSelections' will be returned at all.
-    private final boolean isFetchAll;
-
-    private final PartitionColumns queried; // can be null if isFetchAll and we don't want to skip any value
-    private final PartitionColumns fetched;
->>>>>>> 1f54aa42
     private final SortedSetMultimap<ColumnIdentifier, ColumnSubselection> subSelections; // can be null
 
-    /**
-     * Used on replica for deserialisation
-     */
     private ColumnFilter(boolean isFetchAll,
-<<<<<<< HEAD
-                         CFMetaData metadata,
-                         PartitionColumns queried,
-                         SortedSetMultimap<ColumnIdentifier, ColumnSubselection> subSelections)
-    {
-        assert !isFetchAll || metadata != null;
-        assert isFetchAll || queried != null;
-        this.isFetchAll = isFetchAll;
-        this.metadata = metadata;
-=======
                          PartitionColumns fetched,
                          PartitionColumns queried,
                          SortedSetMultimap<ColumnIdentifier, ColumnSubselection> subSelections)
@@ -104,7 +80,6 @@
         assert isFetchAll || queried != null;
         this.isFetchAll = isFetchAll;
         this.fetched = isFetchAll ? fetched : queried;
->>>>>>> 1f54aa42
         this.queried = queried;
         this.subSelections = subSelections;
     }
@@ -145,8 +120,7 @@
      */
     public PartitionColumns fetchedColumns()
     {
-<<<<<<< HEAD
-        return isFetchAll ? metadata.partitionColumns() : queried;
+        return fetched;
     }
 
     /**
@@ -156,11 +130,7 @@
      */
     public PartitionColumns queriedColumns()
     {
-        assert queried != null || isFetchAll;
-        return queried == null ? metadata.partitionColumns() : queried;
-=======
-        return fetched;
->>>>>>> 1f54aa42
+        return queried == null ? fetched : queried;
     }
 
     public boolean fetchesAllColumns()
@@ -174,11 +144,7 @@
      */
     public boolean allFetchedColumnsAreQueried()
     {
-<<<<<<< HEAD
         return !isFetchAll || (queried == null && subSelections == null);
-=======
-        return isFetchAll || queried.contains(column);
->>>>>>> 1f54aa42
     }
 
     /**
@@ -371,13 +337,8 @@
         {
             boolean isFetchAll = metadata != null;
 
-<<<<<<< HEAD
             PartitionColumns queried = queriedBuilder == null ? null : queriedBuilder.build();
             // It's only ok to have queried == null in ColumnFilter if isFetchAll. So deal with the case of a selectionBuilder
-=======
-            PartitionColumns selectedColumns = selection == null ? null : selection.build();
-            // It's only ok to have queried == null in ColumnFilter if isFetchAll. So deal with the case of a "selection" builder
->>>>>>> 1f54aa42
             // with nothing selected (we can at least happen on some backward compatible queries - CASSANDRA-10471).
             if (!isFetchAll && queried == null)
                 queried = PartitionColumns.NONE;
@@ -390,11 +351,7 @@
                     s.put(subSelection.column().name, subSelection);
             }
 
-<<<<<<< HEAD
-            return new ColumnFilter(isFetchAll, metadata, queried, s);
-=======
-            return new ColumnFilter(isFetchAll, isFetchAll ? metadata.partitionColumns() : selectedColumns, selectedColumns, s);
->>>>>>> 1f54aa42
+            return new ColumnFilter(isFetchAll, isFetchAll ? metadata.partitionColumns() : null, queried, s);
         }
     }
 
@@ -413,8 +370,8 @@
                Objects.equals(otherCf.fetched, this.fetched) &&
                Objects.equals(otherCf.queried, this.queried) &&
                Objects.equals(otherCf.subSelections, this.subSelections);
-
-    }
+    }
+
     @Override
     public String toString()
     {
@@ -467,11 +424,7 @@
         private static int makeHeaderByte(ColumnFilter selection)
         {
             return (selection.isFetchAll ? IS_FETCH_ALL_MASK : 0)
-<<<<<<< HEAD
                  | (selection.queried != null ? HAS_QUERIED_MASK : 0)
-=======
-                 | (selection.queried != null ? HAS_SELECTION_MASK : 0)
->>>>>>> 1f54aa42
                  | (selection.subSelections != null ? HAS_SUB_SELECTIONS_MASK : 0);
         }
 
@@ -479,15 +432,12 @@
         {
             out.writeByte(makeHeaderByte(selection));
 
-<<<<<<< HEAD
-=======
             if (version >= MessagingService.VERSION_3014 && selection.isFetchAll)
             {
                 Columns.serializer.serialize(selection.fetched.statics, out);
                 Columns.serializer.serialize(selection.fetched.regulars, out);
             }
 
->>>>>>> 1f54aa42
             if (selection.queried != null)
             {
                 Columns.serializer.serialize(selection.queried.statics, out);
@@ -509,12 +459,8 @@
             boolean hasQueried = (header & HAS_QUERIED_MASK) != 0;
             boolean hasSubSelections = (header & HAS_SUB_SELECTIONS_MASK) != 0;
 
-<<<<<<< HEAD
+            PartitionColumns fetched = null;
             PartitionColumns queried = null;
-            if (hasQueried)
-=======
-            PartitionColumns fetched = null;
-            PartitionColumns selection = null;
 
             if (isFetchAll)
             {
@@ -530,8 +476,7 @@
                 }
             }
 
-            if (hasSelection)
->>>>>>> 1f54aa42
+            if (hasQueried)
             {
                 Columns statics = Columns.serializer.deserialize(in, metadata);
                 Columns regulars = Columns.serializer.deserialize(in, metadata);
@@ -550,26 +495,19 @@
                 }
             }
 
-<<<<<<< HEAD
-            return new ColumnFilter(isFetchAll, isFetchAll ? metadata : null, queried, subSelections);
-=======
-            return new ColumnFilter(isFetchAll, fetched, selection, subSelections);
->>>>>>> 1f54aa42
+            return new ColumnFilter(isFetchAll, fetched, queried, subSelections);
         }
 
         public long serializedSize(ColumnFilter selection, int version)
         {
             long size = 1; // header byte
 
-<<<<<<< HEAD
-=======
             if (version >= MessagingService.VERSION_3014 && selection.isFetchAll)
             {
                 size += Columns.serializer.serializedSize(selection.fetched.statics);
                 size += Columns.serializer.serializedSize(selection.fetched.regulars);
             }
 
->>>>>>> 1f54aa42
             if (selection.queried != null)
             {
                 size += Columns.serializer.serializedSize(selection.queried.statics);
