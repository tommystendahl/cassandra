/**
 * Licensed to the Apache Software Foundation (ASF) under one
 * or more contributor license agreements.  See the NOTICE file
 * distributed with this work for additional information
 * regarding copyright ownership.  The ASF licenses this file
 * to you under the Apache License, Version 2.0 (the
 * "License"); you may not use this file except in compliance
 * with the License.  You may obtain a copy of the License at
 *
 *     http://www.apache.org/licenses/LICENSE-2.0
 *
 * Unless required by applicable law or agreed to in writing, software
 * distributed under the License is distributed on an "AS IS" BASIS,
 * WITHOUT WARRANTIES OR CONDITIONS OF ANY KIND, either express or implied.
 * See the License for the specific language governing permissions and
 * limitations under the License.
 */

package org.apache.cassandra.service;

import java.io.IOError;
import java.io.IOException;
import java.lang.management.ManagementFactory;
import java.net.InetAddress;
import java.net.UnknownHostException;
import java.nio.ByteBuffer;
import java.util.*;
import java.util.concurrent.*;
import javax.management.MBeanServer;
import javax.management.MalformedObjectNameException;
import javax.management.ObjectName;

import com.google.common.base.Charsets;
import com.google.common.collect.HashMultimap;
import com.google.common.collect.Multimap;
import org.apache.cassandra.locator.*;
import org.apache.log4j.Level;
import org.apache.commons.lang.StringUtils;
import org.slf4j.Logger;
import org.slf4j.LoggerFactory;

import org.apache.cassandra.concurrent.*;
import org.apache.cassandra.config.*;
import org.apache.cassandra.db.*;
import org.apache.cassandra.db.migration.AddKeyspace;
import org.apache.cassandra.db.migration.Migration;
import org.apache.cassandra.dht.BootStrapper;
import org.apache.cassandra.dht.IPartitioner;
import org.apache.cassandra.dht.Range;
import org.apache.cassandra.dht.Token;
import org.apache.cassandra.gms.*;
import org.apache.cassandra.io.DeletionService;
import org.apache.cassandra.io.util.FileUtils;
import org.apache.cassandra.net.IAsyncResult;
import org.apache.cassandra.net.Message;
import org.apache.cassandra.net.MessagingService;
import org.apache.cassandra.net.ResponseVerbHandler;
import org.apache.cassandra.service.AntiEntropyService.TreeRequestVerbHandler;
import org.apache.cassandra.streaming.*;
import org.apache.cassandra.thrift.Constants;
import org.apache.cassandra.thrift.UnavailableException;
import org.apache.cassandra.utils.ByteBufferUtil;
import org.apache.cassandra.utils.FBUtilities;
import org.apache.cassandra.utils.SkipNullRepresenter;
import org.apache.cassandra.utils.WrappedRunnable;
import org.yaml.snakeyaml.Dumper;
import org.yaml.snakeyaml.DumperOptions;
import org.yaml.snakeyaml.Yaml;
import org.yaml.snakeyaml.nodes.Tag;

/*
 * This abstraction contains the token/identifier of this node
 * on the identifier space. This token gets gossiped around.
 * This class will also maintain histograms of the load information
 * of other nodes in the cluster.
 */
public class StorageService implements IEndpointStateChangeSubscriber, StorageServiceMBean
{
    private static Logger logger_ = LoggerFactory.getLogger(StorageService.class);     

    public static final int RING_DELAY = 30 * 1000; // delay after which we assume ring has stablized

    /* All verb handler identifiers */
    public enum Verb
    {
        MUTATION,
        BINARY,
        READ_REPAIR,
        READ,
        REQUEST_RESPONSE, // client-initiated reads and writes
        STREAM_INITIATE, // Deprecated
        STREAM_INITIATE_DONE, // Deprecated
        STREAM_REPLY,
        STREAM_REQUEST,
        RANGE_SLICE,
        BOOTSTRAP_TOKEN,
        TREE_REQUEST,
        TREE_RESPONSE,
        JOIN, // Deprecated
        GOSSIP_DIGEST_SYN,
        GOSSIP_DIGEST_ACK,
        GOSSIP_DIGEST_ACK2,
        DEFINITIONS_ANNOUNCE,
        DEFINITIONS_UPDATE_RESPONSE,
        TRUNCATE,
        SCHEMA_CHECK,
        INDEX_SCAN,
        REPLICATION_FINISHED,
        INTERNAL_RESPONSE, // responses to internal calls
<<<<<<< HEAD
        COUNTER_MUTATION,
=======
        // use as padding for backwards compatability where a previous version needs to validate a verb from the future.
        UNUSED_1,
        UNUSED_2,
        UNUSED_3,
>>>>>>> 78ba8497
        ;
        // remember to add new verbs at the end, since we serialize by ordinal
    }
    public static final Verb[] VERBS = Verb.values();

    public static final EnumMap<StorageService.Verb, Stage> verbStages = new EnumMap<StorageService.Verb, Stage>(StorageService.Verb.class)
    {{
        put(Verb.MUTATION, Stage.MUTATION);
        put(Verb.BINARY, Stage.MUTATION);
        put(Verb.READ_REPAIR, Stage.MUTATION);
        put(Verb.READ, Stage.READ);
        put(Verb.REQUEST_RESPONSE, Stage.REQUEST_RESPONSE);
        put(Verb.STREAM_REPLY, Stage.MISC); // TODO does this really belong on misc? I've just copied old behavior here
        put(Verb.STREAM_REQUEST, Stage.STREAM);
        put(Verb.RANGE_SLICE, Stage.READ);
        put(Verb.BOOTSTRAP_TOKEN, Stage.MISC);
        put(Verb.TREE_REQUEST, Stage.ANTI_ENTROPY);
        put(Verb.TREE_RESPONSE, Stage.ANTI_ENTROPY);
        put(Verb.GOSSIP_DIGEST_ACK, Stage.GOSSIP);
        put(Verb.GOSSIP_DIGEST_ACK2, Stage.GOSSIP);
        put(Verb.GOSSIP_DIGEST_SYN, Stage.GOSSIP);
        put(Verb.DEFINITIONS_ANNOUNCE, Stage.READ);
        put(Verb.DEFINITIONS_UPDATE_RESPONSE, Stage.READ);
        put(Verb.TRUNCATE, Stage.MUTATION);
        put(Verb.SCHEMA_CHECK, Stage.MIGRATION);
        put(Verb.INDEX_SCAN, Stage.READ);
        put(Verb.REPLICATION_FINISHED, Stage.MISC);
        put(Verb.INTERNAL_RESPONSE, Stage.INTERNAL_RESPONSE);
<<<<<<< HEAD
        put(Verb.COUNTER_MUTATION, Stage.MUTATION);
=======
        put(Verb.UNUSED_1, Stage.INTERNAL_RESPONSE);
        put(Verb.UNUSED_2, Stage.INTERNAL_RESPONSE);
        put(Verb.UNUSED_3, Stage.INTERNAL_RESPONSE);
>>>>>>> 78ba8497
    }};


    public static final RetryingScheduledThreadPoolExecutor scheduledTasks = new RetryingScheduledThreadPoolExecutor("ScheduledTasks");

    private static IPartitioner partitioner_ = DatabaseDescriptor.getPartitioner();
    public static VersionedValue.VersionedValueFactory valueFactory = new VersionedValue.VersionedValueFactory(partitioner_);
    
    public static final StorageService instance = new StorageService();

    public static IPartitioner getPartitioner() {
        return partitioner_;
    }

    public Collection<Range> getLocalRanges(String table)
    {
        return getRangesForEndpoint(table, FBUtilities.getLocalAddress());
    }

    public Range getLocalPrimaryRange()
    {
        return getPrimaryRangeForEndpoint(FBUtilities.getLocalAddress());
    }

    /* This abstraction maintains the token/endpoint metadata information */
    private TokenMetadata tokenMetadata_ = new TokenMetadata();

    /* This thread pool does consistency checks when the client doesn't care about consistency */
    private ExecutorService consistencyManager_ = new JMXEnabledThreadPoolExecutor(DatabaseDescriptor.getConsistencyThreads(),
                                                                                   DatabaseDescriptor.getConsistencyThreads(),
                                                                                   StageManager.KEEPALIVE,
                                                                                   TimeUnit.SECONDS,
                                                                                   new LinkedBlockingQueue<Runnable>(),
                                                                                   new NamedThreadFactory("ReadRepair"),
                                                                                   "request");

    private Set<InetAddress> replicatingNodes;
    private InetAddress removingNode;

    /* Are we starting this node in bootstrap mode? */
    private boolean isBootstrapMode;
    /* when intialized as a client, we shouldn't write to the system table. */
    private boolean isClientMode;
    private boolean initialized;
    private String operationMode;
    private MigrationManager migrationManager = new MigrationManager();

    /* Used for tracking drain progress */
    private volatile int totalCFs, remainingCFs;

    public void finishBootstrapping()
    {
        isBootstrapMode = false;
        setToken(getLocalToken());
        logger_.info("Bootstrap/move completed! Now serving reads.");
    }

    /** This method updates the local token on disk  */
    public void setToken(Token token)
    {
        if (logger_.isDebugEnabled())
            logger_.debug("Setting token to {}", token);
        SystemTable.updateToken(token);
        tokenMetadata_.updateNormalToken(token, FBUtilities.getLocalAddress());
        Gossiper.instance.addLocalApplicationState(ApplicationState.STATUS, valueFactory.normal(getLocalToken()));
        setMode("Normal", false);
    }

    public StorageService()
    {
        MBeanServer mbs = ManagementFactory.getPlatformMBeanServer();
        try
        {
            mbs.registerMBean(this, new ObjectName("org.apache.cassandra.db:type=StorageService"));
        }
        catch (Exception e)
        {
            throw new RuntimeException(e);
        }

        /* register the verb handlers */
        MessagingService.instance().registerVerbHandlers(Verb.BINARY, new BinaryVerbHandler());
        MessagingService.instance().registerVerbHandlers(Verb.MUTATION, new RowMutationVerbHandler());
        MessagingService.instance().registerVerbHandlers(Verb.READ_REPAIR, new ReadRepairVerbHandler());
        MessagingService.instance().registerVerbHandlers(Verb.READ, new ReadVerbHandler());
        MessagingService.instance().registerVerbHandlers(Verb.RANGE_SLICE, new RangeSliceVerbHandler());
        MessagingService.instance().registerVerbHandlers(Verb.INDEX_SCAN, new IndexScanVerbHandler());
        MessagingService.instance().registerVerbHandlers(Verb.COUNTER_MUTATION, new CounterMutationVerbHandler());
        // see BootStrapper for a summary of how the bootstrap verbs interact
        MessagingService.instance().registerVerbHandlers(Verb.BOOTSTRAP_TOKEN, new BootStrapper.BootstrapTokenVerbHandler());
        MessagingService.instance().registerVerbHandlers(Verb.STREAM_REQUEST, new StreamRequestVerbHandler());
        MessagingService.instance().registerVerbHandlers(Verb.STREAM_REPLY, new StreamReplyVerbHandler());
        MessagingService.instance().registerVerbHandlers(Verb.REPLICATION_FINISHED, new ReplicationFinishedVerbHandler());
        MessagingService.instance().registerVerbHandlers(Verb.REQUEST_RESPONSE, new ResponseVerbHandler());
        MessagingService.instance().registerVerbHandlers(Verb.INTERNAL_RESPONSE, new ResponseVerbHandler());
        MessagingService.instance().registerVerbHandlers(Verb.TREE_REQUEST, new TreeRequestVerbHandler());
        MessagingService.instance().registerVerbHandlers(Verb.TREE_RESPONSE, new AntiEntropyService.TreeResponseVerbHandler());

        MessagingService.instance().registerVerbHandlers(Verb.GOSSIP_DIGEST_SYN, new GossipDigestSynVerbHandler());
        MessagingService.instance().registerVerbHandlers(Verb.GOSSIP_DIGEST_ACK, new GossipDigestAckVerbHandler());
        MessagingService.instance().registerVerbHandlers(Verb.GOSSIP_DIGEST_ACK2, new GossipDigestAck2VerbHandler());
        
        MessagingService.instance().registerVerbHandlers(Verb.DEFINITIONS_ANNOUNCE, new DefinitionsAnnounceVerbHandler());
        MessagingService.instance().registerVerbHandlers(Verb.DEFINITIONS_UPDATE_RESPONSE, new DefinitionsUpdateResponseVerbHandler());
        MessagingService.instance().registerVerbHandlers(Verb.TRUNCATE, new TruncateVerbHandler());
        MessagingService.instance().registerVerbHandlers(Verb.SCHEMA_CHECK, new SchemaCheckVerbHandler());

        // spin up the streaming serivice so it is available for jmx tools.
        if (StreamingService.instance == null)
            throw new RuntimeException("Streaming service is unavailable.");
    }

    // should only be called via JMX
    public void stopGossiping()
    {
        if (initialized)
        {
            logger_.warn("Stopping gossip by operator request");
            Gossiper.instance.stop();
            initialized = false;
        }
    }

    // should only be called via JMX
    public void startGossiping()
    {
        if (!initialized)
        {
            logger_.warn("Starting gossip by operator request");
            Gossiper.instance.start(FBUtilities.getLocalAddress(), (int)(System.currentTimeMillis() / 1000));
            initialized = true;
        }
    }

    public void stopClient()
    {
        Gossiper.instance.unregister(migrationManager);
        Gossiper.instance.unregister(this);
        Gossiper.instance.stop();
        MessagingService.instance().shutdown();
        StageManager.shutdownNow();
    }
    
    public boolean isInitialized() 
    { 
        return initialized; 
    }

    public synchronized void initClient() throws IOException, ConfigurationException
    {
        if (initialized)
        {
            if (!isClientMode)
                throw new UnsupportedOperationException("StorageService does not support switching modes.");
            return;
        }
        initialized = true;
        isClientMode = true;
        logger_.info("Starting up client gossip");
        setMode("Client", false);
        Gossiper.instance.register(this);
        Gossiper.instance.start(FBUtilities.getLocalAddress(), (int)(System.currentTimeMillis() / 1000)); // needed for node-ring gathering.
        MessagingService.instance().listen(FBUtilities.getLocalAddress());
        
        // sleep a while to allow gossip to warm up (the other nodes need to know about this one before they can reply).
        try
        {
            Thread.sleep(5000L);
        }
        catch (Exception ex)
        {
            throw new IOError(ex);
        }
        MigrationManager.announce(DatabaseDescriptor.getDefsVersion(), DatabaseDescriptor.getSeeds());
    }

    public synchronized void initServer() throws IOException, org.apache.cassandra.config.ConfigurationException
    {
        logger_.info("Cassandra version: " + FBUtilities.getReleaseVersionString());
        logger_.info("Thrift API version: " + Constants.VERSION);

        if (initialized)
        {
            if (isClientMode)
                throw new UnsupportedOperationException("StorageService does not support switching modes.");
            return;
        }
        initialized = true;
        isClientMode = false;

        try
        {
            GCInspector.instance.start();
        }
        catch (Throwable t)
        {
            logger_.warn("Unable to start GCInspector (currently only supported on the Sun JVM)");
        }

        if (Boolean.parseBoolean(System.getProperty("cassandra.load_ring_state", "true")))
        {
            logger_.info("Loading persisted ring state");
            for (Map.Entry<Token, InetAddress> entry : SystemTable.loadTokens().entrySet())
            {
                tokenMetadata_.updateNormalToken(entry.getKey(), entry.getValue());
                Gossiper.instance.addSavedEndpoint(entry.getValue());
            }
        }

        logger_.info("Starting up server gossip");

        // have to start the gossip service before we can see any info on other nodes.  this is necessary
        // for bootstrap to get the load info it needs.
        // (we won't be part of the storage ring though until we add a nodeId to our state, below.)
        Gossiper.instance.register(this);
        Gossiper.instance.register(migrationManager);
        Gossiper.instance.start(FBUtilities.getLocalAddress(), SystemTable.incrementAndGetGeneration()); // needed for node-ring gathering.

        MessagingService.instance().listen(FBUtilities.getLocalAddress());
        StorageLoadBalancer.instance.startBroadcasting();
        MigrationManager.announce(DatabaseDescriptor.getDefsVersion(), DatabaseDescriptor.getSeeds());

        if (DatabaseDescriptor.isAutoBootstrap()
                && DatabaseDescriptor.getSeeds().contains(FBUtilities.getLocalAddress())
                && !SystemTable.isBootstrapped())
            logger_.info("This node will not auto bootstrap because it is configured to be a seed node.");

        Token token;
        boolean bootstrapped = false;
        if (DatabaseDescriptor.isAutoBootstrap()
            && !(DatabaseDescriptor.getSeeds().contains(FBUtilities.getLocalAddress()) || SystemTable.isBootstrapped()))
        {
            setMode("Joining: getting load information", true);
            StorageLoadBalancer.instance.waitForLoadInfo();
            if (logger_.isDebugEnabled())
                logger_.debug("... got load info");
            if (tokenMetadata_.isMember(FBUtilities.getLocalAddress()))
            {
                String s = "This node is already a member of the token ring; bootstrap aborted. (If replacing a dead node, remove the old one from the ring first.)";
                throw new UnsupportedOperationException(s);
            }
            setMode("Joining: getting bootstrap token", true);
            token = BootStrapper.getBootstrapToken(tokenMetadata_, StorageLoadBalancer.instance.getLoadInfo());
            // don't bootstrap if there are no tables defined.
            if (DatabaseDescriptor.getNonSystemTables().size() > 0)
            {
                bootstrap(token);
                assert !isBootstrapMode; // bootstrap will block until finished
                bootstrapped = true;
                SystemTable.setBootstrapped(true); // first startup is only chance to bootstrap
            }
            // else nothing to do, go directly to participating in ring
        }
        else
        {
            token = SystemTable.getSavedToken();
            if (token == null)
            {
                String initialToken = DatabaseDescriptor.getInitialToken();
                if (initialToken == null)
                {
                    token = partitioner_.getRandomToken();
                    logger_.warn("Generated random token " + token + ". Random tokens will result in an unbalanced ring; see http://wiki.apache.org/cassandra/Operations");
                }
                else
                {
                    token = partitioner_.getTokenFactory().fromString(initialToken);
                    logger_.info("Saved token not found. Using " + token + " from configuration");
                }
            }
            else
            {
                logger_.info("Using saved token " + token);
            }
        } 

        SystemTable.setBootstrapped(true); // first startup is only chance to bootstrap
        setToken(token);
        assert tokenMetadata_.sortedTokens().size() > 0;
    }

    private void setMode(String m, boolean log)
    {
        operationMode = m;
        if (log)
            logger_.info(m);
    }

    private void bootstrap(Token token) throws IOException
    {
        isBootstrapMode = true;
        SystemTable.updateToken(token); // DON'T use setToken, that makes us part of the ring locally which is incorrect until we are done bootstrapping
        Gossiper.instance.addLocalApplicationState(ApplicationState.STATUS, valueFactory.bootstrapping(token));
        setMode("Joining: sleeping " + RING_DELAY + " ms for pending range setup", true);
        try
        {
            Thread.sleep(RING_DELAY);
        }
        catch (InterruptedException e)
        {
            throw new AssertionError(e);
        }
        setMode("Bootstrapping", true);
        new BootStrapper(FBUtilities.getLocalAddress(), token, tokenMetadata_).bootstrap(); // handles token update
    }

    public boolean isBootstrapMode()
    {
        return isBootstrapMode;
    }

    public TokenMetadata getTokenMetadata()
    {
        return tokenMetadata_;
    }

    /**
     * for a keyspace, return the ranges and corresponding hosts for a given keyspace.
     * @param keyspace
     * @return
     */
    public Map<Range, List<String>> getRangeToEndpointMap(String keyspace)
    {
        // some people just want to get a visual representation of things. Allow null and set it to the first
        // non-system table.
        if (keyspace == null)
            keyspace = DatabaseDescriptor.getNonSystemTables().get(0);

        /* All the ranges for the tokens */
        Map<Range, List<String>> map = new HashMap<Range, List<String>>();
        for (Map.Entry<Range,List<InetAddress>> entry : getRangeToAddressMap(keyspace).entrySet())
        {
            map.put(entry.getKey(), stringify(entry.getValue()));
        }
        return map;
    }

    public Map<Range, List<String>> getPendingRangeToEndpointMap(String keyspace)
    {
        // some people just want to get a visual representation of things. Allow null and set it to the first
        // non-system table.
        if (keyspace == null)
            keyspace = DatabaseDescriptor.getNonSystemTables().get(0);

        Map<Range, List<String>> map = new HashMap<Range, List<String>>();
        for (Map.Entry<Range, Collection<InetAddress>> entry : tokenMetadata_.getPendingRanges(keyspace).entrySet())
        {
            List<InetAddress> l = new ArrayList<InetAddress>(entry.getValue());
            map.put(entry.getKey(), stringify(l));
        }
        return map;
    }

    public Map<Range, List<InetAddress>> getRangeToAddressMap(String keyspace)
    {
        List<Range> ranges = getAllRanges(tokenMetadata_.sortedTokens());
        return constructRangeToEndpointMap(keyspace, ranges);
    }

    public Map<Token, String> getTokenToEndpointMap()
    {
        Map<Token, InetAddress> mapInetAddress = tokenMetadata_.getTokenToEndpointMap();
        Map<Token, String> mapString = new HashMap<Token, String>(mapInetAddress.size());
        for (Map.Entry<Token, InetAddress> entry : mapInetAddress.entrySet())
        {
            mapString.put(entry.getKey(), entry.getValue().getHostAddress());
        }
        return mapString;
    }

    /**
     * Construct the range to endpoint mapping based on the true view
     * of the world.
     * @param ranges
     * @return mapping of ranges to the replicas responsible for them.
    */
    private Map<Range, List<InetAddress>> constructRangeToEndpointMap(String keyspace, List<Range> ranges)
    {
        Map<Range, List<InetAddress>> rangeToEndpointMap = new HashMap<Range, List<InetAddress>>();
        for (Range range : ranges)
        {
            rangeToEndpointMap.put(range, Table.open(keyspace).getReplicationStrategy().getNaturalEndpoints(range.right));
        }
        return rangeToEndpointMap;
    }

    /*
     * onChange only ever sees one ApplicationState piece change at a time, so we perform a kind of state machine here.
     * We are concerned with two events: knowing the token associated with an endpoint, and knowing its operation mode.
     * Nodes can start in either bootstrap or normal mode, and from bootstrap mode can change mode to normal.
     * A node in bootstrap mode needs to have pendingranges set in TokenMetadata; a node in normal mode
     * should instead be part of the token ring.
     * 
     * Normal MOVE_STATE progression of a node should be like this:
     * STATE_BOOTSTRAPPING,token
     *   if bootstrapping. stays this way until all files are received.
     * STATE_NORMAL,token 
     *   ready to serve reads and writes.
     * STATE_NORMAL,token,REMOVE_TOKEN,token
     *   specialized normal state in which this node acts as a proxy to tell the cluster about a dead node whose
     *   token is being removed. this value becomes the permanent state of this node (unless it coordinates another
     *   removetoken in the future).
     * STATE_LEAVING,token 
     *   get ready to leave the cluster as part of a decommission or move
     * STATE_LEFT,token 
     *   set after decommission or move is completed.
     * 
     * Note: Any time a node state changes from STATE_NORMAL, it will not be visible to new nodes. So it follows that
     * you should never bootstrap a new node during a removetoken, decommission or move.
     */
    public void onChange(InetAddress endpoint, ApplicationState state, VersionedValue value)
    {
        if (state != ApplicationState.STATUS)
            return;

        String apStateValue = value.value;
        String[] pieces = apStateValue.split(VersionedValue.DELIMITER_STR, -1);
        assert (pieces.length > 0);

        String moveName = pieces[0];

        if (moveName.equals(VersionedValue.STATUS_BOOTSTRAPPING))
            handleStateBootstrap(endpoint, pieces);
        else if (moveName.equals(VersionedValue.STATUS_NORMAL))
            handleStateNormal(endpoint, pieces);
        else if (moveName.equals(VersionedValue.STATUS_LEAVING))
            handleStateLeaving(endpoint, pieces);
        else if (moveName.equals(VersionedValue.STATUS_LEFT))
            handleStateLeft(endpoint, pieces);
    }

    /**
     * Handle node bootstrap
     *
     * @param endpoint bootstrapping node
     * @param pieces STATE_BOOTSTRAPPING,bootstrap token as string
     */
    private void handleStateBootstrap(InetAddress endpoint, String[] pieces)
    {
        assert pieces.length == 2;
        Token token = getPartitioner().getTokenFactory().fromString(pieces[1]);

        if (logger_.isDebugEnabled())
            logger_.debug("Node " + endpoint + " state bootstrapping, token " + token);

        // if this node is present in token metadata, either we have missed intermediate states
        // or the node had crashed. Print warning if needed, clear obsolete stuff and
        // continue.
        if (tokenMetadata_.isMember(endpoint))
        {
            // If isLeaving is false, we have missed both LEAVING and LEFT. However, if
            // isLeaving is true, we have only missed LEFT. Waiting time between completing
            // leave operation and rebootstrapping is relatively short, so the latter is quite
            // common (not enough time for gossip to spread). Therefore we report only the
            // former in the log.
            if (!tokenMetadata_.isLeaving(endpoint))
                logger_.info("Node " + endpoint + " state jump to bootstrap");
            tokenMetadata_.removeEndpoint(endpoint);
        }

        tokenMetadata_.addBootstrapToken(token, endpoint);
        calculatePendingRanges();
    }

    /**
     * Handle node move to normal state. That is, node is entering token ring and participating
     * in reads.
     *
     * @param endpoint node
     * @param pieces STATE_NORMAL,token[,other_state,token]
     */
    private void handleStateNormal(InetAddress endpoint, String[] pieces)
    {
        assert pieces.length >= 2;
        Token token = getPartitioner().getTokenFactory().fromString(pieces[1]);

        if (logger_.isDebugEnabled())
            logger_.debug("Node " + endpoint + " state normal, token " + token);

        if (tokenMetadata_.isMember(endpoint))
            logger_.info("Node " + endpoint + " state jump to normal");

        // we don't want to update if this node is responsible for the token and it has a later startup time than endpoint.
        InetAddress currentNode = tokenMetadata_.getEndpoint(token);
        if (currentNode == null)
        {
            logger_.debug("New node " + endpoint + " at token " + token);
            tokenMetadata_.updateNormalToken(token, endpoint);
            if (!isClientMode)
                SystemTable.updateToken(endpoint, token);
        }
        else if (endpoint.equals(currentNode))
        {
            // nothing to do
        }
        else if (Gossiper.instance.compareEndpointStartup(endpoint, currentNode) > 0)
        {
            logger_.info(String.format("Nodes %s and %s have the same token %s.  %s is the new owner",
                                       endpoint, currentNode, token, endpoint));
            tokenMetadata_.updateNormalToken(token, endpoint);
            if (!isClientMode)
                SystemTable.updateToken(endpoint, token);
        }
        else
        {
            logger_.info(String.format("Nodes %s and %s have the same token %s.  Ignoring %s",
                                       endpoint, currentNode, token, endpoint));
        }

        if (pieces.length > 2)
        {
            assert pieces.length == 4;
            handleStateRemoving(endpoint, getPartitioner().getTokenFactory().fromString(pieces[3]), pieces[2]);
        }

        calculatePendingRanges();
    }

    /**
     * Handle node preparing to leave the ring
     *
     * @param endpoint node
     * @param pieces STATE_LEAVING,token
     */
    private void handleStateLeaving(InetAddress endpoint, String[] pieces)
    {
        assert pieces.length == 2;
        String moveValue = pieces[1];
        Token token = getPartitioner().getTokenFactory().fromString(moveValue);

        if (logger_.isDebugEnabled())
            logger_.debug("Node " + endpoint + " state leaving, token " + token);

        // If the node is previously unknown or tokens do not match, update tokenmetadata to
        // have this node as 'normal' (it must have been using this token before the
        // leave). This way we'll get pending ranges right.
        if (!tokenMetadata_.isMember(endpoint))
        {
            logger_.info("Node " + endpoint + " state jump to leaving");
            tokenMetadata_.updateNormalToken(token, endpoint);
        }
        else if (!tokenMetadata_.getToken(endpoint).equals(token))
        {
            logger_.warn("Node " + endpoint + " 'leaving' token mismatch. Long network partition?");
            tokenMetadata_.updateNormalToken(token, endpoint);
        }

        // at this point the endpoint is certainly a member with this token, so let's proceed
        // normally
        tokenMetadata_.addLeavingEndpoint(endpoint);
        calculatePendingRanges();
    }

    /**
     * Handle node leaving the ring. This can be either because of decommission or loadbalance
     *
     * @param endpoint If reason for leaving is decommission or loadbalance
     * endpoint is the leaving node.
     * @param pieces STATE_LEFT,token
     */
    private void handleStateLeft(InetAddress endpoint, String[] pieces)
    {
        assert pieces.length == 2;
        Token token = getPartitioner().getTokenFactory().fromString(pieces[1]);

        if (logger_.isDebugEnabled())
            logger_.debug("Node " + endpoint + " state left, token " + token);

        excise(token, endpoint);
    }

    /**
     * Handle node being actively removed from the ring.
     *
     * @param endpoint node
     */
    private void handleStateRemoving(InetAddress endpoint, Token removeToken, String state)
    {
        InetAddress removeEndpoint = tokenMetadata_.getEndpoint(removeToken);
        
        if (removeEndpoint == null)
            return;
        
        if (removeEndpoint.equals(FBUtilities.getLocalAddress()))
        {
            logger_.info("Received removeToken gossip about myself. Is this node a replacement for a removed one?");
            return;
        }

        if (VersionedValue.REMOVED_TOKEN.equals(state))
        {
            excise(removeToken, removeEndpoint);
        }
        else if (VersionedValue.REMOVING_TOKEN.equals(state))
        {
            if (logger_.isDebugEnabled())
                logger_.debug("Token " + removeToken + " removed manually (endpoint was " + removeEndpoint + ")");

            // Note that the endpoint is being removed
            tokenMetadata_.addLeavingEndpoint(removeEndpoint);
            calculatePendingRanges();

            // grab any data we are now responsible for and notify responsible node
            restoreReplicaCount(removeEndpoint, endpoint);
        }
    }

    private void excise(Token token, InetAddress endpoint)
    {
        Gossiper.instance.removeEndpoint(endpoint);
        tokenMetadata_.removeEndpoint(endpoint);
        HintedHandOffManager.deleteHintsForEndPoint(endpoint);
        tokenMetadata_.removeBootstrapToken(token);
        calculatePendingRanges();
        if (!isClientMode)
        {
            logger_.info("Removing token " + token + " for " + endpoint);
            SystemTable.removeToken(token);
        }
    }

    /**
     * Calculate pending ranges according to bootsrapping and leaving nodes. Reasoning is:
     *
     * (1) When in doubt, it is better to write too much to a node than too little. That is, if
     * there are multiple nodes moving, calculate the biggest ranges a node could have. Cleaning
     * up unneeded data afterwards is better than missing writes during movement.
     * (2) When a node leaves, ranges for other nodes can only grow (a node might get additional
     * ranges, but it will not lose any of its current ranges as a result of a leave). Therefore
     * we will first remove _all_ leaving tokens for the sake of calculation and then check what
     * ranges would go where if all nodes are to leave. This way we get the biggest possible
     * ranges with regard current leave operations, covering all subsets of possible final range
     * values.
     * (3) When a node bootstraps, ranges of other nodes can only get smaller. Without doing
     * complex calculations to see if multiple bootstraps overlap, we simply base calculations
     * on the same token ring used before (reflecting situation after all leave operations have
     * completed). Bootstrapping nodes will be added and removed one by one to that metadata and
     * checked what their ranges would be. This will give us the biggest possible ranges the
     * node could have. It might be that other bootstraps make our actual final ranges smaller,
     * but it does not matter as we can clean up the data afterwards.
     *
     * NOTE: This is heavy and ineffective operation. This will be done only once when a node
     * changes state in the cluster, so it should be manageable.
     */
    private void calculatePendingRanges()
    {
        for (String table : DatabaseDescriptor.getNonSystemTables())
            calculatePendingRanges(Table.open(table).getReplicationStrategy(), table);
    }

    // public & static for testing purposes
    public static void calculatePendingRanges(AbstractReplicationStrategy strategy, String table)
    {
        TokenMetadata tm = StorageService.instance.getTokenMetadata();
        Multimap<Range, InetAddress> pendingRanges = HashMultimap.create();
        Map<Token, InetAddress> bootstrapTokens = tm.getBootstrapTokens();
        Set<InetAddress> leavingEndpoints = tm.getLeavingEndpoints();

        if (bootstrapTokens.isEmpty() && leavingEndpoints.isEmpty())
        {
            if (logger_.isDebugEnabled())
                logger_.debug("No bootstrapping or leaving nodes -> empty pending ranges for {}", table);
            tm.setPendingRanges(table, pendingRanges);
            return;
        }

        Multimap<InetAddress, Range> addressRanges = strategy.getAddressRanges();

        // Copy of metadata reflecting the situation after all leave operations are finished.
        TokenMetadata allLeftMetadata = tm.cloneAfterAllLeft();

        // get all ranges that will be affected by leaving nodes
        Set<Range> affectedRanges = new HashSet<Range>();
        for (InetAddress endpoint : leavingEndpoints)
            affectedRanges.addAll(addressRanges.get(endpoint));

        // for each of those ranges, find what new nodes will be responsible for the range when
        // all leaving nodes are gone.
        for (Range range : affectedRanges)
        {
            Collection<InetAddress> currentEndpoints = strategy.calculateNaturalEndpoints(range.right, tm);
            Collection<InetAddress> newEndpoints = strategy.calculateNaturalEndpoints(range.right, allLeftMetadata);
            newEndpoints.removeAll(currentEndpoints);
            pendingRanges.putAll(range, newEndpoints);
        }

        // At this stage pendingRanges has been updated according to leave operations. We can
        // now finish the calculation by checking bootstrapping nodes.

        // For each of the bootstrapping nodes, simply add and remove them one by one to
        // allLeftMetadata and check in between what their ranges would be.
        for (Map.Entry<Token, InetAddress> entry : bootstrapTokens.entrySet())
        {
            InetAddress endpoint = entry.getValue();

            allLeftMetadata.updateNormalToken(entry.getKey(), endpoint);
            for (Range range : strategy.getAddressRanges(allLeftMetadata).get(endpoint))
                pendingRanges.put(range, endpoint);
            allLeftMetadata.removeEndpoint(endpoint);
        }

        tm.setPendingRanges(table, pendingRanges);

        if (logger_.isDebugEnabled())
            logger_.debug("Pending ranges:\n" + (pendingRanges.isEmpty() ? "<empty>" : tm.printPendingRanges()));
    }

    /**
     * Finds living endpoints responsible for the given ranges
     *
     * @param table the table ranges belong to
     * @param ranges the ranges to find sources for
     * @return multimap of addresses to ranges the address is responsible for
     */
    private Multimap<InetAddress, Range> getNewSourceRanges(String table, Set<Range> ranges) 
    {
        InetAddress myAddress = FBUtilities.getLocalAddress();
        Multimap<Range, InetAddress> rangeAddresses = Table.open(table).getReplicationStrategy().getRangeAddresses(tokenMetadata_);
        Multimap<InetAddress, Range> sourceRanges = HashMultimap.create();
        IFailureDetector failureDetector = FailureDetector.instance;

        // find alive sources for our new ranges
        for (Range range : ranges)
        {
            Collection<InetAddress> possibleRanges = rangeAddresses.get(range);
            IEndpointSnitch snitch = DatabaseDescriptor.getEndpointSnitch();
            List<InetAddress> sources = snitch.getSortedListByProximity(myAddress, possibleRanges);

            assert (!sources.contains(myAddress));

            for (InetAddress source : sources)
            {
                if (failureDetector.isAlive(source))
                {
                    sourceRanges.put(source, range);
                    break;
                }
            } 
        }
        return sourceRanges;
    }

    /**
     * Sends a notification to a node indicating we have finished replicating data.
     * 
     * @param local the local address
     * @param remote node to send notification to
     */
    private void sendReplicationNotification(InetAddress local, InetAddress remote)
    {
        // notify the remote token
        Message msg = new Message(local, StorageService.Verb.REPLICATION_FINISHED, new byte[0]);
        IFailureDetector failureDetector = FailureDetector.instance;
        while (failureDetector.isAlive(remote))
        {
            IAsyncResult iar = MessagingService.instance().sendRR(msg, remote);
            try 
            {
                iar.get(DatabaseDescriptor.getRpcTimeout(), TimeUnit.MILLISECONDS);
                return; // done
            }
            catch(TimeoutException e)
            {
                // try again
            }
        }
    }

    /**
     * Called when an endpoint is removed from the ring. This function checks
     * whether this node becomes responsible for new ranges as a
     * consequence and streams data if needed.
     *
     * This is rather ineffective, but it does not matter so much
     * since this is called very seldom
     *
     * @param endpoint the node that left
     */
    private void restoreReplicaCount(InetAddress endpoint, final InetAddress notifyEndpoint)
    {
        final Multimap<InetAddress, String> fetchSources = HashMultimap.create();
        Multimap<String, Map.Entry<InetAddress, Collection<Range>>> rangesToFetch = HashMultimap.create();

        final InetAddress myAddress = FBUtilities.getLocalAddress();

        for (String table : DatabaseDescriptor.getNonSystemTables())
        {
            Multimap<Range, InetAddress> changedRanges = getChangedRangesForLeaving(table, endpoint); 
            Set<Range> myNewRanges = new HashSet<Range>();
            for (Map.Entry<Range, InetAddress> entry : changedRanges.entries())
            {
                if (entry.getValue().equals(myAddress))
                    myNewRanges.add(entry.getKey());
            }
            Multimap<InetAddress, Range> sourceRanges = getNewSourceRanges(table, myNewRanges);
            for (Map.Entry<InetAddress, Collection<Range>> entry : sourceRanges.asMap().entrySet())
            {
                fetchSources.put(entry.getKey(), table);
                rangesToFetch.put(table, entry);
            }
        }

        for (final String table : rangesToFetch.keySet())
        {
            for (Map.Entry<InetAddress, Collection<Range>> entry : rangesToFetch.get(table))
            {
                final InetAddress source = entry.getKey();
                Collection<Range> ranges = entry.getValue();
                final Runnable callback = new Runnable()
                {
                    public void run()
                    {
                        synchronized (fetchSources)
                        {
                            fetchSources.remove(source, table);
                            if (fetchSources.isEmpty())
                                sendReplicationNotification(myAddress, notifyEndpoint);
                        }
                    }
                };
                if (logger_.isDebugEnabled())
                    logger_.debug("Requesting from " + source + " ranges " + StringUtils.join(ranges, ", "));
                StreamIn.requestRanges(source, table, ranges, callback, OperationType.RESTORE_REPLICA_COUNT);
            }
        }
    }

    // needs to be modified to accept either a table or ARS.
    private Multimap<Range, InetAddress> getChangedRangesForLeaving(String table, InetAddress endpoint)
    {
        // First get all ranges the leaving endpoint is responsible for
        Collection<Range> ranges = getRangesForEndpoint(table, endpoint);

        if (logger_.isDebugEnabled())
            logger_.debug("Node " + endpoint + " ranges [" + StringUtils.join(ranges, ", ") + "]");

        Map<Range, List<InetAddress>> currentReplicaEndpoints = new HashMap<Range, List<InetAddress>>();

        // Find (for each range) all nodes that store replicas for these ranges as well
        for (Range range : ranges)
            currentReplicaEndpoints.put(range, Table.open(table).getReplicationStrategy().calculateNaturalEndpoints(range.right, tokenMetadata_));

        TokenMetadata temp = tokenMetadata_.cloneAfterAllLeft();

        // endpoint might or might not be 'leaving'. If it was not leaving (that is, removetoken
        // command was used), it is still present in temp and must be removed.
        if (temp.isMember(endpoint))
            temp.removeEndpoint(endpoint);

        Multimap<Range, InetAddress> changedRanges = HashMultimap.create();

        // Go through the ranges and for each range check who will be
        // storing replicas for these ranges when the leaving endpoint
        // is gone. Whoever is present in newReplicaEndpoins list, but
        // not in the currentReplicaEndpoins list, will be needing the
        // range.
        for (Range range : ranges)
        {
            Collection<InetAddress> newReplicaEndpoints = Table.open(table).getReplicationStrategy().calculateNaturalEndpoints(range.right, temp);
            newReplicaEndpoints.removeAll(currentReplicaEndpoints.get(range));
            if (logger_.isDebugEnabled())
                if (newReplicaEndpoints.isEmpty())
                    logger_.debug("Range " + range + " already in all replicas");
                else
                    logger_.debug("Range " + range + " will be responsibility of " + StringUtils.join(newReplicaEndpoints, ", "));
            changedRanges.putAll(range, newReplicaEndpoints);
        }

        return changedRanges;
    }

    public void onJoin(InetAddress endpoint, EndpointState epState)
    {
        for (Map.Entry<ApplicationState, VersionedValue> entry : epState.getApplicationStateMap().entrySet())
        {
            onChange(endpoint, entry.getKey(), entry.getValue());
        }
    }

    public void onAlive(InetAddress endpoint, EndpointState state)
    {
        if (!isClientMode)
            deliverHints(endpoint);
    }

    public void onRemove(InetAddress endpoint)
    {
        tokenMetadata_.removeEndpoint(endpoint);
        calculatePendingRanges();
    }

    public void onDead(InetAddress endpoint, EndpointState state)
    {
        MessagingService.instance().convict(endpoint);
    }

    /** raw load value */
    public double getLoad()
    {
        double bytes = 0;
        for (String tableName : DatabaseDescriptor.getTables())
        {
            Table table = Table.open(tableName);
            for (ColumnFamilyStore cfs : table.getColumnFamilyStores())
                bytes += cfs.getLiveDiskSpaceUsed();
        }
        return bytes;
    }

    public String getLoadString()
    {
        return FileUtils.stringifyFileSize(getLoad());
    }

    public Map<String, String> getLoadMap()
    {
        Map<String, String> map = new HashMap<String, String>();
        for (Map.Entry<InetAddress,Double> entry : StorageLoadBalancer.instance.getLoadInfo().entrySet())
        {
            map.put(entry.getKey().getHostAddress(), FileUtils.stringifyFileSize(entry.getValue()));
        }
        // gossiper doesn't see its own updates, so we need to special-case the local node
        map.put(FBUtilities.getLocalAddress().getHostAddress(), getLoadString());
        return map;
    }

    /**
     * Deliver hints to the specified node when it has crashed
     * and come back up/ marked as alive after a network partition
    */
    public final void deliverHints(InetAddress endpoint)
    {
        HintedHandOffManager.instance.deliverHints(endpoint);
    }

    public final void deliverHints(String host) throws UnknownHostException
    {
        HintedHandOffManager.instance.deliverHints(host);
    }

    public Token getLocalToken()
    {
        Token token = SystemTable.getSavedToken();
        assert token != null; // should not be called before initServer sets this
        return token;
    }

    /* These methods belong to the MBean interface */

    public String getToken()
    {
        return getLocalToken().toString();
    }

    public String getReleaseVersion()
    {
        return FBUtilities.getReleaseVersionString();
    }

    public List<String> getLeavingNodes()
    {
        return stringify(tokenMetadata_.getLeavingEndpoints());
    }

    public List<String> getJoiningNodes()
    {
        return stringify(tokenMetadata_.getBootstrapTokens().values());
    }

    public List<String> getLiveNodes()
    {
        return stringify(Gossiper.instance.getLiveMembers());
    }

    public List<String> getUnreachableNodes()
    {
        return stringify(Gossiper.instance.getUnreachableMembers());
    }

    private List<String> stringify(Iterable<InetAddress> endpoints)
    {
        List<String> stringEndpoints = new ArrayList<String>();
        for (InetAddress ep : endpoints)
        {
            stringEndpoints.add(ep.getHostAddress());
        }
        return stringEndpoints;
    }

    public int getCurrentGenerationNumber()
    {
        return Gossiper.instance.getCurrentGenerationNumber(FBUtilities.getLocalAddress());
    }

    public void forceTableCleanup(String tableName, String... columnFamilies) throws IOException, ExecutionException, InterruptedException
    {
        if (tableName.equals("system"))
            throw new RuntimeException("Cleanup of the system table is neither necessary nor wise");
                    
        for (ColumnFamilyStore cfStore : getValidColumnFamilies(tableName, columnFamilies))
        {
            cfStore.forceCleanup();
        }
    }

    public void forceTableCompaction(String tableName, String... columnFamilies) throws IOException, ExecutionException, InterruptedException
    {
        for (ColumnFamilyStore cfStore : getValidColumnFamilies(tableName, columnFamilies))
        {
            cfStore.forceMajorCompaction();
        }
    }

    public void invalidateKeyCaches(String tableName, String... columnFamilies) throws IOException
    {
        for (ColumnFamilyStore cfStore : getValidColumnFamilies(tableName, columnFamilies))
        {
            cfStore.invalidateKeyCache();
        }
    }

    public void invalidateRowCaches(String tableName, String... columnFamilies) throws IOException
    {
        for (ColumnFamilyStore cfStore : getValidColumnFamilies(tableName, columnFamilies))
        {
            cfStore.invalidateRowCache();
        }
    }

    /**
     * Takes the snapshot for a given table.
     *
     * @param tableName the name of the table.
     * @param tag   the tag given to the snapshot (null is permissible)
     */
    public void takeSnapshot(String tableName, String tag) throws IOException
    {
        Table tableInstance = getValidTable(tableName);
        tableInstance.snapshot(tag);
    }

    private Table getValidTable(String tableName) throws IOException
    {
        if (!DatabaseDescriptor.getTables().contains(tableName))
        {
            throw new IOException("Table " + tableName + "does not exist");
        }
        return Table.open(tableName);
    }

    /**
     * Takes a snapshot for every table.
     *
     * @param tag the tag given to the snapshot (null is permissible)
     */
    public void takeAllSnapshot(String tag) throws IOException
    {
        for (Table table : Table.all())
            table.snapshot(tag);
    }

    /**
     * Remove all the existing snapshots.
     */
    public void clearSnapshot() throws IOException
    {
        for (Table table : Table.all())
            table.clearSnapshot();

        if (logger_.isDebugEnabled())
            logger_.debug("Cleared out all snapshot directories");
    }

    public Iterable<ColumnFamilyStore> getValidColumnFamilies(String tableName, String... cfNames) throws IOException
    {
        Table table = getValidTable(tableName);

        if (cfNames.length == 0)
            // all stores are interesting
            return table.getColumnFamilyStores();

        // filter out interesting stores
        Set<ColumnFamilyStore> valid = new HashSet<ColumnFamilyStore>();
        for (String cfName : cfNames)
        {
            ColumnFamilyStore cfStore = table.getColumnFamilyStore(cfName);
            if (cfStore == null)
            {
                // this means there was a cf passed in that is not recognized in the keyspace. report it and continue.
                logger_.warn(String.format("Invalid column family specified: %s. Proceeding with others.", cfName));
                continue;
            }
            valid.add(cfStore);
        }
        return valid;
    }

    /**
     * Flush all memtables for a table and column families.
     * @param tableName
     * @param columnFamilies
     * @throws IOException
     */
    public void forceTableFlush(final String tableName, final String... columnFamilies)
                throws IOException, ExecutionException, InterruptedException
    {
        for (ColumnFamilyStore cfStore : getValidColumnFamilies(tableName, columnFamilies))
        {
            logger_.debug("Forcing binary flush on keyspace " + tableName + ", CF " + cfStore.getColumnFamilyName());
            cfStore.forceFlushBinary();
            logger_.debug("Forcing flush on keyspace " + tableName + ", CF " + cfStore.getColumnFamilyName());
            cfStore.forceBlockingFlush();
        }
    }

    /**
     * Trigger proactive repair for a table and column families.
     * @param tableName
     * @param columnFamilies
     * @throws IOException
     */
    public void forceTableRepair(final String tableName, final String... columnFamilies) throws IOException
    {
        String[] families;
        if (columnFamilies.length == 0)
        {
            ArrayList<String> names = new ArrayList<String>();
            for (ColumnFamilyStore cfStore : getValidColumnFamilies(tableName)) {
                names.add(cfStore.getColumnFamilyName());
            }
            families = names.toArray(new String[] {});
        }
        else
        {
            families = columnFamilies;
        }
        AntiEntropyService.RepairSession sess = AntiEntropyService.instance.getRepairSession(tableName, families);
        
        try
        {
            sess.start();
            // block until the repair has completed
            sess.join();
        }
        catch (InterruptedException e)
        {
            throw new IOException("Repair session " + sess + " failed.", e);
        }
    }

    /* End of MBean interface methods */

    /**
     * This method returns the predecessor of the endpoint ep on the identifier
     * space.
     */
    InetAddress getPredecessor(InetAddress ep)
    {
        Token token = tokenMetadata_.getToken(ep);
        return tokenMetadata_.getEndpoint(tokenMetadata_.getPredecessor(token));
    }

    /*
     * This method returns the successor of the endpoint ep on the identifier
     * space.
     */
    public InetAddress getSuccessor(InetAddress ep)
    {
        Token token = tokenMetadata_.getToken(ep);
        return tokenMetadata_.getEndpoint(tokenMetadata_.getSuccessor(token));
    }

    /**
     * Get the primary range for the specified endpoint.
     * @param ep endpoint we are interested in.
     * @return range for the specified endpoint.
     */
    public Range getPrimaryRangeForEndpoint(InetAddress ep)
    {
        return tokenMetadata_.getPrimaryRangeFor(tokenMetadata_.getToken(ep));
    }

    /**
     * Get all ranges an endpoint is responsible for.
     * @param ep endpoint we are interested in.
     * @return ranges for the specified endpoint.
     */
    Collection<Range> getRangesForEndpoint(String table, InetAddress ep)
    {
        return Table.open(table).getReplicationStrategy().getAddressRanges().get(ep);
    }

    /**
     * Get all ranges that span the ring given a set
     * of tokens. All ranges are in sorted order of
     * ranges.
     * @return ranges in sorted order
    */
    public List<Range> getAllRanges(List<Token> sortedTokens)
    {
        if (logger_.isDebugEnabled())
            logger_.debug("computing ranges for " + StringUtils.join(sortedTokens, ", "));

        if (sortedTokens.isEmpty()) 
            return Collections.emptyList();
        List<Range> ranges = new ArrayList<Range>();
        int size = sortedTokens.size();
        for (int i = 1; i < size; ++i)
        {
            Range range = new Range(sortedTokens.get(i - 1), sortedTokens.get(i));
            ranges.add(range);
        }
        Range range = new Range(sortedTokens.get(size - 1), sortedTokens.get(0));
        ranges.add(range);

        return ranges;
    }

    /**
     * This method returns the N endpoints that are responsible for storing the
     * specified key i.e for replication.
     *
     * @param key - key for which we need to find the endpoint return value -
     * the endpoint responsible for this key
     */
    public List<InetAddress> getNaturalEndpoints(String table, ByteBuffer key)
    {
        return getNaturalEndpoints(table, partitioner_.getToken(key));
    }

    /**
     * This method returns the N endpoints that are responsible for storing the
     * specified key i.e for replication.
     *
     * @param token - token for which we need to find the endpoint return value -
     * the endpoint responsible for this token
     */
    public List<InetAddress> getNaturalEndpoints(String table, Token token)
    {
        return Table.open(table).getReplicationStrategy().getNaturalEndpoints(token);
    }

    /**
     * This method attempts to return N endpoints that are responsible for storing the
     * specified key i.e for replication.
     *
     * @param key - key for which we need to find the endpoint return value -
     * the endpoint responsible for this key
     */
    public List<InetAddress> getLiveNaturalEndpoints(String table, ByteBuffer key)
    {
        return getLiveNaturalEndpoints(table, partitioner_.getToken(key));
    }

    public List<InetAddress> getLiveNaturalEndpoints(String table, Token token)
    {
        List<InetAddress> liveEps = new ArrayList<InetAddress>();
        List<InetAddress> endpoints = Table.open(table).getReplicationStrategy().getNaturalEndpoints(token);

        for (InetAddress endpoint : endpoints)
        {
            if (FailureDetector.instance.isAlive(endpoint))
                liveEps.add(endpoint);
        }

        return liveEps;
    }

    /**
     * This function finds the closest live endpoint that contains a given key.
     */
    public InetAddress findSuitableEndpoint(String table, ByteBuffer key) throws IOException, UnavailableException
    {
        List<InetAddress> endpoints = getNaturalEndpoints(table, key);
        DatabaseDescriptor.getEndpointSnitch().sortByProximity(FBUtilities.getLocalAddress(), endpoints);
        if (logger_.isDebugEnabled())
            logger_.debug("Sorted endpoints are " + StringUtils.join(endpoints, ","));
        for (InetAddress endpoint : endpoints)
        {
            if (FailureDetector.instance.isAlive(endpoint))
                return endpoint;
        }
        throw new UnavailableException(); // no nodes that could contain key are alive
    }

    public void setLog4jLevel(String classQualifier, String rawLevel)
    {
        Level level = Level.toLevel(rawLevel);
        org.apache.log4j.Logger.getLogger(classQualifier).setLevel(level);
        logger_.info("set log level to " + level + " for classes under '" + classQualifier + "' (if the level doesn't look like '" + rawLevel + "' then log4j couldn't parse '" + rawLevel + "')");
    }

    /**
     * @return list of Tokens (_not_ keys!) breaking up the data this node is responsible for into pieces of roughly keysPerSplit
     */ 
    public List<Token> getSplits(String table, String cfName, Range range, int keysPerSplit)
    {
        List<Token> tokens = new ArrayList<Token>();
        // we use the actual Range token for the first and last brackets of the splits to ensure correctness
        tokens.add(range.left);

        List<DecoratedKey> keys = new ArrayList<DecoratedKey>();
        Table t = Table.open(table);
        ColumnFamilyStore cfs = t.getColumnFamilyStore(cfName);
        for (DecoratedKey sample : cfs.allKeySamples())
        {
            if (range.contains(sample.token))
                keys.add(sample);
        }
        FBUtilities.sortSampledKeys(keys, range);
        int splits = keys.size() * DatabaseDescriptor.getIndexInterval() / keysPerSplit;

        if (keys.size() >= splits)
        {
            for (int i = 1; i < splits; i++)
            {
                int index = i * (keys.size() / splits);
                tokens.add(keys.get(index).token);
            }
        }

        tokens.add(range.right);
        return tokens;
    }

    /** return a token to which if a node bootstraps it will get about 1/2 of this node's range */
    public Token getBootstrapToken()
    {
        Range range = getLocalPrimaryRange();
        List<DecoratedKey> keys = new ArrayList<DecoratedKey>();
        for (ColumnFamilyStore cfs : ColumnFamilyStore.all())
        {
            for (DecoratedKey key : cfs.allKeySamples())
            {
                if (range.contains(key.token))
                    keys.add(key);
            }
        }
        FBUtilities.sortSampledKeys(keys, range);

        if (keys.size() < 3)
            return partitioner_.midpoint(range.left, range.right);
        else
            return keys.get(keys.size() / 2).token;
    }

    /**
     * Broadcast leaving status and update local tokenMetadata_ accordingly
     */
    private void startLeaving()
    {
        Gossiper.instance.addLocalApplicationState(ApplicationState.STATUS, valueFactory.leaving(getLocalToken()));
        tokenMetadata_.addLeavingEndpoint(FBUtilities.getLocalAddress());
        calculatePendingRanges();
    }

    public void decommission() throws InterruptedException
    {
        if (!tokenMetadata_.isMember(FBUtilities.getLocalAddress()))
            throw new UnsupportedOperationException("local node is not a member of the token ring yet");
        if (tokenMetadata_.cloneAfterAllLeft().sortedTokens().size() < 2)
            throw new UnsupportedOperationException("no other normal nodes in the ring; decommission would be pointless");
        for (String table : DatabaseDescriptor.getNonSystemTables())
        {
            if (tokenMetadata_.getPendingRanges(table, FBUtilities.getLocalAddress()).size() > 0)
                throw new UnsupportedOperationException("data is currently moving to this node; unable to leave the ring");
        }

        if (logger_.isDebugEnabled())
            logger_.debug("DECOMMISSIONING");
        startLeaving();
        setMode("Leaving: sleeping " + RING_DELAY + " ms for pending range setup", true);
        Thread.sleep(RING_DELAY);

        Runnable finishLeaving = new Runnable()
        {
            public void run()
            {
                Gossiper.instance.stop();
                MessagingService.instance().shutdown();
                StageManager.shutdownNow();
                setMode("Decommissioned", true);
                // let op be responsible for killing the process
            }
        };
        unbootstrap(finishLeaving);
    }

    private void leaveRing()
    {
        SystemTable.setBootstrapped(false);
        tokenMetadata_.removeEndpoint(FBUtilities.getLocalAddress());
        calculatePendingRanges();

        Gossiper.instance.addLocalApplicationState(ApplicationState.STATUS, valueFactory.left(getLocalToken()));
        try
        {
            Thread.sleep(2 * Gossiper.intervalInMillis_);
        }
        catch (InterruptedException e)
        {
            throw new AssertionError(e);
        }
    }

    private void unbootstrap(final Runnable onFinish)
    {
        final CountDownLatch latch = new CountDownLatch(DatabaseDescriptor.getNonSystemTables().size());
        for (final String table : DatabaseDescriptor.getNonSystemTables())
        {
            Multimap<Range, InetAddress> rangesMM = getChangedRangesForLeaving(table, FBUtilities.getLocalAddress());
            if (logger_.isDebugEnabled())
                logger_.debug("Ranges needing transfer are [" + StringUtils.join(rangesMM.keySet(), ",") + "]");
            if (rangesMM.isEmpty())
            {
                latch.countDown();
                continue;
            }

            setMode("Leaving: streaming data to other nodes", true);
            final Set<Map.Entry<Range, InetAddress>> pending = new HashSet<Map.Entry<Range, InetAddress>>(rangesMM.entries());
            for (final Map.Entry<Range, InetAddress> entry : rangesMM.entries())
            {
                final Range range = entry.getKey();
                final InetAddress newEndpoint = entry.getValue();
                final Runnable callback = new Runnable()
                {
                    public void run()
                    {
                        synchronized(pending)
                        {
                            pending.remove(entry);
                            if (pending.isEmpty())
                                latch.countDown();
                        }
                    }
                };
                StageManager.getStage(Stage.STREAM).execute(new Runnable()
                {
                    public void run()
                    {
                        // TODO each call to transferRanges re-flushes, this is potentially a lot of waste
                        StreamOut.transferRanges(newEndpoint, table, Arrays.asList(range), callback, OperationType.UNBOOTSTRAP);
                    }
                });
            }
        }

        // wait for the transfer runnables to signal the latch.
        logger_.debug("waiting for stream aks.");
        try
        {
            latch.await();
        }
        catch (InterruptedException e)
        {
            throw new RuntimeException(e);
        }
        logger_.debug("stream acks all received.");
        leaveRing();
        onFinish.run();
    }

    public void move(String newToken) throws IOException, InterruptedException
    {
        move(partitioner_.getTokenFactory().fromString(newToken));
    }

    public void loadBalance() throws IOException, InterruptedException
    {
        move((Token)null);
    }

    /**
     * move the node to new token or find a new token to boot to according to load
     *
     * @param token new token to boot to, or if null, find balanced token to boot to
     */
    private void move(final Token token) throws IOException, InterruptedException
    {
        for (String table : DatabaseDescriptor.getTables())
        {
            if (tokenMetadata_.getPendingRanges(table, FBUtilities.getLocalAddress()).size() > 0)
                throw new UnsupportedOperationException("data is currently moving to this node; unable to leave the ring");
        }
        if (token != null && tokenMetadata_.sortedTokens().contains(token))
            throw new IOException("target token " + token + " is already owned by another node");

        if (logger_.isDebugEnabled())
            logger_.debug("Leaving: old token was " + getLocalToken());
        startLeaving();
        setMode("Leaving: sleeping " + RING_DELAY + " ms for pending range setup", true);
        Thread.sleep(RING_DELAY);

        Runnable finishMoving = new WrappedRunnable()
        {
            public void runMayThrow() throws IOException
            {
                Token bootstrapToken = token;
                if (bootstrapToken == null)
                {
                    StorageLoadBalancer.instance.waitForLoadInfo();
                    bootstrapToken = BootStrapper.getBalancedToken(tokenMetadata_, StorageLoadBalancer.instance.getLoadInfo());
                }
                logger_.info("re-bootstrapping to new token {}", bootstrapToken);
                bootstrap(bootstrapToken);
            }
        };
        unbootstrap(finishMoving);
    }

    /**
     * Get the status of a token removal.
     */
    public String getRemovalStatus()
    {
        if (removingNode == null) {
            return "No token removals in process.";
        }
        return String.format("Removing token (%s). Waiting for replication confirmation from [%s].",
                             tokenMetadata_.getToken(removingNode),
                             StringUtils.join(replicatingNodes, ","));
    }

    /**
     * Force a remove operation to complete. This may be necessary if a remove operation
     * blocks forever due to node/stream failure.
     */
    public void forceRemoveCompletion()
    {
        if (!replicatingNodes.isEmpty())
            logger_.warn("Removal not confirmed for for " + StringUtils.join(this.replicatingNodes, ","));
        replicatingNodes.clear();
    }

    /**
     * Remove a node that has died.
     *
     * @param tokenString token for the node
     */
    public void removeToken(String tokenString)
    {
        InetAddress myAddress = FBUtilities.getLocalAddress();
        Token localToken = tokenMetadata_.getToken(myAddress);
        Token token = partitioner_.getTokenFactory().fromString(tokenString);
        InetAddress endpoint = tokenMetadata_.getEndpoint(token);

        if (endpoint == null)
            throw new UnsupportedOperationException("Token not found.");

        if (endpoint.equals(myAddress))
             throw new UnsupportedOperationException("Cannot remove node's own token");

        if (Gossiper.instance.getLiveMembers().contains(endpoint))
            throw new UnsupportedOperationException("Node " + endpoint + " is alive and owns this token. Use decommission command to remove it from the ring");

        // A leaving endpoint that is dead is already being removed.
        if (tokenMetadata_.isLeaving(endpoint)) 
            throw new UnsupportedOperationException("Node " + endpoint + " is already being removed.");

        if (replicatingNodes != null)
            throw new UnsupportedOperationException("This node is already processing a removal. Wait for it to complete.");

        // Find the endpoints that are going to become responsible for data
        replicatingNodes = Collections.synchronizedSet(new HashSet<InetAddress>());
        for (String table : DatabaseDescriptor.getNonSystemTables())
        {
            // if the replication factor is 1 the data is lost so we shouldn't wait for confirmation
            if (Table.open(table).getReplicationStrategy().getReplicationFactor() == 1)
                continue;

            // get all ranges that change ownership (that is, a node needs
            // to take responsibility for new range)
            Multimap<Range, InetAddress> changedRanges = getChangedRangesForLeaving(table, endpoint);
            IFailureDetector failureDetector = FailureDetector.instance;
            for (InetAddress ep : changedRanges.values())
            {
                if (failureDetector.isAlive(ep))
                    replicatingNodes.add(ep);
                else
                    logger_.warn("Endpoint " + ep + " is down and will not receive data for re-replication of " + endpoint);
            }
        }
        removingNode = endpoint;

        tokenMetadata_.addLeavingEndpoint(endpoint);
        calculatePendingRanges();
        // bundle two states together. include this nodes state to keep the status quo, 
        // but indicate the leaving token so that it can be dealt with.
        Gossiper.instance.addLocalApplicationState(ApplicationState.STATUS, valueFactory.removingNonlocal(localToken, token));

        // kick off streaming commands
        restoreReplicaCount(endpoint, myAddress);

        // wait for ReplicationFinishedVerbHandler to signal we're done
        while (!replicatingNodes.isEmpty())
        {
            try
            {
                Thread.sleep(100);
            }
            catch (InterruptedException e)
            {
                throw new AssertionError(e);
            }
        }

        excise(token, endpoint);

        // indicate the token has left
        Gossiper.instance.addLocalApplicationState(ApplicationState.STATUS, valueFactory.removedNonlocal(localToken, token));

        replicatingNodes = null;
        removingNode = null;
    }

    public void confirmReplication(InetAddress node)
    {
        assert replicatingNodes != null;
        replicatingNodes.remove(node);
    }

    public boolean isClientMode()
    {
        return isClientMode;
    }

    public synchronized void requestGC()
    {
        if (hasUnreclaimedSpace())
        {
            logger_.info("requesting GC to free disk space");
            System.gc();
            try
            {
                Thread.sleep(1000);
            }
            catch (InterruptedException e)
            {
                throw new AssertionError(e);
            }
        }
    }

    private boolean hasUnreclaimedSpace()
    {
        for (ColumnFamilyStore cfs : ColumnFamilyStore.all())
        {
            if (cfs.hasUnreclaimedSpace())
                return true;
        }
        return false;
    }

    public String getOperationMode()
    {
        return operationMode;
    }

    public String getDrainProgress()
    {
        return String.format("Drained %s/%s ColumnFamilies", remainingCFs, totalCFs);
    }

    /** shuts node off to writes, empties memtables and the commit log. */
    public synchronized void drain() throws IOException, InterruptedException, ExecutionException
    {
        ExecutorService mutationStage = StageManager.getStage(Stage.MUTATION);
        if (mutationStage.isTerminated())
        {
            logger_.warn("Cannot drain node (did it already happen?)");
            return;
        }
        setMode("Starting drain process", true);
        Gossiper.instance.stop();
        setMode("Draining: shutting down MessageService", false);
        MessagingService.instance().shutdown();
        setMode("Draining: emptying MessageService pools", false);
        MessagingService.instance().waitFor();

        setMode("Draining: clearing mutation stage", false);
        mutationStage.shutdown();
        mutationStage.awaitTermination(3600, TimeUnit.SECONDS);

        // lets flush.
        setMode("Draining: flushing column families", false);
        List<ColumnFamilyStore> cfses = new ArrayList<ColumnFamilyStore>();
        for (String tableName : DatabaseDescriptor.getNonSystemTables())
        {
            Table table = Table.open(tableName);
            cfses.addAll(table.getColumnFamilyStores());
        }
        totalCFs = remainingCFs = cfses.size();
        for (ColumnFamilyStore cfs : cfses)
        {
            cfs.forceBlockingFlush();
            remainingCFs--;
        }

        ColumnFamilyStore.postFlushExecutor.shutdown();
        ColumnFamilyStore.postFlushExecutor.awaitTermination(60, TimeUnit.SECONDS);

        // want to make sure that any segments deleted as a result of flushing are gone.
        DeletionService.waitFor();

        setMode("Node is drained", true);
    }

    /**
     * load schema from yaml. This can only be done on a fresh system.
     * @throws ConfigurationException
     * @throws IOException
     */
    public void loadSchemaFromYAML() throws ConfigurationException, IOException
    { 
        // validate
        final Collection<KSMetaData> tables = DatabaseDescriptor.readTablesFromYaml();
        for (KSMetaData table : tables)
        {
            if (!table.name.matches(Migration.NAME_VALIDATOR_REGEX))
                throw new ConfigurationException("Invalid table name: " + table.name);
            for (CFMetaData cfm : table.cfMetaData().values())
                if (!Migration.isLegalName(cfm.cfName))
                    throw new ConfigurationException("Invalid column family name: " + cfm.cfName);
        }
        
        Callable<Migration> call = new Callable<Migration>()
        {
            public Migration call() throws Exception
            {
                // blow up if there is a schema saved.
                if (DatabaseDescriptor.getDefsVersion().timestamp() > 0 || Migration.getLastMigrationId() != null)
                    throw new ConfigurationException("Cannot import schema when one already exists");
             
                Migration migration = null;
                for (KSMetaData table : tables)
                {
                    migration = new AddKeyspace(table); 
                    migration.apply();
                }
                return migration;
            }
        };
        Migration migration;
        try
        {
            migration = StageManager.getStage(Stage.MIGRATION).submit(call).get();
        }
        catch (InterruptedException e)
        {
            throw new RuntimeException(e);
        }
        catch (ExecutionException e)
        {
            if (e.getCause() instanceof ConfigurationException)
                throw (ConfigurationException)e.getCause();
            else if (e.getCause() instanceof IOException)
                throw (IOException)e.getCause();
            else if (e.getCause() instanceof Exception)
                throw new ConfigurationException(e.getCause().getMessage(), (Exception)e.getCause());
            else
                throw new RuntimeException(e);
        }
        
        assert DatabaseDescriptor.getDefsVersion().timestamp() > 0;
        DefsTable.dumpToStorage(DatabaseDescriptor.getDefsVersion());
        // flush system and definition tables.
        Collection<Future> flushers = new ArrayList<Future>();
        flushers.addAll(Table.open(Table.SYSTEM_TABLE).flush());
        for (Future f : flushers)
        {
            try
            {
                f.get();
            }
            catch (Exception e)
            {
                ConfigurationException ce = new ConfigurationException(e.getMessage());
                ce.initCause(e);
                throw ce;
            }
        }
        
        // we don't want to announce after every Migration.apply(). keep track of the last one and then announce the
        // current version.
        if (migration != null)
            migration.announce();
        
    }

    public String exportSchema() throws IOException
    {
        List<RawKeyspace> keyspaces = new ArrayList<RawKeyspace>();
        for (String ksname : DatabaseDescriptor.getNonSystemTables())
        {
            KSMetaData ksm = DatabaseDescriptor.getTableDefinition(ksname);
            RawKeyspace rks = new RawKeyspace();
            rks.name = ksm.name;
            rks.replica_placement_strategy = ksm.strategyClass.getName();
            rks.replication_factor = ksm.replicationFactor;
            rks.column_families = new RawColumnFamily[ksm.cfMetaData().size()];
            int i = 0;
            for (CFMetaData cfm : ksm.cfMetaData().values())
            {
                RawColumnFamily rcf = new RawColumnFamily();
                rcf.name = cfm.cfName;
                rcf.compare_with = cfm.comparator.getClass().getName();
                rcf.default_validation_class = cfm.getDefaultValidator().getClass().getName();
                rcf.compare_subcolumns_with = cfm.subcolumnComparator == null ? null : cfm.subcolumnComparator.getClass().getName();
                rcf.column_type = cfm.cfType;
                rcf.comment = cfm.getComment();
                rcf.keys_cached = cfm.getKeyCacheSize();
                rcf.read_repair_chance = cfm.getReadRepairChance();
                rcf.replicate_on_write = cfm.getReplicateOnWrite();
                rcf.gc_grace_seconds = cfm.getGcGraceSeconds();
                rcf.rows_cached = cfm.getRowCacheSize();
                rcf.column_metadata = new RawColumnDefinition[cfm.getColumn_metadata().size()];
                int j = 0;
                for (ColumnDefinition cd : cfm.getColumn_metadata().values())
                {
                    RawColumnDefinition rcd = new RawColumnDefinition();
                    rcd.index_name = cd.getIndexName();
                    rcd.index_type = cd.getIndexType();
                    rcd.name = ByteBufferUtil.string(cd.name, Charsets.UTF_8);
                    rcd.validator_class = cd.validator.getClass().getName();
                    rcf.column_metadata[j++] = rcd;
                }
                if (j == 0)
                    rcf.column_metadata = null;
                rks.column_families[i++] = rcf;
            }
            // whew.
            keyspaces.add(rks);
        }
        
        DumperOptions options = new DumperOptions();
        /* Use a block YAML arrangement */
        options.setDefaultFlowStyle(DumperOptions.FlowStyle.BLOCK);
        SkipNullRepresenter representer = new SkipNullRepresenter();
        /* Use Tag.MAP to avoid the class name being included as global tag */
        representer.addClassTag(RawColumnFamily.class, Tag.MAP);
        representer.addClassTag(Keyspaces.class, Tag.MAP);
        representer.addClassTag(ColumnDefinition.class, Tag.MAP);
        Dumper dumper = new Dumper(representer, options);
        Yaml yaml = new Yaml(dumper);
        Keyspaces ks = new Keyspaces();
        ks.keyspaces = keyspaces;
        return yaml.dump(ks);
    }
    
    public class Keyspaces
    {
        public List<RawKeyspace> keyspaces;
    }
    
    // Never ever do this at home. Used by tests.
    IPartitioner setPartitionerUnsafe(IPartitioner newPartitioner)
    {
        IPartitioner oldPartitioner = partitioner_;
        partitioner_ = newPartitioner;
        valueFactory = new VersionedValue.VersionedValueFactory(partitioner_);
        return oldPartitioner;
    }

    TokenMetadata setTokenMetadataUnsafe(TokenMetadata tmd)
    {
        TokenMetadata old = tokenMetadata_;
        tokenMetadata_ = tmd;
        return old;
    }

    public void truncate(String keyspace, String columnFamily) throws UnavailableException, TimeoutException, IOException
    {
        StorageProxy.truncateBlocking(keyspace, columnFamily);
    }

    public void saveCaches() throws ExecutionException, InterruptedException
    {
        List<Future<?>> futures = new ArrayList<Future<?>>();
        logger_.debug("submitting cache saves");
        for (ColumnFamilyStore cfs : ColumnFamilyStore.all())
        {
            futures.add(cfs.submitKeyCacheWrite());
            futures.add(cfs.submitRowCacheWrite());
        }
        FBUtilities.waitOnFutures(futures);
        logger_.debug("cache saves completed");
    }

    public Map<Token, Float> getOwnership()
    {
        List<Token> sortedTokens = new ArrayList<Token>(getTokenToEndpointMap().keySet());
        Collections.sort(sortedTokens);
        return partitioner_.describeOwnership(sortedTokens);
    }

    public List<String> getKeyspaces()
    {
        List<String> tableslist = new ArrayList<String>(DatabaseDescriptor.getTables());
        return Collections.unmodifiableList(tableslist);
    }

    public void updateSnitch(String epSnitchClassName, Boolean dynamic, Integer dynamicUpdateInterval, Integer dynamicResetInterval, Double dynamicBadnessThreshold) throws ConfigurationException
    {
        IEndpointSnitch oldSnitch = DatabaseDescriptor.getEndpointSnitch();

        // new snitch registers mbean during construction
        IEndpointSnitch newSnitch = FBUtilities.construct(epSnitchClassName, "snitch");
        if (dynamic)
        {
            DatabaseDescriptor.setDynamicUpdateInterval(dynamicUpdateInterval);
            DatabaseDescriptor.setDynamicResetInterval(dynamicResetInterval);
            DatabaseDescriptor.setDynamicBadnessThreshold(dynamicBadnessThreshold);
            newSnitch = new DynamicEndpointSnitch(newSnitch);
        }

        // point snitch references to the new instance
        DatabaseDescriptor.setEndpointSnitch(newSnitch);
        for (String ks : DatabaseDescriptor.getTables())
        {
            Table.open(ks).getReplicationStrategy().snitch = newSnitch;
        }

        if (oldSnitch instanceof DynamicEndpointSnitch)
            ((DynamicEndpointSnitch)oldSnitch).unregisterMBean();
    }
}<|MERGE_RESOLUTION|>--- conflicted
+++ resolved
@@ -107,14 +107,11 @@
         INDEX_SCAN,
         REPLICATION_FINISHED,
         INTERNAL_RESPONSE, // responses to internal calls
-<<<<<<< HEAD
         COUNTER_MUTATION,
-=======
         // use as padding for backwards compatability where a previous version needs to validate a verb from the future.
         UNUSED_1,
         UNUSED_2,
         UNUSED_3,
->>>>>>> 78ba8497
         ;
         // remember to add new verbs at the end, since we serialize by ordinal
     }
@@ -143,13 +140,10 @@
         put(Verb.INDEX_SCAN, Stage.READ);
         put(Verb.REPLICATION_FINISHED, Stage.MISC);
         put(Verb.INTERNAL_RESPONSE, Stage.INTERNAL_RESPONSE);
-<<<<<<< HEAD
         put(Verb.COUNTER_MUTATION, Stage.MUTATION);
-=======
         put(Verb.UNUSED_1, Stage.INTERNAL_RESPONSE);
         put(Verb.UNUSED_2, Stage.INTERNAL_RESPONSE);
         put(Verb.UNUSED_3, Stage.INTERNAL_RESPONSE);
->>>>>>> 78ba8497
     }};
 
 
