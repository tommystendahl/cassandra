<<<<<<< HEAD
2.2.10
 * Avoid starting gossiper in RemoveTest (CASSANDRA-13407)
 * Fix weightedSize() for row-cache reported by JMX and NodeTool (CASSANDRA-13393)
 * Fix JVM metric paths (CASSANDRA-13103)
 * Honor truststore-password parameter in cassandra-stress (CASSANDRA-12773)
 * Discard in-flight shadow round responses (CASSANDRA-12653)
 * Don't anti-compact repaired data to avoid inconsistencies (CASSANDRA-13153)
 * Wrong logger name in AnticompactionTask (CASSANDRA-13343)
 * Fix queries updating multiple time the same list (CASSANDRA-13130)
 * Fix GRANT/REVOKE when keyspace isn't specified (CASSANDRA-13053)
 * Avoid race on receiver by starting streaming sender thread after sending init message (CASSANDRA-12886)
 * Fix "multiple versions of ant detected..." when running ant test (CASSANDRA-13232)
 * Coalescing strategy sleeps too much (CASSANDRA-13090)
 * Make sure compaction stats are updated when compaction is interrupted (Backport from 3.0, CASSANDRA-12100)
 * Fix flaky LongLeveledCompactionStrategyTest (CASSANDRA-12202)
 * Fix failing COPY TO STDOUT (CASSANDRA-12497)
 * Fix ColumnCounter::countAll behaviour for reverse queries (CASSANDRA-13222)
 * Exceptions encountered calling getSeeds() breaks OTC thread (CASSANDRA-13018)
 * Commitlog replay may fail if last mutation is within 4 bytes of end of segment (CASSANDRA-13282)
Merged from 2.1:
=======
2.1.18
 * Set javac encoding to utf-8 (CASSANDRA-13466)
>>>>>>> 572fef8a
 * Fix 2ndary index queries on partition keys for tables with static columns (CASSANDRA-13147)
 * Fix ParseError unhashable type list in cqlsh copy from (CASSANDRA-13364)
 * Remove unused repositories (CASSANDRA-13278)
 * Log stacktrace of uncaught exceptions (CASSANDRA-13108)


2.2.9
 * Fix negative mean latency metric (CASSANDRA-12876)
 * Use only one file pointer when creating commitlog segments (CASSANDRA-12539)
 * Fix speculative retry bugs (CASSANDRA-13009)
 * Fix handling of nulls and unsets in IN conditions (CASSANDRA-12981) 
 * Remove support for non-JavaScript UDFs (CASSANDRA-12883)
 * Fix DynamicEndpointSnitch noop in multi-datacenter situations (CASSANDRA-13074)
 * cqlsh copy-from: encode column names to avoid primary key parsing errors (CASSANDRA-12909)
 * Temporarily fix bug that creates commit log when running offline tools (CASSANDRA-8616)
 * Reduce granuality of OpOrder.Group during index build (CASSANDRA-12796)
 * Test bind parameters and unset parameters in InsertUpdateIfConditionTest (CASSANDRA-12980)
 * Do not specify local address on outgoing connection when listen_on_broadcast_address is set (CASSANDRA-12673)
 * Use saved tokens when setting local tokens on StorageService.joinRing (CASSANDRA-12935)
 * cqlsh: fix DESC TYPES errors (CASSANDRA-12914)
 * Fix leak on skipped SSTables in sstableupgrade (CASSANDRA-12899)
 * Avoid blocking gossip during pending range calculation (CASSANDRA-12281)
 * Fix purgeability of tombstones with max timestamp (CASSANDRA-12792)
 * Fail repair if participant dies during sync or anticompaction (CASSANDRA-12901)
 * cqlsh COPY: unprotected pk values before converting them if not using prepared statements (CASSANDRA-12863)
 * Fix Util.spinAssertEquals (CASSANDRA-12283)
 * Fix potential NPE for compactionstats (CASSANDRA-12462)
 * Prepare legacy authenticate statement if credentials table initialised after node startup (CASSANDRA-12813)
 * Change cassandra.wait_for_tracing_events_timeout_secs default to 0 (CASSANDRA-12754)
 * Clean up permissions when a UDA is dropped (CASSANDRA-12720)
 * Limit colUpdateTimeDelta histogram updates to reasonable deltas (CASSANDRA-11117)
 * Fix leak errors and execution rejected exceptions when draining (CASSANDRA-12457)
 * Fix merkle tree depth calculation (CASSANDRA-12580)
 * Make Collections deserialization more robust (CASSANDRA-12618)
 * Better handle invalid system roles table (CASSANDRA-12700)
 * Split consistent range movement flag correction (CASSANDRA-12786)
 * CompactionTasks now correctly drops sstables out of compaction when not enough disk space is available (CASSANDRA-12979)
Merged from 2.1:
 * Use portable stderr for java error in startup (CASSANDRA-13211)
 * Fix Thread Leak in OutboundTcpConnection (CASSANDRA-13204)
 * Coalescing strategy can enter infinite loop (CASSANDRA-13159)
 * Upgrade netty version to fix memory leak with client encryption (CASSANDRA-13114)
 * Fix paging for DISTINCT queries on partition keys and static columns (CASSANDRA-13017)
 * Fix race causing infinite loop if Thrift server is stopped before it starts listening (CASSANDRA-12856)
 * cqlsh copy-from: sort user type fields in csv (CASSANDRA-12959)
 * Don't skip sstables based on maxLocalDeletionTime (CASSANDRA-12765)


2.2.8
 * Fix exceptions when enabling gossip on nodes that haven't joined the ring (CASSANDRA-12253)
 * Fix authentication problem when invoking cqlsh copy from a SOURCE command (CASSANDRA-12642)
 * Decrement pending range calculator jobs counter in finally block
  (CASSANDRA-12554)
 * Add local address entry in PropertyFileSnitch (CASSANDRA-11332)
 * cqlshlib tests: increase default execute timeout (CASSANDRA-12481)
 * Forward writes to replacement node when replace_address != broadcast_address (CASSANDRA-8523)
 * Enable repair -pr and -local together (fix regression of CASSANDRA-7450) (CASSANDRA-12522)
 * Fail repair on non-existing table (CASSANDRA-12279)
 * cqlsh copy: fix missing counter values (CASSANDRA-12476)
 * Move migration tasks to non-periodic queue, assure flush executor shutdown after non-periodic executor (CASSANDRA-12251)
 * cqlsh copy: fixed possible race in initializing feeding thread (CASSANDRA-11701)
 * Only set broadcast_rpc_address on Ec2MultiRegionSnitch if it's not set (CASSANDRA-11357)
 * Update StorageProxy range metrics for timeouts, failures and unavailables (CASSANDRA-9507)
 * Add Sigar to classes included in clientutil.jar (CASSANDRA-11635)
 * Add decay to histograms and timers used for metrics (CASSANDRA-11752)
 * Fix hanging stream session (CASSANDRA-10992)
 * Add byteman support for testing (CASSANDRA-12377)
 * Fix INSERT JSON, fromJson() support of smallint, tinyint types (CASSANDRA-12371)
 * Restore JVM metric export for metric reporters (CASSANDRA-12312)
 * Release sstables of failed stream sessions only when outgoing transfers are finished (CASSANDRA-11345)
 * Revert CASSANDRA-11427 (CASSANDRA-12351)
 * Wait for tracing events before returning response and query at same consistency level client side (CASSANDRA-11465)
 * cqlsh copyutil should get host metadata by connected address (CASSANDRA-11979)
 * Fixed cqlshlib.test.remove_test_db (CASSANDRA-12214)
 * Synchronize ThriftServer::stop() (CASSANDRA-12105)
 * Use dedicated thread for JMX notifications (CASSANDRA-12146)
 * NPE when trying to remove purgable tombstones from result (CASSANDRA-12143)
 * Improve streaming synchronization and fault tolerance (CASSANDRA-11414)
 * MemoryUtil.getShort() should return an unsigned short also for architectures not supporting unaligned memory accesses (CASSANDRA-11973)
 * Don't write shadowed range tombstone (CASSANDRA-12030)
Merged from 2.1:
 * Add system property to set the max number of native transport requests in queue (CASSANDRA-11363)
 * Disable passing control to post-flush after flush failure to prevent data loss (CASSANDRA-11828)
 * Allow STCS-in-L0 compactions to reduce scope with LCS (CASSANDRA-12040)
 * cannot use cql since upgrading python to 2.7.11+ (CASSANDRA-11850)
 * Improve digest calculation in the presence of overlapping tombstones (CASSANDRA-11349)
 * Fix filtering on clustering columns when 2i is used (CASSANDRA-11907)
 * Account for partition deletions in tombstone histogram (CASSANDRA-12112)


2.2.7
 * Allow nodetool info to run with readonly JMX access (CASSANDRA-11755)
 * Validate bloom_filter_fp_chance against lowest supported
   value when the table is created (CASSANDRA-11920)
 * RandomAccessReader: call isEOF() only when rebuffering, not for every read operation (CASSANDRA-12013)
 * Don't send erroneous NEW_NODE notifications on restart (CASSANDRA-11038)
 * StorageService shutdown hook should use a volatile variable (CASSANDRA-11984)
 * Persist local metadata earlier in startup sequence (CASSANDRA-11742)
 * Run CommitLog tests with different compression settings (CASSANDRA-9039)
 * cqlsh: fix tab completion for case-sensitive identifiers (CASSANDRA-11664)
 * Avoid showing estimated key as -1 in tablestats (CASSANDRA-11587)
 * Fix possible race condition in CommitLog.recover (CASSANDRA-11743)
 * Enable client encryption in sstableloader with cli options (CASSANDRA-11708)
 * Possible memory leak in NIODataInputStream (CASSANDRA-11867)
 * Fix commit log replay after out-of-order flush completion (CASSANDRA-9669)
 * Add seconds to cqlsh tracing session duration (CASSANDRA-11753)
 * Prohibit Reverse Counter type as part of the PK (CASSANDRA-9395)
 * cqlsh: correctly handle non-ascii chars in error messages (CASSANDRA-11626)
 * Exit JVM if JMX server fails to startup (CASSANDRA-11540)
 * Produce a heap dump when exiting on OOM (CASSANDRA-9861)
 * Avoid read repairing purgeable tombstones on range slices (CASSANDRA-11427)
 * Restore ability to filter on clustering columns when using a 2i (CASSANDRA-11510)
 * JSON datetime formatting needs timezone (CASSANDRA-11137)
 * Fix is_dense recalculation for Thrift-updated tables (CASSANDRA-11502)
 * Remove unnescessary file existence check during anticompaction (CASSANDRA-11660)
 * Add missing files to debian packages (CASSANDRA-11642)
 * Avoid calling Iterables::concat in loops during ModificationStatement::getFunctions (CASSANDRA-11621)
 * cqlsh: COPY FROM should use regular inserts for single statement batches and
   report errors correctly if workers processes crash on initialization (CASSANDRA-11474)
 * Always close cluster with connection in CqlRecordWriter (CASSANDRA-11553)
 * Fix slice queries on ordered COMPACT tables (CASSANDRA-10988)
Merged from 2.1:
 * Avoid stalling paxos when the paxos state expires (CASSANDRA-12043)
 * Remove finished incoming streaming connections from MessagingService (CASSANDRA-11854)
 * Don't try to get sstables for non-repairing column families (CASSANDRA-12077)
 * Prevent select statements with clustering key > 64k (CASSANDRA-11882)
 * Avoid marking too many sstables as repaired (CASSANDRA-11696)
 * Fix clock skew corrupting other nodes with paxos (CASSANDRA-11991)
 * Remove distinction between non-existing static columns and existing but null in LWTs (CASSANDRA-9842)
 * Support mlockall on IBM POWER arch (CASSANDRA-11576)
 * Cache local ranges when calculating repair neighbors (CASSANDRA-11933)
 * Allow LWT operation on static column with only partition keys (CASSANDRA-10532)
 * Create interval tree over canonical sstables to avoid missing sstables during streaming (CASSANDRA-11886)
 * cqlsh COPY FROM: shutdown parent cluster after forking, to avoid corrupting SSL connections (CASSANDRA-11749)
 * cqlsh: apply current keyspace to source command (CASSANDRA-11152)
 * Backport CASSANDRA-11578 (CASSANDRA-11750)
 * Clear out parent repair session if repair coordinator dies (CASSANDRA-11824)
 * Set default streaming_socket_timeout_in_ms to 24 hours (CASSANDRA-11840)
 * Do not consider local node a valid source during replace (CASSANDRA-11848)
 * Avoid holding SSTableReaders for duration of incremental repair (CASSANDRA-11739)
 * Add message dropped tasks to nodetool netstats (CASSANDRA-11855)
 * Don't compute expensive MaxPurgeableTimestamp until we've verified there's an 
   expired tombstone (CASSANDRA-11834)
 * Add option to disable use of severity in DynamicEndpointSnitch (CASSANDRA-11737)
 * cqlsh COPY FROM fails for null values with non-prepared statements (CASSANDRA-11631)
 * Make cython optional in pylib/setup.py (CASSANDRA-11630)
 * Change order of directory searching for cassandra.in.sh to favor local one 
   (CASSANDRA-11628)
 * cqlsh COPY FROM fails with []{} chars in UDT/tuple fields/values (CASSANDRA-11633)
 * clqsh: COPY FROM throws TypeError with Cython extensions enabled (CASSANDRA-11574)
 * cqlsh: COPY FROM ignores NULL values in conversion (CASSANDRA-11549)
 * (cqlsh) Fix potential COPY deadlock when parent process is terminating child
   processes (CASSANDRA-11505)
 * Validate levels when building LeveledScanner to avoid overlaps with orphaned 
   sstables (CASSANDRA-9935)


2.2.6
 * Allow only DISTINCT queries with partition keys restrictions (CASSANDRA-11339)
 * CqlConfigHelper no longer requires both a keystore and truststore to work (CASSANDRA-11532)
 * Make deprecated repair methods backward-compatible with previous notification service (CASSANDRA-11430)
 * IncomingStreamingConnection version check message wrong (CASSANDRA-11462)
 * DatabaseDescriptor should log stacktrace in case of Eception during seed provider creation (CASSANDRA-11312)
 * Use canonical path for directory in SSTable descriptor (CASSANDRA-10587)
 * Add cassandra-stress keystore option (CASSANDRA-9325)
 * Fix out-of-space error treatment in memtable flushing (CASSANDRA-11448).
 * Dont mark sstables as repairing with sub range repairs (CASSANDRA-11451)
 * Fix use of NullUpdater for 2i during compaction (CASSANDRA-11450)
 * Notify when sstables change after cancelling compaction (CASSANDRA-11373)
 * cqlsh: COPY FROM should check that explicit column names are valid (CASSANDRA-11333)
 * Add -Dcassandra.start_gossip startup option (CASSANDRA-10809)
 * Fix UTF8Validator.validate() for modified UTF-8 (CASSANDRA-10748)
 * Clarify that now() function is calculated on the coordinator node in CQL documentation (CASSANDRA-10900)
 * Fix bloom filter sizing with LCS (CASSANDRA-11344)
 * (cqlsh) Fix error when result is 0 rows with EXPAND ON (CASSANDRA-11092)
 * Fix intra-node serialization issue for multicolumn-restrictions (CASSANDRA-11196)
 * Non-obsoleting compaction operations over compressed files can impose rate limit on normal reads (CASSANDRA-11301)
 * Add missing newline at end of bin/cqlsh (CASSANDRA-11325)
 * Fix AE in nodetool cfstats (backport CASSANDRA-10859) (CASSANDRA-11297)
 * Unresolved hostname leads to replace being ignored (CASSANDRA-11210)
 * Fix filtering on non-primary key columns for thrift static column families
   (CASSANDRA-6377)
 * Only log yaml config once, at startup (CASSANDRA-11217)
 * Preserve order for preferred SSL cipher suites (CASSANDRA-11164)
 * Reference leak with parallel repairs on the same table (CASSANDRA-11215)
 * Range.compareTo() violates the contract of Comparable (CASSANDRA-11216)
 * Avoid NPE when serializing ErrorMessage with null message (CASSANDRA-11167)
 * Replacing an aggregate with a new version doesn't reset INITCOND (CASSANDRA-10840)
 * (cqlsh) cqlsh cannot be called through symlink (CASSANDRA-11037)
 * fix ohc and java-driver pom dependencies in build.xml (CASSANDRA-10793)
 * Protect from keyspace dropped during repair (CASSANDRA-11065)
 * Handle adding fields to a UDT in SELECT JSON and toJson() (CASSANDRA-11146)
 * Better error message for cleanup (CASSANDRA-10991)
 * cqlsh pg-style-strings broken if line ends with ';' (CASSANDRA-11123)
 * Use cloned TokenMetadata in size estimates to avoid race against membership check
   (CASSANDRA-10736)
 * Always persist upsampled index summaries (CASSANDRA-10512)
 * (cqlsh) Fix inconsistent auto-complete (CASSANDRA-10733)
 * Make SELECT JSON and toJson() threadsafe (CASSANDRA-11048)
 * Fix SELECT on tuple relations for mixed ASC/DESC clustering order (CASSANDRA-7281)
 * (cqlsh) Support utf-8/cp65001 encoding on Windows (CASSANDRA-11030)
 * Fix paging on DISTINCT queries repeats result when first row in partition changes
   (CASSANDRA-10010)
Merged from 2.1:
 * Checking if an unlogged batch is local is inefficient (CASSANDRA-11529)
 * Fix paging for COMPACT tables without clustering columns (CASSANDRA-11467)
 * Add a -j parameter to scrub/cleanup/upgradesstables to state how
   many threads to use (CASSANDRA-11179)
 * Backport CASSANDRA-10679 (CASSANDRA-9598)
 * Don't do defragmentation if reading from repaired sstables (CASSANDRA-10342)
 * Fix streaming_socket_timeout_in_ms not enforced (CASSANDRA-11286)
 * Avoid dropping message too quickly due to missing unit conversion (CASSANDRA-11302)
 * COPY FROM on large datasets: fix progress report and debug performance (CASSANDRA-11053)
 * InvalidateKeys should have a weak ref to key cache (CASSANDRA-11176)
 * Don't remove FailureDetector history on removeEndpoint (CASSANDRA-10371)
 * Only notify if repair status changed (CASSANDRA-11172)
 * Add partition key to TombstoneOverwhelmingException error message (CASSANDRA-10888)
 * Use logback setting for 'cassandra -v' command (CASSANDRA-10767)
 * Fix sstableloader to unthrottle streaming by default (CASSANDRA-9714)
 * Fix incorrect warning in 'nodetool status' (CASSANDRA-10176)
 * Properly release sstable ref when doing offline scrub (CASSANDRA-10697)
 * Improve nodetool status performance for large cluster (CASSANDRA-7238)
 * Gossiper#isEnabled is not thread safe (CASSANDRA-11116)
 * Avoid major compaction mixing repaired and unrepaired sstables in DTCS (CASSANDRA-11113)
 * Make it clear what DTCS timestamp_resolution is used for (CASSANDRA-11041)
 * test_bulk_round_trip_blogposts is failing occasionally (CASSANDRA-10938)
 * (cqlsh) Support timezone conversion using pytz (CASSANDRA-10397)
 * cqlsh: change default encoding to UTF-8 (CASSANDRA-11124)


2.2.5
 * maxPurgeableTimestamp needs to check memtables too (CASSANDRA-9949)
 * Apply change to compaction throughput in real time (CASSANDRA-10025)
 * Fix potential NPE on ORDER BY queries with IN (CASSANDRA-10955)
 * Avoid over-fetching during the page of range queries (CASSANDRA-8521)
 * Start L0 STCS-compactions even if there is a L0 -> L1 compaction
   going (CASSANDRA-10979)
 * Make UUID LSB unique per process (CASSANDRA-7925)
 * Avoid NPE when performing sstable tasks (scrub etc.) (CASSANDRA-10980)
 * Make sure client gets tombstone overwhelmed warning (CASSANDRA-9465)
 * Fix error streaming section more than 2GB (CASSANDRA-10961)
 * (cqlsh) Also apply --connect-timeout to control connection
   timeout (CASSANDRA-10959)
 * Histogram buckets exposed in jmx are sorted incorrectly (CASSANDRA-10975)
 * Enable GC logging by default (CASSANDRA-10140)
 * Optimize pending range computation (CASSANDRA-9258)
 * Skip commit log and saved cache directories in SSTable version startup check (CASSANDRA-10902)
 * drop/alter user should be case sensitive (CASSANDRA-10817)
 * jemalloc detection fails due to quoting issues in regexv (CASSANDRA-10946)
 * Support counter-columns for native aggregates (sum,avg,max,min) (CASSANDRA-9977)
 * (cqlsh) show correct column names for empty result sets (CASSANDRA-9813)
 * Add new types to Stress (CASSANDRA-9556)
 * Add property to allow listening on broadcast interface (CASSANDRA-9748)
 * Fix regression in split size on CqlInputFormat (CASSANDRA-10835)
 * Better handling of SSL connection errors inter-node (CASSANDRA-10816)
 * Disable reloading of GossipingPropertyFileSnitch (CASSANDRA-9474)
 * Verify tables in pseudo-system keyspaces at startup (CASSANDRA-10761)
 * (cqlsh) encode input correctly when saving history
Merged from 2.1:
 * Fix isJoined return true only after becoming cluster member (CASANDRA-11007)
 * Fix bad gossip generation seen in long-running clusters (CASSANDRA-10969)
 * Avoid NPE when incremental repair fails (CASSANDRA-10909)
 * Unmark sstables compacting once they are done in cleanup/scrub/upgradesstables (CASSANDRA-10829)
 * Allow simultaneous bootstrapping with strict consistency when no vnodes are used (CASSANDRA-11005)
 * Log a message when major compaction does not result in a single file (CASSANDRA-10847)
 * (cqlsh) fix cqlsh_copy_tests when vnodes are disabled (CASSANDRA-10997)
 * (cqlsh) Add request timeout option to cqlsh (CASSANDRA-10686)
 * Avoid AssertionError while submitting hint with LWT (CASSANDRA-10477)
 * If CompactionMetadata is not in stats file, use index summary instead (CASSANDRA-10676)
 * Retry sending gossip syn multiple times during shadow round (CASSANDRA-8072)
 * Fix pending range calculation during moves (CASSANDRA-10887)
 * Sane default (200Mbps) for inter-DC streaming througput (CASSANDRA-8708)
 * Match cassandra-loader options in COPY FROM (CASSANDRA-9303)
 * Fix binding to any address in CqlBulkRecordWriter (CASSANDRA-9309)
 * cqlsh fails to decode utf-8 characters for text typed columns (CASSANDRA-10875)
 * Log error when stream session fails (CASSANDRA-9294)
 * Fix bugs in commit log archiving startup behavior (CASSANDRA-10593)
 * (cqlsh) further optimise COPY FROM (CASSANDRA-9302)
 * Allow CREATE TABLE WITH ID (CASSANDRA-9179)
 * Make Stress compiles within eclipse (CASSANDRA-10807)
 * Cassandra Daemon should print JVM arguments (CASSANDRA-10764)
 * Allow cancellation of index summary redistribution (CASSANDRA-8805)
 * sstableloader will fail if there are collections in the schema tables (CASSANDRA-10700)
 * Disable reloading of GossipingPropertyFileSnitch (CASSANDRA-9474)
 * Fix Stress profile parsing on Windows (CASSANDRA-10808)


2.2.4
 * Show CQL help in cqlsh in web browser (CASSANDRA-7225)
 * Serialize on disk the proper SSTable compression ratio (CASSANDRA-10775)
 * Reject index queries while the index is building (CASSANDRA-8505)
 * CQL.textile syntax incorrectly includes optional keyspace for aggregate SFUNC and FINALFUNC (CASSANDRA-10747)
 * Fix JSON update with prepared statements (CASSANDRA-10631)
 * Don't do anticompaction after subrange repair (CASSANDRA-10422)
 * Fix SimpleDateType type compatibility (CASSANDRA-10027)
 * (Hadoop) fix splits calculation (CASSANDRA-10640)
 * (Hadoop) ensure that Cluster instances are always closed (CASSANDRA-10058)
 * (cqlsh) show partial trace if incomplete after max_trace_wait (CASSANDRA-7645)
 * Use most up-to-date version of schema for system tables (CASSANDRA-10652)
 * Deprecate memory_allocator in cassandra.yaml (CASSANDRA-10581,10628)
 * Expose phi values from failure detector via JMX and tweak debug
   and trace logging (CASSANDRA-9526)
 * Fix RangeNamesQueryPager (CASSANDRA-10509)
 * Deprecate Pig support (CASSANDRA-10542)
 * Reduce contention getting instances of CompositeType (CASSANDRA-10433)
 * Fix IllegalArgumentException in DataOutputBuffer.reallocate for large buffers (CASSANDRA-10592)
Merged from 2.1:
 * Fix incremental repair hang when replica is down (CASSANDRA-10288)
 * Avoid writing range tombstones after END_OF_ROW marker (CASSANDRA-10791)
 * Optimize the way we check if a token is repaired in anticompaction (CASSANDRA-10768)
 * Add proper error handling to stream receiver (CASSANDRA-10774)
 * Warn or fail when changing cluster topology live (CASSANDRA-10243)
 * Status command in debian/ubuntu init script doesn't work (CASSANDRA-10213)
 * Some DROP ... IF EXISTS incorrectly result in exceptions on non-existing KS (CASSANDRA-10658)
 * DeletionTime.compareTo wrong in rare cases (CASSANDRA-10749)
 * Force encoding when computing statement ids (CASSANDRA-10755)
 * Properly reject counters as map keys (CASSANDRA-10760)
 * Fix the sstable-needs-cleanup check (CASSANDRA-10740)
 * (cqlsh) Print column names before COPY operation (CASSANDRA-8935)
 * Make paging logic consistent between searcher impls (CASSANDRA-10683)
 * Fix CompressedInputStream for proper cleanup (CASSANDRA-10012)
 * (cqlsh) Support counters in COPY commands (CASSANDRA-9043)
 * Try next replica if not possible to connect to primary replica on
   ColumnFamilyRecordReader (CASSANDRA-2388)
 * Limit window size in DTCS (CASSANDRA-10280)
 * sstableloader does not use MAX_HEAP_SIZE env parameter (CASSANDRA-10188)
 * (cqlsh) Improve COPY TO performance and error handling (CASSANDRA-9304)
 * Don't remove level info when running upgradesstables (CASSANDRA-10692)
 * Create compression chunk for sending file only (CASSANDRA-10680)
 * Make buffered read size configurable (CASSANDRA-10249)
 * Forbid compact clustering column type changes in ALTER TABLE (CASSANDRA-8879)
 * Reject incremental repair with subrange repair (CASSANDRA-10422)
 * Add a nodetool command to refresh size_estimates (CASSANDRA-9579)
 * Shutdown compaction in drain to prevent leak (CASSANDRA-10079)
 * Invalidate cache after stream receive task is completed (CASSANDRA-10341)
 * Reject counter writes in CQLSSTableWriter (CASSANDRA-10258)
 * Remove superfluous COUNTER_MUTATION stage mapping (CASSANDRA-10605)
 * Improve json2sstable error reporting on nonexistent columns (CASSANDRA-10401)
 * (cqlsh) fix COPY using wrong variable name for time_format (CASSANDRA-10633)
 * Do not run SizeEstimatesRecorder if a node is not a member of the ring (CASSANDRA-9912)
 * Improve handling of dead nodes in gossip (CASSANDRA-10298)
 * Fix logback-tools.xml incorrectly configured for outputing to System.err
   (CASSANDRA-9937)
 * Fix streaming to catch exception so retry not fail (CASSANDRA-10557)
 * Add validation method to PerRowSecondaryIndex (CASSANDRA-10092)
 * Support encrypted and plain traffic on the same port (CASSANDRA-10559)
 * Do STCS in DTCS windows (CASSANDRA-10276)
 * Don't try to get ancestors from half-renamed sstables (CASSANDRA-10501)
 * Avoid repetition of JVM_OPTS in debian package (CASSANDRA-10251)
 * Fix potential NPE from handling result of SIM.highestSelectivityIndex (CASSANDRA-10550)
 * Fix paging issues with partitions containing only static columns data (CASSANDRA-10381)
 * Fix conditions on static columns (CASSANDRA-10264)
 * AssertionError: attempted to delete non-existing file CommitLog (CASSANDRA-10377)
 * (cqlsh) Distinguish negative and positive infinity in output (CASSANDRA-10523)
 * (cqlsh) allow custom time_format for COPY TO (CASSANDRA-8970)
 * Don't allow startup if the node's rack has changed (CASSANDRA-10242)
 * Fix sorting for queries with an IN condition on partition key columns (CASSANDRA-10363)


2.2.3
 * Avoid NoClassDefFoundError during DataDescriptor initialization on windows (CASSANDRA-10412)
 * Preserve case of quoted Role & User names (CASSANDRA-10394)
 * cqlsh pg-style-strings broken (CASSANDRA-10484)
 * Make Hadoop CF splits more polite to custom orderered partitioners (CASSANDRA-10400)
 * Fix the regression when using LIMIT with aggregates (CASSANDRA-10487)
Merged from 2.1:
 * Fix mmap file segment seeking to EOF (CASSANDRA-10478)
 * Allow LOCAL_JMX to be easily overridden (CASSANDRA-10275)
 * Mark nodes as dead even if they've already left (CASSANDRA-10205)
 * Update internal python driver used by cqlsh (CASSANDRA-10161, CASSANDRA-10507)


2.2.2
 * cqlsh prompt includes name of keyspace after failed `use` statement (CASSANDRA-10369)
 * Configurable page size in cqlsh (CASSANDRA-9855)
 * Defer default role manager setup until all nodes are on 2.2+ (CASSANDRA-9761)
 * Cancel transaction for sstables we wont redistribute index summary
   for (CASSANDRA-10270)
 * Handle missing RoleManager in config after upgrade to 2.2 (CASSANDRA-10209) 
 * Retry snapshot deletion after compaction and gc on Windows (CASSANDRA-10222)
 * Fix failure to start with space in directory path on Windows (CASSANDRA-10239)
 * Fix repair hang when snapshot failed (CASSANDRA-10057)
 * Fall back to 1/4 commitlog volume for commitlog_total_space on small disks
   (CASSANDRA-10199)
Merged from 2.1:
 * Bulk Loader API could not tolerate even node failure (CASSANDRA-10347)
 * Avoid misleading pushed notifications when multiple nodes
   share an rpc_address (CASSANDRA-10052)
 * Fix dropping undroppable when message queue is full (CASSANDRA-10113)
 * Fix potential ClassCastException during paging (CASSANDRA-10352)
 * Prevent ALTER TYPE from creating circular references (CASSANDRA-10339)
 * Fix cache handling of 2i and base tables (CASSANDRA-10155, 10359)
 * Fix NPE in nodetool compactionhistory (CASSANDRA-9758)
 * (Pig) support BulkOutputFormat as a URL parameter (CASSANDRA-7410)
 * BATCH statement is broken in cqlsh (CASSANDRA-10272)
 * Added configurable warning threshold for GC duration (CASSANDRA-8907)
 * (cqlsh) Make cqlsh PEP8 Compliant (CASSANDRA-10066)
 * (cqlsh) Fix error when starting cqlsh with --debug (CASSANDRA-10282)
 * Scrub, Cleanup and Upgrade do not unmark compacting until all operations
   have completed, regardless of the occurence of exceptions (CASSANDRA-10274)
 * Fix handling of streaming EOF (CASSANDRA-10206)
 * Only check KeyCache when it is enabled
 * Change streaming_socket_timeout_in_ms default to 1 hour (CASSANDRA-8611)
 * (cqlsh) update list of CQL keywords (CASSANDRA-9232)
 * Add nodetool gettraceprobability command (CASSANDRA-10234)
Merged from 2.0:
 * Fix rare race where older gossip states can be shadowed (CASSANDRA-10366)
 * Fix consolidating racks violating the RF contract (CASSANDRA-10238)
 * Disallow decommission when node is in drained state (CASSANDRA-8741)


2.2.1
 * Fix race during construction of commit log (CASSANDRA-10049)
 * Fix LeveledCompactionStrategyTest (CASSANDRA-9757)
 * Fix broken UnbufferedDataOutputStreamPlus.writeUTF (CASSANDRA-10203)
 * (cqlsh) add CLEAR command (CASSANDRA-10086)
 * Support string literals as Role names for compatibility (CASSANDRA-10135)
 * Allow count(*) and count(1) to be use as normal aggregation (CASSANDRA-10114)
 * An NPE is thrown if the column name is unknown for an IN relation (CASSANDRA-10043)
 * Apply commit_failure_policy to more errors on startup (CASSANDRA-9749)
 * Fix histogram overflow exception (CASSANDRA-9973)
 * Route gossip messages over dedicated socket (CASSANDRA-9237)
 * Add checksum to saved cache files (CASSANDRA-9265)
 * Log warning when using an aggregate without partition key (CASSANDRA-9737)
 * Avoid grouping sstables for anticompaction with DTCS (CASSANDRA-9900)
 * UDF / UDA execution time in trace (CASSANDRA-9723)
 * Fix broken internode SSL (CASSANDRA-9884)
Merged from 2.1:
 * Change streaming_socket_timeout_in_ms default to 1 hour (CASSANDRA-8611)
 * (cqlsh) update list of CQL keywords (CASSANDRA-9232)
 * Avoid race condition during read repair (CASSANDRA-9460)
 * (cqlsh) default load-from-file encoding to utf-8 (CASSANDRA-9898)
 * Avoid returning Permission.NONE when failing to query users table (CASSANDRA-10168)
 * (cqlsh) Allow encoding to be set through command line (CASSANDRA-10004)
 * Add new JMX methods to change local compaction strategy (CASSANDRA-9965)
 * Write hints for paxos commits (CASSANDRA-7342)
 * (cqlsh) Fix timestamps before 1970 on Windows, always
   use UTC for timestamp display (CASSANDRA-10000)
 * (cqlsh) Avoid overwriting new config file with old config
   when both exist (CASSANDRA-9777)
 * Release snapshot selfRef when doing snapshot repair (CASSANDRA-9998)
 * Cannot replace token does not exist - DN node removed as Fat Client (CASSANDRA-9871)
 * Fix handling of enable/disable autocompaction (CASSANDRA-9899)
 * Add consistency level to tracing ouput (CASSANDRA-9827)
 * Remove repair snapshot leftover on startup (CASSANDRA-7357)
 * Use random nodes for batch log when only 2 racks (CASSANDRA-8735)
 * Ensure atomicity inside thrift and stream session (CASSANDRA-7757)
 * Fix nodetool info error when the node is not joined (CASSANDRA-9031)
Merged from 2.0:
 * Make getFullyExpiredSSTables less expensive (CASSANDRA-9882)
 * Log when messages are dropped due to cross_node_timeout (CASSANDRA-9793)
 * Don't track hotness when opening from snapshot for validation (CASSANDRA-9382)


2.2.0
 * Allow the selection of columns together with aggregates (CASSANDRA-9767)
 * Fix cqlsh copy methods and other windows specific issues (CASSANDRA-9795)
 * Don't wrap byte arrays in SequentialWriter (CASSANDRA-9797)
 * sum() and avg() functions missing for smallint and tinyint types (CASSANDRA-9671)
 * Revert CASSANDRA-9542 (allow native functions in UDA) (CASSANDRA-9771)
Merged from 2.1:
 * Fix MarshalException when upgrading superColumn family (CASSANDRA-9582)
 * Fix broken logging for "empty" flushes in Memtable (CASSANDRA-9837)
 * Handle corrupt files on startup (CASSANDRA-9686)
 * Fix clientutil jar and tests (CASSANDRA-9760)
 * (cqlsh) Allow the SSL protocol version to be specified through the
   config file or environment variables (CASSANDRA-9544)
Merged from 2.0:
 * Add tool to find why expired sstables are not getting dropped (CASSANDRA-10015)
 * Remove erroneous pending HH tasks from tpstats/jmx (CASSANDRA-9129)
 * Don't cast expected bf size to an int (CASSANDRA-9959)
 * checkForEndpointCollision fails for legitimate collisions (CASSANDRA-9765)
 * Complete CASSANDRA-8448 fix (CASSANDRA-9519)
 * Don't include auth credentials in debug log (CASSANDRA-9682)
 * Can't transition from write survey to normal mode (CASSANDRA-9740)
 * Scrub (recover) sstables even when -Index.db is missing (CASSANDRA-9591)
 * Fix growing pending background compaction (CASSANDRA-9662)


2.2.0-rc2
 * Re-enable memory-mapped I/O on Windows (CASSANDRA-9658)
 * Warn when an extra-large partition is compacted (CASSANDRA-9643)
 * (cqlsh) Allow setting the initial connection timeout (CASSANDRA-9601)
 * BulkLoader has --transport-factory option but does not use it (CASSANDRA-9675)
 * Allow JMX over SSL directly from nodetool (CASSANDRA-9090)
 * Update cqlsh for UDFs (CASSANDRA-7556)
 * Change Windows kernel default timer resolution (CASSANDRA-9634)
 * Deprected sstable2json and json2sstable (CASSANDRA-9618)
 * Allow native functions in user-defined aggregates (CASSANDRA-9542)
 * Don't repair system_distributed by default (CASSANDRA-9621)
 * Fix mixing min, max, and count aggregates for blob type (CASSANRA-9622)
 * Rename class for DATE type in Java driver (CASSANDRA-9563)
 * Duplicate compilation of UDFs on coordinator (CASSANDRA-9475)
 * Fix connection leak in CqlRecordWriter (CASSANDRA-9576)
 * Mlockall before opening system sstables & remove boot_without_jna option (CASSANDRA-9573)
 * Add functions to convert timeuuid to date or time, deprecate dateOf and unixTimestampOf (CASSANDRA-9229)
 * Make sure we cancel non-compacting sstables from LifecycleTransaction (CASSANDRA-9566)
 * Fix deprecated repair JMX API (CASSANDRA-9570)
 * Add logback metrics (CASSANDRA-9378)
 * Update and refactor ant test/test-compression to run the tests in parallel (CASSANDRA-9583)
 * Fix upgrading to new directory for secondary index (CASSANDRA-9687)
Merged from 2.1:
 * (cqlsh) Fix bad check for CQL compatibility when DESCRIBE'ing
   COMPACT STORAGE tables with no clustering columns
 * Eliminate strong self-reference chains in sstable ref tidiers (CASSANDRA-9656)
 * Ensure StreamSession uses canonical sstable reader instances (CASSANDRA-9700) 
 * Ensure memtable book keeping is not corrupted in the event we shrink usage (CASSANDRA-9681)
 * Update internal python driver for cqlsh (CASSANDRA-9064)
 * Fix IndexOutOfBoundsException when inserting tuple with too many
   elements using the string literal notation (CASSANDRA-9559)
 * Enable describe on indices (CASSANDRA-7814)
 * Fix incorrect result for IN queries where column not found (CASSANDRA-9540)
 * ColumnFamilyStore.selectAndReference may block during compaction (CASSANDRA-9637)
 * Fix bug in cardinality check when compacting (CASSANDRA-9580)
 * Fix memory leak in Ref due to ConcurrentLinkedQueue.remove() behaviour (CASSANDRA-9549)
 * Make rebuild only run one at a time (CASSANDRA-9119)
Merged from 2.0:
 * Avoid NPE in AuthSuccess#decode (CASSANDRA-9727)
 * Add listen_address to system.local (CASSANDRA-9603)
 * Bug fixes to resultset metadata construction (CASSANDRA-9636)
 * Fix setting 'durable_writes' in ALTER KEYSPACE (CASSANDRA-9560)
 * Avoids ballot clash in Paxos (CASSANDRA-9649)
 * Improve trace messages for RR (CASSANDRA-9479)
 * Fix suboptimal secondary index selection when restricted
   clustering column is also indexed (CASSANDRA-9631)
 * (cqlsh) Add min_threshold to DTCS option autocomplete (CASSANDRA-9385)
 * Fix error message when attempting to create an index on a column
   in a COMPACT STORAGE table with clustering columns (CASSANDRA-9527)
 * 'WITH WITH' in alter keyspace statements causes NPE (CASSANDRA-9565)
 * Expose some internals of SelectStatement for inspection (CASSANDRA-9532)
 * ArrivalWindow should use primitives (CASSANDRA-9496)
 * Periodically submit background compaction tasks (CASSANDRA-9592)
 * Set HAS_MORE_PAGES flag to false when PagingState is null (CASSANDRA-9571)


2.2.0-rc1
 * Compressed commit log should measure compressed space used (CASSANDRA-9095)
 * Fix comparison bug in CassandraRoleManager#collectRoles (CASSANDRA-9551)
 * Add tinyint,smallint,time,date support for UDFs (CASSANDRA-9400)
 * Deprecates SSTableSimpleWriter and SSTableSimpleUnsortedWriter (CASSANDRA-9546)
 * Empty INITCOND treated as null in aggregate (CASSANDRA-9457)
 * Remove use of Cell in Thrift MapReduce classes (CASSANDRA-8609)
 * Integrate pre-release Java Driver 2.2-rc1, custom build (CASSANDRA-9493)
 * Clean up gossiper logic for old versions (CASSANDRA-9370)
 * Fix custom payload coding/decoding to match the spec (CASSANDRA-9515)
 * ant test-all results incomplete when parsed (CASSANDRA-9463)
 * Disallow frozen<> types in function arguments and return types for
   clarity (CASSANDRA-9411)
 * Static Analysis to warn on unsafe use of Autocloseable instances (CASSANDRA-9431)
 * Update commitlog archiving examples now that commitlog segments are
   not recycled (CASSANDRA-9350)
 * Extend Transactional API to sstable lifecycle management (CASSANDRA-8568)
 * (cqlsh) Add support for native protocol 4 (CASSANDRA-9399)
 * Ensure that UDF and UDAs are keyspace-isolated (CASSANDRA-9409)
 * Revert CASSANDRA-7807 (tracing completion client notifications) (CASSANDRA-9429)
 * Add ability to stop compaction by ID (CASSANDRA-7207)
 * Let CassandraVersion handle SNAPSHOT version (CASSANDRA-9438)
Merged from 2.1:
 * (cqlsh) Fix using COPY through SOURCE or -f (CASSANDRA-9083)
 * Fix occasional lack of `system` keyspace in schema tables (CASSANDRA-8487)
 * Use ProtocolError code instead of ServerError code for native protocol
   error responses to unsupported protocol versions (CASSANDRA-9451)
 * Default commitlog_sync_batch_window_in_ms changed to 2ms (CASSANDRA-9504)
 * Fix empty partition assertion in unsorted sstable writing tools (CASSANDRA-9071)
 * Ensure truncate without snapshot cannot produce corrupt responses (CASSANDRA-9388) 
 * Consistent error message when a table mixes counter and non-counter
   columns (CASSANDRA-9492)
 * Avoid getting unreadable keys during anticompaction (CASSANDRA-9508)
 * (cqlsh) Better float precision by default (CASSANDRA-9224)
 * Improve estimated row count (CASSANDRA-9107)
 * Optimize range tombstone memory footprint (CASSANDRA-8603)
 * Use configured gcgs in anticompaction (CASSANDRA-9397)
Merged from 2.0:
 * Don't accumulate more range than necessary in RangeTombstone.Tracker (CASSANDRA-9486)
 * Add broadcast and rpc addresses to system.local (CASSANDRA-9436)
 * Always mark sstable suspect when corrupted (CASSANDRA-9478)
 * Add database users and permissions to CQL3 documentation (CASSANDRA-7558)
 * Allow JVM_OPTS to be passed to standalone tools (CASSANDRA-5969)
 * Fix bad condition in RangeTombstoneList (CASSANDRA-9485)
 * Fix potential StackOverflow when setting CrcCheckChance over JMX (CASSANDRA-9488)
 * Fix null static columns in pages after the first, paged reversed
   queries (CASSANDRA-8502)
 * Fix counting cache serialization in request metrics (CASSANDRA-9466)
 * Add option not to validate atoms during scrub (CASSANDRA-9406)


2.2.0-beta1
 * Introduce Transactional API for internal state changes (CASSANDRA-8984)
 * Add a flag in cassandra.yaml to enable UDFs (CASSANDRA-9404)
 * Better support of null for UDF (CASSANDRA-8374)
 * Use ecj instead of javassist for UDFs (CASSANDRA-8241)
 * faster async logback configuration for tests (CASSANDRA-9376)
 * Add `smallint` and `tinyint` data types (CASSANDRA-8951)
 * Avoid thrift schema creation when native driver is used in stress tool (CASSANDRA-9374)
 * Make Functions.declared thread-safe
 * Add client warnings to native protocol v4 (CASSANDRA-8930)
 * Allow roles cache to be invalidated (CASSANDRA-8967)
 * Upgrade Snappy (CASSANDRA-9063)
 * Don't start Thrift rpc by default (CASSANDRA-9319)
 * Only stream from unrepaired sstables with incremental repair (CASSANDRA-8267)
 * Aggregate UDFs allow SFUNC return type to differ from STYPE if FFUNC specified (CASSANDRA-9321)
 * Remove Thrift dependencies in bundled tools (CASSANDRA-8358)
 * Disable memory mapping of hsperfdata file for JVM statistics (CASSANDRA-9242)
 * Add pre-startup checks to detect potential incompatibilities (CASSANDRA-8049)
 * Distinguish between null and unset in protocol v4 (CASSANDRA-7304)
 * Add user/role permissions for user-defined functions (CASSANDRA-7557)
 * Allow cassandra config to be updated to restart daemon without unloading classes (CASSANDRA-9046)
 * Don't initialize compaction writer before checking if iter is empty (CASSANDRA-9117)
 * Don't execute any functions at prepare-time (CASSANDRA-9037)
 * Share file handles between all instances of a SegmentedFile (CASSANDRA-8893)
 * Make it possible to major compact LCS (CASSANDRA-7272)
 * Make FunctionExecutionException extend RequestExecutionException
   (CASSANDRA-9055)
 * Add support for SELECT JSON, INSERT JSON syntax and new toJson(), fromJson()
   functions (CASSANDRA-7970)
 * Optimise max purgeable timestamp calculation in compaction (CASSANDRA-8920)
 * Constrain internode message buffer sizes, and improve IO class hierarchy (CASSANDRA-8670) 
 * New tool added to validate all sstables in a node (CASSANDRA-5791)
 * Push notification when tracing completes for an operation (CASSANDRA-7807)
 * Delay "node up" and "node added" notifications until native protocol server is started (CASSANDRA-8236)
 * Compressed Commit Log (CASSANDRA-6809)
 * Optimise IntervalTree (CASSANDRA-8988)
 * Add a key-value payload for third party usage (CASSANDRA-8553, 9212)
 * Bump metrics-reporter-config dependency for metrics 3.0 (CASSANDRA-8149)
 * Partition intra-cluster message streams by size, not type (CASSANDRA-8789)
 * Add WriteFailureException to native protocol, notify coordinator of
   write failures (CASSANDRA-8592)
 * Convert SequentialWriter to nio (CASSANDRA-8709)
 * Add role based access control (CASSANDRA-7653, 8650, 7216, 8760, 8849, 8761, 8850)
 * Record client ip address in tracing sessions (CASSANDRA-8162)
 * Indicate partition key columns in response metadata for prepared
   statements (CASSANDRA-7660)
 * Merge UUIDType and TimeUUIDType parse logic (CASSANDRA-8759)
 * Avoid memory allocation when searching index summary (CASSANDRA-8793)
 * Optimise (Time)?UUIDType Comparisons (CASSANDRA-8730)
 * Make CRC32Ex into a separate maven dependency (CASSANDRA-8836)
 * Use preloaded jemalloc w/ Unsafe (CASSANDRA-8714, 9197)
 * Avoid accessing partitioner through StorageProxy (CASSANDRA-8244, 8268)
 * Upgrade Metrics library and remove depricated metrics (CASSANDRA-5657)
 * Serializing Row cache alternative, fully off heap (CASSANDRA-7438)
 * Duplicate rows returned when in clause has repeated values (CASSANDRA-6706)
 * Make CassandraException unchecked, extend RuntimeException (CASSANDRA-8560)
 * Support direct buffer decompression for reads (CASSANDRA-8464)
 * DirectByteBuffer compatible LZ4 methods (CASSANDRA-7039)
 * Group sstables for anticompaction correctly (CASSANDRA-8578)
 * Add ReadFailureException to native protocol, respond
   immediately when replicas encounter errors while handling
   a read request (CASSANDRA-7886)
 * Switch CommitLogSegment from RandomAccessFile to nio (CASSANDRA-8308)
 * Allow mixing token and partition key restrictions (CASSANDRA-7016)
 * Support index key/value entries on map collections (CASSANDRA-8473)
 * Modernize schema tables (CASSANDRA-8261)
 * Support for user-defined aggregation functions (CASSANDRA-8053)
 * Fix NPE in SelectStatement with empty IN values (CASSANDRA-8419)
 * Refactor SelectStatement, return IN results in natural order instead
   of IN value list order and ignore duplicate values in partition key IN restrictions (CASSANDRA-7981)
 * Support UDTs, tuples, and collections in user-defined
   functions (CASSANDRA-7563)
 * Fix aggregate fn results on empty selection, result column name,
   and cqlsh parsing (CASSANDRA-8229)
 * Mark sstables as repaired after full repair (CASSANDRA-7586)
 * Extend Descriptor to include a format value and refactor reader/writer
   APIs (CASSANDRA-7443)
 * Integrate JMH for microbenchmarks (CASSANDRA-8151)
 * Keep sstable levels when bootstrapping (CASSANDRA-7460)
 * Add Sigar library and perform basic OS settings check on startup (CASSANDRA-7838)
 * Support for aggregation functions (CASSANDRA-4914)
 * Remove cassandra-cli (CASSANDRA-7920)
 * Accept dollar quoted strings in CQL (CASSANDRA-7769)
 * Make assassinate a first class command (CASSANDRA-7935)
 * Support IN clause on any partition key column (CASSANDRA-7855)
 * Support IN clause on any clustering column (CASSANDRA-4762)
 * Improve compaction logging (CASSANDRA-7818)
 * Remove YamlFileNetworkTopologySnitch (CASSANDRA-7917)
 * Do anticompaction in groups (CASSANDRA-6851)
 * Support user-defined functions (CASSANDRA-7395, 7526, 7562, 7740, 7781, 7929,
   7924, 7812, 8063, 7813, 7708)
 * Permit configurable timestamps with cassandra-stress (CASSANDRA-7416)
 * Move sstable RandomAccessReader to nio2, which allows using the
   FILE_SHARE_DELETE flag on Windows (CASSANDRA-4050)
 * Remove CQL2 (CASSANDRA-5918)
 * Optimize fetching multiple cells by name (CASSANDRA-6933)
 * Allow compilation in java 8 (CASSANDRA-7028)
 * Make incremental repair default (CASSANDRA-7250)
 * Enable code coverage thru JaCoCo (CASSANDRA-7226)
 * Switch external naming of 'column families' to 'tables' (CASSANDRA-4369) 
 * Shorten SSTable path (CASSANDRA-6962)
 * Use unsafe mutations for most unit tests (CASSANDRA-6969)
 * Fix race condition during calculation of pending ranges (CASSANDRA-7390)
 * Fail on very large batch sizes (CASSANDRA-8011)
 * Improve concurrency of repair (CASSANDRA-6455, 8208, 9145)
 * Select optimal CRC32 implementation at runtime (CASSANDRA-8614)
 * Evaluate MurmurHash of Token once per query (CASSANDRA-7096)
 * Generalize progress reporting (CASSANDRA-8901)
 * Resumable bootstrap streaming (CASSANDRA-8838, CASSANDRA-8942)
 * Allow scrub for secondary index (CASSANDRA-5174)
 * Save repair data to system table (CASSANDRA-5839)
 * fix nodetool names that reference column families (CASSANDRA-8872)
 Merged from 2.1:
 * Warn on misuse of unlogged batches (CASSANDRA-9282)
 * Failure detector detects and ignores local pauses (CASSANDRA-9183)
 * Add utility class to support for rate limiting a given log statement (CASSANDRA-9029)
 * Add missing consistency levels to cassandra-stess (CASSANDRA-9361)
 * Fix commitlog getCompletedTasks to not increment (CASSANDRA-9339)
 * Fix for harmless exceptions logged as ERROR (CASSANDRA-8564)
 * Delete processed sstables in sstablesplit/sstableupgrade (CASSANDRA-8606)
 * Improve sstable exclusion from partition tombstones (CASSANDRA-9298)
 * Validate the indexed column rather than the cell's contents for 2i (CASSANDRA-9057)
 * Add support for top-k custom 2i queries (CASSANDRA-8717)
 * Fix error when dropping table during compaction (CASSANDRA-9251)
 * cassandra-stress supports validation operations over user profiles (CASSANDRA-8773)
 * Add support for rate limiting log messages (CASSANDRA-9029)
 * Log the partition key with tombstone warnings (CASSANDRA-8561)
 * Reduce runWithCompactionsDisabled poll interval to 1ms (CASSANDRA-9271)
 * Fix PITR commitlog replay (CASSANDRA-9195)
 * GCInspector logs very different times (CASSANDRA-9124)
 * Fix deleting from an empty list (CASSANDRA-9198)
 * Update tuple and collection types that use a user-defined type when that UDT
   is modified (CASSANDRA-9148, CASSANDRA-9192)
 * Use higher timeout for prepair and snapshot in repair (CASSANDRA-9261)
 * Fix anticompaction blocking ANTI_ENTROPY stage (CASSANDRA-9151)
 * Repair waits for anticompaction to finish (CASSANDRA-9097)
 * Fix streaming not holding ref when stream error (CASSANDRA-9295)
 * Fix canonical view returning early opened SSTables (CASSANDRA-9396)
Merged from 2.0:
 * (cqlsh) Add LOGIN command to switch users (CASSANDRA-7212)
 * Clone SliceQueryFilter in AbstractReadCommand implementations (CASSANDRA-8940)
 * Push correct protocol notification for DROP INDEX (CASSANDRA-9310)
 * token-generator - generated tokens too long (CASSANDRA-9300)
 * Fix counting of tombstones for TombstoneOverwhelmingException (CASSANDRA-9299)
 * Fix ReconnectableSnitch reconnecting to peers during upgrade (CASSANDRA-6702)
 * Include keyspace and table name in error log for collections over the size
   limit (CASSANDRA-9286)
 * Avoid potential overlap in LCS with single-partition sstables (CASSANDRA-9322)
 * Log warning message when a table is queried before the schema has fully
   propagated (CASSANDRA-9136)
 * Overload SecondaryIndex#indexes to accept the column definition (CASSANDRA-9314)
 * (cqlsh) Add SERIAL and LOCAL_SERIAL consistency levels (CASSANDRA-8051)
 * Fix index selection during rebuild with certain table layouts (CASSANDRA-9281)
 * Fix partition-level-delete-only workload accounting (CASSANDRA-9194)
 * Allow scrub to handle corrupted compressed chunks (CASSANDRA-9140)
 * Fix assertion error when resetlocalschema is run during repair (CASSANDRA-9249)
 * Disable single sstable tombstone compactions for DTCS by default (CASSANDRA-9234)
 * IncomingTcpConnection thread is not named (CASSANDRA-9262)
 * Close incoming connections when MessagingService is stopped (CASSANDRA-9238)
 * Fix streaming hang when retrying (CASSANDRA-9132)


2.1.5
 * Re-add deprecated cold_reads_to_omit param for backwards compat (CASSANDRA-9203)
 * Make anticompaction visible in compactionstats (CASSANDRA-9098)
 * Improve nodetool getendpoints documentation about the partition
   key parameter (CASSANDRA-6458)
 * Don't check other keyspaces for schema changes when an user-defined
   type is altered (CASSANDRA-9187)
 * Add generate-idea-files target to build.xml (CASSANDRA-9123)
 * Allow takeColumnFamilySnapshot to take a list of tables (CASSANDRA-8348)
 * Limit major sstable operations to their canonical representation (CASSANDRA-8669)
 * cqlsh: Add tests for INSERT and UPDATE tab completion (CASSANDRA-9125)
 * cqlsh: quote column names when needed in COPY FROM inserts (CASSANDRA-9080)
 * Do not load read meter for offline operations (CASSANDRA-9082)
 * cqlsh: Make CompositeType data readable (CASSANDRA-8919)
 * cqlsh: Fix display of triggers (CASSANDRA-9081)
 * Fix NullPointerException when deleting or setting an element by index on
   a null list collection (CASSANDRA-9077)
 * Buffer bloom filter serialization (CASSANDRA-9066)
 * Fix anti-compaction target bloom filter size (CASSANDRA-9060)
 * Make FROZEN and TUPLE unreserved keywords in CQL (CASSANDRA-9047)
 * Prevent AssertionError from SizeEstimatesRecorder (CASSANDRA-9034)
 * Avoid overwriting index summaries for sstables with an older format that
   does not support downsampling; rebuild summaries on startup when this
   is detected (CASSANDRA-8993)
 * Fix potential data loss in CompressedSequentialWriter (CASSANDRA-8949)
 * Make PasswordAuthenticator number of hashing rounds configurable (CASSANDRA-8085)
 * Fix AssertionError when binding nested collections in DELETE (CASSANDRA-8900)
 * Check for overlap with non-early sstables in LCS (CASSANDRA-8739)
 * Only calculate max purgable timestamp if we have to (CASSANDRA-8914)
 * (cqlsh) Greatly improve performance of COPY FROM (CASSANDRA-8225)
 * IndexSummary effectiveIndexInterval is now a guideline, not a rule (CASSANDRA-8993)
 * Use correct bounds for page cache eviction of compressed files (CASSANDRA-8746)
 * SSTableScanner enforces its bounds (CASSANDRA-8946)
 * Cleanup cell equality (CASSANDRA-8947)
 * Introduce intra-cluster message coalescing (CASSANDRA-8692)
 * DatabaseDescriptor throws NPE when rpc_interface is used (CASSANDRA-8839)
 * Don't check if an sstable is live for offline compactions (CASSANDRA-8841)
 * Don't set clientMode in SSTableLoader (CASSANDRA-8238)
 * Fix SSTableRewriter with disabled early open (CASSANDRA-8535)
 * Fix cassandra-stress so it respects the CL passed in user mode (CASSANDRA-8948)
 * Fix rare NPE in ColumnDefinition#hasIndexOption() (CASSANDRA-8786)
 * cassandra-stress reports per-operation statistics, plus misc (CASSANDRA-8769)
 * Add SimpleDate (cql date) and Time (cql time) types (CASSANDRA-7523)
 * Use long for key count in cfstats (CASSANDRA-8913)
 * Make SSTableRewriter.abort() more robust to failure (CASSANDRA-8832)
 * Remove cold_reads_to_omit from STCS (CASSANDRA-8860)
 * Make EstimatedHistogram#percentile() use ceil instead of floor (CASSANDRA-8883)
 * Fix top partitions reporting wrong cardinality (CASSANDRA-8834)
 * Fix rare NPE in KeyCacheSerializer (CASSANDRA-8067)
 * Pick sstables for validation as late as possible inc repairs (CASSANDRA-8366)
 * Fix commitlog getPendingTasks to not increment (CASSANDRA-8862)
 * Fix parallelism adjustment in range and secondary index queries
   when the first fetch does not satisfy the limit (CASSANDRA-8856)
 * Check if the filtered sstables is non-empty in STCS (CASSANDRA-8843)
 * Upgrade java-driver used for cassandra-stress (CASSANDRA-8842)
 * Fix CommitLog.forceRecycleAllSegments() memory access error (CASSANDRA-8812)
 * Improve assertions in Memory (CASSANDRA-8792)
 * Fix SSTableRewriter cleanup (CASSANDRA-8802)
 * Introduce SafeMemory for CompressionMetadata.Writer (CASSANDRA-8758)
 * 'nodetool info' prints exception against older node (CASSANDRA-8796)
 * Ensure SSTableReader.last corresponds exactly with the file end (CASSANDRA-8750)
 * Make SSTableWriter.openEarly more robust and obvious (CASSANDRA-8747)
 * Enforce SSTableReader.first/last (CASSANDRA-8744)
 * Cleanup SegmentedFile API (CASSANDRA-8749)
 * Avoid overlap with early compaction replacement (CASSANDRA-8683)
 * Safer Resource Management++ (CASSANDRA-8707)
 * Write partition size estimates into a system table (CASSANDRA-7688)
 * cqlsh: Fix keys() and full() collection indexes in DESCRIBE output
   (CASSANDRA-8154)
 * Show progress of streaming in nodetool netstats (CASSANDRA-8886)
 * IndexSummaryBuilder utilises offheap memory, and shares data between
   each IndexSummary opened from it (CASSANDRA-8757)
 * markCompacting only succeeds if the exact SSTableReader instances being 
   marked are in the live set (CASSANDRA-8689)
 * cassandra-stress support for varint (CASSANDRA-8882)
 * Fix Adler32 digest for compressed sstables (CASSANDRA-8778)
 * Add nodetool statushandoff/statusbackup (CASSANDRA-8912)
 * Use stdout for progress and stats in sstableloader (CASSANDRA-8982)
 * Correctly identify 2i datadir from older versions (CASSANDRA-9116)
Merged from 2.0:
 * Ignore gossip SYNs after shutdown (CASSANDRA-9238)
 * Avoid overflow when calculating max sstable size in LCS (CASSANDRA-9235)
 * Make sstable blacklisting work with compression (CASSANDRA-9138)
 * Do not attempt to rebuild indexes if no index accepts any column (CASSANDRA-9196)
 * Don't initiate snitch reconnection for dead states (CASSANDRA-7292)
 * Fix ArrayIndexOutOfBoundsException in CQLSSTableWriter (CASSANDRA-8978)
 * Add shutdown gossip state to prevent timeouts during rolling restarts (CASSANDRA-8336)
 * Fix running with java.net.preferIPv6Addresses=true (CASSANDRA-9137)
 * Fix failed bootstrap/replace attempts being persisted in system.peers (CASSANDRA-9180)
 * Flush system.IndexInfo after marking index built (CASSANDRA-9128)
 * Fix updates to min/max_compaction_threshold through cassandra-cli
   (CASSANDRA-8102)
 * Don't include tmp files when doing offline relevel (CASSANDRA-9088)
 * Use the proper CAS WriteType when finishing a previous round during Paxos
   preparation (CASSANDRA-8672)
 * Avoid race in cancelling compactions (CASSANDRA-9070)
 * More aggressive check for expired sstables in DTCS (CASSANDRA-8359)
 * Fix ignored index_interval change in ALTER TABLE statements (CASSANDRA-7976)
 * Do more aggressive compaction in old time windows in DTCS (CASSANDRA-8360)
 * java.lang.AssertionError when reading saved cache (CASSANDRA-8740)
 * "disk full" when running cleanup (CASSANDRA-9036)
 * Lower logging level from ERROR to DEBUG when a scheduled schema pull
   cannot be completed due to a node being down (CASSANDRA-9032)
 * Fix MOVED_NODE client event (CASSANDRA-8516)
 * Allow overriding MAX_OUTSTANDING_REPLAY_COUNT (CASSANDRA-7533)
 * Fix malformed JMX ObjectName containing IPv6 addresses (CASSANDRA-9027)
 * (cqlsh) Allow increasing CSV field size limit through
   cqlshrc config option (CASSANDRA-8934)
 * Stop logging range tombstones when exceeding the threshold
   (CASSANDRA-8559)
 * Fix NullPointerException when nodetool getendpoints is run
   against invalid keyspaces or tables (CASSANDRA-8950)
 * Allow specifying the tmp dir (CASSANDRA-7712)
 * Improve compaction estimated tasks estimation (CASSANDRA-8904)
 * Fix duplicate up/down messages sent to native clients (CASSANDRA-7816)
 * Expose commit log archive status via JMX (CASSANDRA-8734)
 * Provide better exceptions for invalid replication strategy parameters
   (CASSANDRA-8909)
 * Fix regression in mixed single and multi-column relation support for
   SELECT statements (CASSANDRA-8613)
 * Add ability to limit number of native connections (CASSANDRA-8086)
 * Fix CQLSSTableWriter throwing exception and spawning threads
   (CASSANDRA-8808)
 * Fix MT mismatch between empty and GC-able data (CASSANDRA-8979)
 * Fix incorrect validation when snapshotting single table (CASSANDRA-8056)
 * Add offline tool to relevel sstables (CASSANDRA-8301)
 * Preserve stream ID for more protocol errors (CASSANDRA-8848)
 * Fix combining token() function with multi-column relations on
   clustering columns (CASSANDRA-8797)
 * Make CFS.markReferenced() resistant to bad refcounting (CASSANDRA-8829)
 * Fix StreamTransferTask abort/complete bad refcounting (CASSANDRA-8815)
 * Fix AssertionError when querying a DESC clustering ordered
   table with ASC ordering and paging (CASSANDRA-8767)
 * AssertionError: "Memory was freed" when running cleanup (CASSANDRA-8716)
 * Make it possible to set max_sstable_age to fractional days (CASSANDRA-8406)
 * Fix some multi-column relations with indexes on some clustering
   columns (CASSANDRA-8275)
 * Fix memory leak in SSTableSimple*Writer and SSTableReader.validate()
   (CASSANDRA-8748)
 * Throw OOM if allocating memory fails to return a valid pointer (CASSANDRA-8726)
 * Fix SSTableSimpleUnsortedWriter ConcurrentModificationException (CASSANDRA-8619)
 * 'nodetool info' prints exception against older node (CASSANDRA-8796)
 * Ensure SSTableSimpleUnsortedWriter.close() terminates if
   disk writer has crashed (CASSANDRA-8807)


2.1.4
 * Bind JMX to localhost unless explicitly configured otherwise (CASSANDRA-9085)


2.1.3
 * Fix HSHA/offheap_objects corruption (CASSANDRA-8719)
 * Upgrade libthrift to 0.9.2 (CASSANDRA-8685)
 * Don't use the shared ref in sstableloader (CASSANDRA-8704)
 * Purge internal prepared statements if related tables or
   keyspaces are dropped (CASSANDRA-8693)
 * (cqlsh) Handle unicode BOM at start of files (CASSANDRA-8638)
 * Stop compactions before exiting offline tools (CASSANDRA-8623)
 * Update tools/stress/README.txt to match current behaviour (CASSANDRA-7933)
 * Fix schema from Thrift conversion with empty metadata (CASSANDRA-8695)
 * Safer Resource Management (CASSANDRA-7705)
 * Make sure we compact highly overlapping cold sstables with
   STCS (CASSANDRA-8635)
 * rpc_interface and listen_interface generate NPE on startup when specified
   interface doesn't exist (CASSANDRA-8677)
 * Fix ArrayIndexOutOfBoundsException in nodetool cfhistograms (CASSANDRA-8514)
 * Switch from yammer metrics for nodetool cf/proxy histograms (CASSANDRA-8662)
 * Make sure we don't add tmplink files to the compaction
   strategy (CASSANDRA-8580)
 * (cqlsh) Handle maps with blob keys (CASSANDRA-8372)
 * (cqlsh) Handle DynamicCompositeType schemas correctly (CASSANDRA-8563)
 * Duplicate rows returned when in clause has repeated values (CASSANDRA-6706)
 * Add tooling to detect hot partitions (CASSANDRA-7974)
 * Fix cassandra-stress user-mode truncation of partition generation (CASSANDRA-8608)
 * Only stream from unrepaired sstables during inc repair (CASSANDRA-8267)
 * Don't allow starting multiple inc repairs on the same sstables (CASSANDRA-8316)
 * Invalidate prepared BATCH statements when related tables
   or keyspaces are dropped (CASSANDRA-8652)
 * Fix missing results in secondary index queries on collections
   with ALLOW FILTERING (CASSANDRA-8421)
 * Expose EstimatedHistogram metrics for range slices (CASSANDRA-8627)
 * (cqlsh) Escape clqshrc passwords properly (CASSANDRA-8618)
 * Fix NPE when passing wrong argument in ALTER TABLE statement (CASSANDRA-8355)
 * Pig: Refactor and deprecate CqlStorage (CASSANDRA-8599)
 * Don't reuse the same cleanup strategy for all sstables (CASSANDRA-8537)
 * Fix case-sensitivity of index name on CREATE and DROP INDEX
   statements (CASSANDRA-8365)
 * Better detection/logging for corruption in compressed sstables (CASSANDRA-8192)
 * Use the correct repairedAt value when closing writer (CASSANDRA-8570)
 * (cqlsh) Handle a schema mismatch being detected on startup (CASSANDRA-8512)
 * Properly calculate expected write size during compaction (CASSANDRA-8532)
 * Invalidate affected prepared statements when a table's columns
   are altered (CASSANDRA-7910)
 * Stress - user defined writes should populate sequentally (CASSANDRA-8524)
 * Fix regression in SSTableRewriter causing some rows to become unreadable 
   during compaction (CASSANDRA-8429)
 * Run major compactions for repaired/unrepaired in parallel (CASSANDRA-8510)
 * (cqlsh) Fix compression options in DESCRIBE TABLE output when compression
   is disabled (CASSANDRA-8288)
 * (cqlsh) Fix DESCRIBE output after keyspaces are altered (CASSANDRA-7623)
 * Make sure we set lastCompactedKey correctly (CASSANDRA-8463)
 * (cqlsh) Fix output of CONSISTENCY command (CASSANDRA-8507)
 * (cqlsh) Fixed the handling of LIST statements (CASSANDRA-8370)
 * Make sstablescrub check leveled manifest again (CASSANDRA-8432)
 * Check first/last keys in sstable when giving out positions (CASSANDRA-8458)
 * Disable mmap on Windows (CASSANDRA-6993)
 * Add missing ConsistencyLevels to cassandra-stress (CASSANDRA-8253)
 * Add auth support to cassandra-stress (CASSANDRA-7985)
 * Fix ArrayIndexOutOfBoundsException when generating error message
   for some CQL syntax errors (CASSANDRA-8455)
 * Scale memtable slab allocation logarithmically (CASSANDRA-7882)
 * cassandra-stress simultaneous inserts over same seed (CASSANDRA-7964)
 * Reduce cassandra-stress sampling memory requirements (CASSANDRA-7926)
 * Ensure memtable flush cannot expire commit log entries from its future (CASSANDRA-8383)
 * Make read "defrag" async to reclaim memtables (CASSANDRA-8459)
 * Remove tmplink files for offline compactions (CASSANDRA-8321)
 * Reduce maxHintsInProgress (CASSANDRA-8415)
 * BTree updates may call provided update function twice (CASSANDRA-8018)
 * Release sstable references after anticompaction (CASSANDRA-8386)
 * Handle abort() in SSTableRewriter properly (CASSANDRA-8320)
 * Centralize shared executors (CASSANDRA-8055)
 * Fix filtering for CONTAINS (KEY) relations on frozen collection
   clustering columns when the query is restricted to a single
   partition (CASSANDRA-8203)
 * Do more aggressive entire-sstable TTL expiry checks (CASSANDRA-8243)
 * Add more log info if readMeter is null (CASSANDRA-8238)
 * add check of the system wall clock time at startup (CASSANDRA-8305)
 * Support for frozen collections (CASSANDRA-7859)
 * Fix overflow on histogram computation (CASSANDRA-8028)
 * Have paxos reuse the timestamp generation of normal queries (CASSANDRA-7801)
 * Fix incremental repair not remove parent session on remote (CASSANDRA-8291)
 * Improve JBOD disk utilization (CASSANDRA-7386)
 * Log failed host when preparing incremental repair (CASSANDRA-8228)
 * Force config client mode in CQLSSTableWriter (CASSANDRA-8281)
 * Fix sstableupgrade throws exception (CASSANDRA-8688)
 * Fix hang when repairing empty keyspace (CASSANDRA-8694)
Merged from 2.0:
 * Fix IllegalArgumentException in dynamic snitch (CASSANDRA-8448)
 * Add support for UPDATE ... IF EXISTS (CASSANDRA-8610)
 * Fix reversal of list prepends (CASSANDRA-8733)
 * Prevent non-zero default_time_to_live on tables with counters
   (CASSANDRA-8678)
 * Fix SSTableSimpleUnsortedWriter ConcurrentModificationException
   (CASSANDRA-8619)
 * Round up time deltas lower than 1ms in BulkLoader (CASSANDRA-8645)
 * Add batch remove iterator to ABSC (CASSANDRA-8414, 8666)
 * Round up time deltas lower than 1ms in BulkLoader (CASSANDRA-8645)
 * Fix isClientMode check in Keyspace (CASSANDRA-8687)
 * Use more efficient slice size for querying internal secondary
   index tables (CASSANDRA-8550)
 * Fix potentially returning deleted rows with range tombstone (CASSANDRA-8558)
 * Check for available disk space before starting a compaction (CASSANDRA-8562)
 * Fix DISTINCT queries with LIMITs or paging when some partitions
   contain only tombstones (CASSANDRA-8490)
 * Introduce background cache refreshing to permissions cache
   (CASSANDRA-8194)
 * Fix race condition in StreamTransferTask that could lead to
   infinite loops and premature sstable deletion (CASSANDRA-7704)
 * Add an extra version check to MigrationTask (CASSANDRA-8462)
 * Ensure SSTableWriter cleans up properly after failure (CASSANDRA-8499)
 * Increase bf true positive count on key cache hit (CASSANDRA-8525)
 * Move MeteredFlusher to its own thread (CASSANDRA-8485)
 * Fix non-distinct results in DISTNCT queries on static columns when
   paging is enabled (CASSANDRA-8087)
 * Move all hints related tasks to hints internal executor (CASSANDRA-8285)
 * Fix paging for multi-partition IN queries (CASSANDRA-8408)
 * Fix MOVED_NODE topology event never being emitted when a node
   moves its token (CASSANDRA-8373)
 * Fix validation of indexes in COMPACT tables (CASSANDRA-8156)
 * Avoid StackOverflowError when a large list of IN values
   is used for a clustering column (CASSANDRA-8410)
 * Fix NPE when writetime() or ttl() calls are wrapped by
   another function call (CASSANDRA-8451)
 * Fix NPE after dropping a keyspace (CASSANDRA-8332)
 * Fix error message on read repair timeouts (CASSANDRA-7947)
 * Default DTCS base_time_seconds changed to 60 (CASSANDRA-8417)
 * Refuse Paxos operation with more than one pending endpoint (CASSANDRA-8346, 8640)
 * Throw correct exception when trying to bind a keyspace or table
   name (CASSANDRA-6952)
 * Make HHOM.compact synchronized (CASSANDRA-8416)
 * cancel latency-sampling task when CF is dropped (CASSANDRA-8401)
 * don't block SocketThread for MessagingService (CASSANDRA-8188)
 * Increase quarantine delay on replacement (CASSANDRA-8260)
 * Expose off-heap memory usage stats (CASSANDRA-7897)
 * Ignore Paxos commits for truncated tables (CASSANDRA-7538)
 * Validate size of indexed column values (CASSANDRA-8280)
 * Make LCS split compaction results over all data directories (CASSANDRA-8329)
 * Fix some failing queries that use multi-column relations
   on COMPACT STORAGE tables (CASSANDRA-8264)
 * Fix InvalidRequestException with ORDER BY (CASSANDRA-8286)
 * Disable SSLv3 for POODLE (CASSANDRA-8265)
 * Fix millisecond timestamps in Tracing (CASSANDRA-8297)
 * Include keyspace name in error message when there are insufficient
   live nodes to stream from (CASSANDRA-8221)
 * Avoid overlap in L1 when L0 contains many nonoverlapping
   sstables (CASSANDRA-8211)
 * Improve PropertyFileSnitch logging (CASSANDRA-8183)
 * Add DC-aware sequential repair (CASSANDRA-8193)
 * Use live sstables in snapshot repair if possible (CASSANDRA-8312)
 * Fix hints serialized size calculation (CASSANDRA-8587)


2.1.2
 * (cqlsh) parse_for_table_meta errors out on queries with undefined
   grammars (CASSANDRA-8262)
 * (cqlsh) Fix SELECT ... TOKEN() function broken in C* 2.1.1 (CASSANDRA-8258)
 * Fix Cassandra crash when running on JDK8 update 40 (CASSANDRA-8209)
 * Optimize partitioner tokens (CASSANDRA-8230)
 * Improve compaction of repaired/unrepaired sstables (CASSANDRA-8004)
 * Make cache serializers pluggable (CASSANDRA-8096)
 * Fix issues with CONTAINS (KEY) queries on secondary indexes
   (CASSANDRA-8147)
 * Fix read-rate tracking of sstables for some queries (CASSANDRA-8239)
 * Fix default timestamp in QueryOptions (CASSANDRA-8246)
 * Set socket timeout when reading remote version (CASSANDRA-8188)
 * Refactor how we track live size (CASSANDRA-7852)
 * Make sure unfinished compaction files are removed (CASSANDRA-8124)
 * Fix shutdown when run as Windows service (CASSANDRA-8136)
 * Fix DESCRIBE TABLE with custom indexes (CASSANDRA-8031)
 * Fix race in RecoveryManagerTest (CASSANDRA-8176)
 * Avoid IllegalArgumentException while sorting sstables in
   IndexSummaryManager (CASSANDRA-8182)
 * Shutdown JVM on file descriptor exhaustion (CASSANDRA-7579)
 * Add 'die' policy for commit log and disk failure (CASSANDRA-7927)
 * Fix installing as service on Windows (CASSANDRA-8115)
 * Fix CREATE TABLE for CQL2 (CASSANDRA-8144)
 * Avoid boxing in ColumnStats min/max trackers (CASSANDRA-8109)
Merged from 2.0:
 * Correctly handle non-text column names in cql3 (CASSANDRA-8178)
 * Fix deletion for indexes on primary key columns (CASSANDRA-8206)
 * Add 'nodetool statusgossip' (CASSANDRA-8125)
 * Improve client notification that nodes are ready for requests (CASSANDRA-7510)
 * Handle negative timestamp in writetime method (CASSANDRA-8139)
 * Pig: Remove errant LIMIT clause in CqlNativeStorage (CASSANDRA-8166)
 * Throw ConfigurationException when hsha is used with the default
   rpc_max_threads setting of 'unlimited' (CASSANDRA-8116)
 * Allow concurrent writing of the same table in the same JVM using
   CQLSSTableWriter (CASSANDRA-7463)
 * Fix totalDiskSpaceUsed calculation (CASSANDRA-8205)


2.1.1
 * Fix spin loop in AtomicSortedColumns (CASSANDRA-7546)
 * Dont notify when replacing tmplink files (CASSANDRA-8157)
 * Fix validation with multiple CONTAINS clause (CASSANDRA-8131)
 * Fix validation of collections in TriggerExecutor (CASSANDRA-8146)
 * Fix IllegalArgumentException when a list of IN values containing tuples
   is passed as a single arg to a prepared statement with the v1 or v2
   protocol (CASSANDRA-8062)
 * Fix ClassCastException in DISTINCT query on static columns with
   query paging (CASSANDRA-8108)
 * Fix NPE on null nested UDT inside a set (CASSANDRA-8105)
 * Fix exception when querying secondary index on set items or map keys
   when some clustering columns are specified (CASSANDRA-8073)
 * Send proper error response when there is an error during native
   protocol message decode (CASSANDRA-8118)
 * Gossip should ignore generation numbers too far in the future (CASSANDRA-8113)
 * Fix NPE when creating a table with frozen sets, lists (CASSANDRA-8104)
 * Fix high memory use due to tracking reads on incrementally opened sstable
   readers (CASSANDRA-8066)
 * Fix EXECUTE request with skipMetadata=false returning no metadata
   (CASSANDRA-8054)
 * Allow concurrent use of CQLBulkOutputFormat (CASSANDRA-7776)
 * Shutdown JVM on OOM (CASSANDRA-7507)
 * Upgrade netty version and enable epoll event loop (CASSANDRA-7761)
 * Don't duplicate sstables smaller than split size when using
   the sstablesplitter tool (CASSANDRA-7616)
 * Avoid re-parsing already prepared statements (CASSANDRA-7923)
 * Fix some Thrift slice deletions and updates of COMPACT STORAGE
   tables with some clustering columns omitted (CASSANDRA-7990)
 * Fix filtering for CONTAINS on sets (CASSANDRA-8033)
 * Properly track added size (CASSANDRA-7239)
 * Allow compilation in java 8 (CASSANDRA-7208)
 * Fix Assertion error on RangeTombstoneList diff (CASSANDRA-8013)
 * Release references to overlapping sstables during compaction (CASSANDRA-7819)
 * Send notification when opening compaction results early (CASSANDRA-8034)
 * Make native server start block until properly bound (CASSANDRA-7885)
 * (cqlsh) Fix IPv6 support (CASSANDRA-7988)
 * Ignore fat clients when checking for endpoint collision (CASSANDRA-7939)
 * Make sstablerepairedset take a list of files (CASSANDRA-7995)
 * (cqlsh) Tab completeion for indexes on map keys (CASSANDRA-7972)
 * (cqlsh) Fix UDT field selection in select clause (CASSANDRA-7891)
 * Fix resource leak in event of corrupt sstable
 * (cqlsh) Add command line option for cqlshrc file path (CASSANDRA-7131)
 * Provide visibility into prepared statements churn (CASSANDRA-7921, CASSANDRA-7930)
 * Invalidate prepared statements when their keyspace or table is
   dropped (CASSANDRA-7566)
 * cassandra-stress: fix support for NetworkTopologyStrategy (CASSANDRA-7945)
 * Fix saving caches when a table is dropped (CASSANDRA-7784)
 * Add better error checking of new stress profile (CASSANDRA-7716)
 * Use ThreadLocalRandom and remove FBUtilities.threadLocalRandom (CASSANDRA-7934)
 * Prevent operator mistakes due to simultaneous bootstrap (CASSANDRA-7069)
 * cassandra-stress supports whitelist mode for node config (CASSANDRA-7658)
 * GCInspector more closely tracks GC; cassandra-stress and nodetool report it (CASSANDRA-7916)
 * nodetool won't output bogus ownership info without a keyspace (CASSANDRA-7173)
 * Add human readable option to nodetool commands (CASSANDRA-5433)
 * Don't try to set repairedAt on old sstables (CASSANDRA-7913)
 * Add metrics for tracking PreparedStatement use (CASSANDRA-7719)
 * (cqlsh) tab-completion for triggers (CASSANDRA-7824)
 * (cqlsh) Support for query paging (CASSANDRA-7514)
 * (cqlsh) Show progress of COPY operations (CASSANDRA-7789)
 * Add syntax to remove multiple elements from a map (CASSANDRA-6599)
 * Support non-equals conditions in lightweight transactions (CASSANDRA-6839)
 * Add IF [NOT] EXISTS to create/drop triggers (CASSANDRA-7606)
 * (cqlsh) Display the current logged-in user (CASSANDRA-7785)
 * (cqlsh) Don't ignore CTRL-C during COPY FROM execution (CASSANDRA-7815)
 * (cqlsh) Order UDTs according to cross-type dependencies in DESCRIBE
   output (CASSANDRA-7659)
 * (cqlsh) Fix handling of CAS statement results (CASSANDRA-7671)
 * (cqlsh) COPY TO/FROM improvements (CASSANDRA-7405)
 * Support list index operations with conditions (CASSANDRA-7499)
 * Add max live/tombstoned cells to nodetool cfstats output (CASSANDRA-7731)
 * Validate IPv6 wildcard addresses properly (CASSANDRA-7680)
 * (cqlsh) Error when tracing query (CASSANDRA-7613)
 * Avoid IOOBE when building SyntaxError message snippet (CASSANDRA-7569)
 * SSTableExport uses correct validator to create string representation of partition
   keys (CASSANDRA-7498)
 * Avoid NPEs when receiving type changes for an unknown keyspace (CASSANDRA-7689)
 * Add support for custom 2i validation (CASSANDRA-7575)
 * Pig support for hadoop CqlInputFormat (CASSANDRA-6454)
 * Add duration mode to cassandra-stress (CASSANDRA-7468)
 * Add listen_interface and rpc_interface options (CASSANDRA-7417)
 * Improve schema merge performance (CASSANDRA-7444)
 * Adjust MT depth based on # of partition validating (CASSANDRA-5263)
 * Optimise NativeCell comparisons (CASSANDRA-6755)
 * Configurable client timeout for cqlsh (CASSANDRA-7516)
 * Include snippet of CQL query near syntax error in messages (CASSANDRA-7111)
 * Make repair -pr work with -local (CASSANDRA-7450)
 * Fix error in sstableloader with -cph > 1 (CASSANDRA-8007)
 * Fix snapshot repair error on indexed tables (CASSANDRA-8020)
 * Do not exit nodetool repair when receiving JMX NOTIF_LOST (CASSANDRA-7909)
 * Stream to private IP when available (CASSANDRA-8084)
Merged from 2.0:
 * Reject conditions on DELETE unless full PK is given (CASSANDRA-6430)
 * Properly reject the token function DELETE (CASSANDRA-7747)
 * Force batchlog replay before decommissioning a node (CASSANDRA-7446)
 * Fix hint replay with many accumulated expired hints (CASSANDRA-6998)
 * Fix duplicate results in DISTINCT queries on static columns with query
   paging (CASSANDRA-8108)
 * Add DateTieredCompactionStrategy (CASSANDRA-6602)
 * Properly validate ascii and utf8 string literals in CQL queries (CASSANDRA-8101)
 * (cqlsh) Fix autocompletion for alter keyspace (CASSANDRA-8021)
 * Create backup directories for commitlog archiving during startup (CASSANDRA-8111)
 * Reduce totalBlockFor() for LOCAL_* consistency levels (CASSANDRA-8058)
 * Fix merging schemas with re-dropped keyspaces (CASSANDRA-7256)
 * Fix counters in supercolumns during live upgrades from 1.2 (CASSANDRA-7188)
 * Notify DT subscribers when a column family is truncated (CASSANDRA-8088)
 * Add sanity check of $JAVA on startup (CASSANDRA-7676)
 * Schedule fat client schema pull on join (CASSANDRA-7993)
 * Don't reset nodes' versions when closing IncomingTcpConnections
   (CASSANDRA-7734)
 * Record the real messaging version in all cases in OutboundTcpConnection
   (CASSANDRA-8057)
 * SSL does not work in cassandra-cli (CASSANDRA-7899)
 * Fix potential exception when using ReversedType in DynamicCompositeType
   (CASSANDRA-7898)
 * Better validation of collection values (CASSANDRA-7833)
 * Track min/max timestamps correctly (CASSANDRA-7969)
 * Fix possible overflow while sorting CL segments for replay (CASSANDRA-7992)
 * Increase nodetool Xmx (CASSANDRA-7956)
 * Archive any commitlog segments present at startup (CASSANDRA-6904)
 * CrcCheckChance should adjust based on live CFMetadata not 
   sstable metadata (CASSANDRA-7978)
 * token() should only accept columns in the partitioning
   key order (CASSANDRA-6075)
 * Add method to invalidate permission cache via JMX (CASSANDRA-7977)
 * Allow propagating multiple gossip states atomically (CASSANDRA-6125)
 * Log exceptions related to unclean native protocol client disconnects
   at DEBUG or INFO (CASSANDRA-7849)
 * Allow permissions cache to be set via JMX (CASSANDRA-7698)
 * Include schema_triggers CF in readable system resources (CASSANDRA-7967)
 * Fix RowIndexEntry to report correct serializedSize (CASSANDRA-7948)
 * Make CQLSSTableWriter sync within partitions (CASSANDRA-7360)
 * Potentially use non-local replicas in CqlConfigHelper (CASSANDRA-7906)
 * Explicitly disallow mixing multi-column and single-column
   relations on clustering columns (CASSANDRA-7711)
 * Better error message when condition is set on PK column (CASSANDRA-7804)
 * Don't send schema change responses and events for no-op DDL
   statements (CASSANDRA-7600)
 * (Hadoop) fix cluster initialisation for a split fetching (CASSANDRA-7774)
 * Throw InvalidRequestException when queries contain relations on entire
   collection columns (CASSANDRA-7506)
 * (cqlsh) enable CTRL-R history search with libedit (CASSANDRA-7577)
 * (Hadoop) allow ACFRW to limit nodes to local DC (CASSANDRA-7252)
 * (cqlsh) cqlsh should automatically disable tracing when selecting
   from system_traces (CASSANDRA-7641)
 * (Hadoop) Add CqlOutputFormat (CASSANDRA-6927)
 * Don't depend on cassandra config for nodetool ring (CASSANDRA-7508)
 * (cqlsh) Fix failing cqlsh formatting tests (CASSANDRA-7703)
 * Fix IncompatibleClassChangeError from hadoop2 (CASSANDRA-7229)
 * Add 'nodetool sethintedhandoffthrottlekb' (CASSANDRA-7635)
 * (cqlsh) Add tab-completion for CREATE/DROP USER IF [NOT] EXISTS (CASSANDRA-7611)
 * Catch errors when the JVM pulls the rug out from GCInspector (CASSANDRA-5345)
 * cqlsh fails when version number parts are not int (CASSANDRA-7524)
 * Fix NPE when table dropped during streaming (CASSANDRA-7946)
 * Fix wrong progress when streaming uncompressed (CASSANDRA-7878)
 * Fix possible infinite loop in creating repair range (CASSANDRA-7983)
 * Fix unit in nodetool for streaming throughput (CASSANDRA-7375)
Merged from 1.2:
 * Don't index tombstones (CASSANDRA-7828)
 * Improve PasswordAuthenticator default super user setup (CASSANDRA-7788)


2.1.0
 * (cqlsh) Removed "ALTER TYPE <name> RENAME TO <name>" from tab-completion
   (CASSANDRA-7895)
 * Fixed IllegalStateException in anticompaction (CASSANDRA-7892)
 * cqlsh: DESCRIBE support for frozen UDTs, tuples (CASSANDRA-7863)
 * Avoid exposing internal classes over JMX (CASSANDRA-7879)
 * Add null check for keys when freezing collection (CASSANDRA-7869)
 * Improve stress workload realism (CASSANDRA-7519)
Merged from 2.0:
 * Configure system.paxos with LeveledCompactionStrategy (CASSANDRA-7753)
 * Fix ALTER clustering column type from DateType to TimestampType when
   using DESC clustering order (CASSANRDA-7797)
 * Throw EOFException if we run out of chunks in compressed datafile
   (CASSANDRA-7664)
 * Fix PRSI handling of CQL3 row markers for row cleanup (CASSANDRA-7787)
 * Fix dropping collection when it's the last regular column (CASSANDRA-7744)
 * Make StreamReceiveTask thread safe and gc friendly (CASSANDRA-7795)
 * Validate empty cell names from counter updates (CASSANDRA-7798)
Merged from 1.2:
 * Don't allow compacted sstables to be marked as compacting (CASSANDRA-7145)
 * Track expired tombstones (CASSANDRA-7810)


2.1.0-rc7
 * Add frozen keyword and require UDT to be frozen (CASSANDRA-7857)
 * Track added sstable size correctly (CASSANDRA-7239)
 * (cqlsh) Fix case insensitivity (CASSANDRA-7834)
 * Fix failure to stream ranges when moving (CASSANDRA-7836)
 * Correctly remove tmplink files (CASSANDRA-7803)
 * (cqlsh) Fix column name formatting for functions, CAS operations,
   and UDT field selections (CASSANDRA-7806)
 * (cqlsh) Fix COPY FROM handling of null/empty primary key
   values (CASSANDRA-7792)
 * Fix ordering of static cells (CASSANDRA-7763)
Merged from 2.0:
 * Forbid re-adding dropped counter columns (CASSANDRA-7831)
 * Fix CFMetaData#isThriftCompatible() for PK-only tables (CASSANDRA-7832)
 * Always reject inequality on the partition key without token()
   (CASSANDRA-7722)
 * Always send Paxos commit to all replicas (CASSANDRA-7479)
 * Make disruptor_thrift_server invocation pool configurable (CASSANDRA-7594)
 * Make repair no-op when RF=1 (CASSANDRA-7864)


2.1.0-rc6
 * Fix OOM issue from netty caching over time (CASSANDRA-7743)
 * json2sstable couldn't import JSON for CQL table (CASSANDRA-7477)
 * Invalidate all caches on table drop (CASSANDRA-7561)
 * Skip strict endpoint selection for ranges if RF == nodes (CASSANRA-7765)
 * Fix Thrift range filtering without 2ary index lookups (CASSANDRA-7741)
 * Add tracing entries about concurrent range requests (CASSANDRA-7599)
 * (cqlsh) Fix DESCRIBE for NTS keyspaces (CASSANDRA-7729)
 * Remove netty buffer ref-counting (CASSANDRA-7735)
 * Pass mutated cf to index updater for use by PRSI (CASSANDRA-7742)
 * Include stress yaml example in release and deb (CASSANDRA-7717)
 * workaround for netty issue causing corrupted data off the wire (CASSANDRA-7695)
 * cqlsh DESC CLUSTER fails retrieving ring information (CASSANDRA-7687)
 * Fix binding null values inside UDT (CASSANDRA-7685)
 * Fix UDT field selection with empty fields (CASSANDRA-7670)
 * Bogus deserialization of static cells from sstable (CASSANDRA-7684)
 * Fix NPE on compaction leftover cleanup for dropped table (CASSANDRA-7770)
Merged from 2.0:
 * Fix race condition in StreamTransferTask that could lead to
   infinite loops and premature sstable deletion (CASSANDRA-7704)
 * (cqlsh) Wait up to 10 sec for a tracing session (CASSANDRA-7222)
 * Fix NPE in FileCacheService.sizeInBytes (CASSANDRA-7756)
 * Remove duplicates from StorageService.getJoiningNodes (CASSANDRA-7478)
 * Clone token map outside of hot gossip loops (CASSANDRA-7758)
 * Fix MS expiring map timeout for Paxos messages (CASSANDRA-7752)
 * Do not flush on truncate if durable_writes is false (CASSANDRA-7750)
 * Give CRR a default input_cql Statement (CASSANDRA-7226)
 * Better error message when adding a collection with the same name
   than a previously dropped one (CASSANDRA-6276)
 * Fix validation when adding static columns (CASSANDRA-7730)
 * (Thrift) fix range deletion of supercolumns (CASSANDRA-7733)
 * Fix potential AssertionError in RangeTombstoneList (CASSANDRA-7700)
 * Validate arguments of blobAs* functions (CASSANDRA-7707)
 * Fix potential AssertionError with 2ndary indexes (CASSANDRA-6612)
 * Avoid logging CompactionInterrupted at ERROR (CASSANDRA-7694)
 * Minor leak in sstable2jon (CASSANDRA-7709)
 * Add cassandra.auto_bootstrap system property (CASSANDRA-7650)
 * Update java driver (for hadoop) (CASSANDRA-7618)
 * Remove CqlPagingRecordReader/CqlPagingInputFormat (CASSANDRA-7570)
 * Support connecting to ipv6 jmx with nodetool (CASSANDRA-7669)


2.1.0-rc5
 * Reject counters inside user types (CASSANDRA-7672)
 * Switch to notification-based GCInspector (CASSANDRA-7638)
 * (cqlsh) Handle nulls in UDTs and tuples correctly (CASSANDRA-7656)
 * Don't use strict consistency when replacing (CASSANDRA-7568)
 * Fix min/max cell name collection on 2.0 SSTables with range
   tombstones (CASSANDRA-7593)
 * Tolerate min/max cell names of different lengths (CASSANDRA-7651)
 * Filter cached results correctly (CASSANDRA-7636)
 * Fix tracing on the new SEPExecutor (CASSANDRA-7644)
 * Remove shuffle and taketoken (CASSANDRA-7601)
 * Clean up Windows batch scripts (CASSANDRA-7619)
 * Fix native protocol drop user type notification (CASSANDRA-7571)
 * Give read access to system.schema_usertypes to all authenticated users
   (CASSANDRA-7578)
 * (cqlsh) Fix cqlsh display when zero rows are returned (CASSANDRA-7580)
 * Get java version correctly when JAVA_TOOL_OPTIONS is set (CASSANDRA-7572)
 * Fix NPE when dropping index from non-existent keyspace, AssertionError when
   dropping non-existent index with IF EXISTS (CASSANDRA-7590)
 * Fix sstablelevelresetter hang (CASSANDRA-7614)
 * (cqlsh) Fix deserialization of blobs (CASSANDRA-7603)
 * Use "keyspace updated" schema change message for UDT changes in v1 and
   v2 protocols (CASSANDRA-7617)
 * Fix tracing of range slices and secondary index lookups that are local
   to the coordinator (CASSANDRA-7599)
 * Set -Dcassandra.storagedir for all tool shell scripts (CASSANDRA-7587)
 * Don't swap max/min col names when mutating sstable metadata (CASSANDRA-7596)
 * (cqlsh) Correctly handle paged result sets (CASSANDRA-7625)
 * (cqlsh) Improve waiting for a trace to complete (CASSANDRA-7626)
 * Fix tracing of concurrent range slices and 2ary index queries (CASSANDRA-7626)
 * Fix scrub against collection type (CASSANDRA-7665)
Merged from 2.0:
 * Set gc_grace_seconds to seven days for system schema tables (CASSANDRA-7668)
 * SimpleSeedProvider no longer caches seeds forever (CASSANDRA-7663)
 * Always flush on truncate (CASSANDRA-7511)
 * Fix ReversedType(DateType) mapping to native protocol (CASSANDRA-7576)
 * Always merge ranges owned by a single node (CASSANDRA-6930)
 * Track max/min timestamps for range tombstones (CASSANDRA-7647)
 * Fix NPE when listing saved caches dir (CASSANDRA-7632)


2.1.0-rc4
 * Fix word count hadoop example (CASSANDRA-7200)
 * Updated memtable_cleanup_threshold and memtable_flush_writers defaults 
   (CASSANDRA-7551)
 * (Windows) fix startup when WMI memory query fails (CASSANDRA-7505)
 * Anti-compaction proceeds if any part of the repair failed (CASSANDRA-7521)
 * Add missing table name to DROP INDEX responses and notifications (CASSANDRA-7539)
 * Bump CQL version to 3.2.0 and update CQL documentation (CASSANDRA-7527)
 * Fix configuration error message when running nodetool ring (CASSANDRA-7508)
 * Support conditional updates, tuple type, and the v3 protocol in cqlsh (CASSANDRA-7509)
 * Handle queries on multiple secondary index types (CASSANDRA-7525)
 * Fix cqlsh authentication with v3 native protocol (CASSANDRA-7564)
 * Fix NPE when unknown prepared statement ID is used (CASSANDRA-7454)
Merged from 2.0:
 * (Windows) force range-based repair to non-sequential mode (CASSANDRA-7541)
 * Fix range merging when DES scores are zero (CASSANDRA-7535)
 * Warn when SSL certificates have expired (CASSANDRA-7528)
 * Fix error when doing reversed queries with static columns (CASSANDRA-7490)
Merged from 1.2:
 * Set correct stream ID on responses when non-Exception Throwables
   are thrown while handling native protocol messages (CASSANDRA-7470)


2.1.0-rc3
 * Consider expiry when reconciling otherwise equal cells (CASSANDRA-7403)
 * Introduce CQL support for stress tool (CASSANDRA-6146)
 * Fix ClassCastException processing expired messages (CASSANDRA-7496)
 * Fix prepared marker for collections inside UDT (CASSANDRA-7472)
 * Remove left-over populate_io_cache_on_flush and replicate_on_write
   uses (CASSANDRA-7493)
 * (Windows) handle spaces in path names (CASSANDRA-7451)
 * Ensure writes have completed after dropping a table, before recycling
   commit log segments (CASSANDRA-7437)
 * Remove left-over rows_per_partition_to_cache (CASSANDRA-7493)
 * Fix error when CONTAINS is used with a bind marker (CASSANDRA-7502)
 * Properly reject unknown UDT field (CASSANDRA-7484)
Merged from 2.0:
 * Fix CC#collectTimeOrderedData() tombstone optimisations (CASSANDRA-7394)
 * Support DISTINCT for static columns and fix behaviour when DISTINC is
   not use (CASSANDRA-7305).
 * Workaround JVM NPE on JMX bind failure (CASSANDRA-7254)
 * Fix race in FileCacheService RemovalListener (CASSANDRA-7278)
 * Fix inconsistent use of consistencyForCommit that allowed LOCAL_QUORUM
   operations to incorrect become full QUORUM (CASSANDRA-7345)
 * Properly handle unrecognized opcodes and flags (CASSANDRA-7440)
 * (Hadoop) close CqlRecordWriter clients when finished (CASSANDRA-7459)
 * Commit disk failure policy (CASSANDRA-7429)
 * Make sure high level sstables get compacted (CASSANDRA-7414)
 * Fix AssertionError when using empty clustering columns and static columns
   (CASSANDRA-7455)
 * Add option to disable STCS in L0 (CASSANDRA-6621)
 * Upgrade to snappy-java 1.0.5.2 (CASSANDRA-7476)


2.1.0-rc2
 * Fix heap size calculation for CompoundSparseCellName and 
   CompoundSparseCellName.WithCollection (CASSANDRA-7421)
 * Allow counter mutations in UNLOGGED batches (CASSANDRA-7351)
 * Modify reconcile logic to always pick a tombstone over a counter cell
   (CASSANDRA-7346)
 * Avoid incremental compaction on Windows (CASSANDRA-7365)
 * Fix exception when querying a composite-keyed table with a collection index
   (CASSANDRA-7372)
 * Use node's host id in place of counter ids (CASSANDRA-7366)
 * Fix error when doing reversed queries with static columns (CASSANDRA-7490)
 * Backport CASSANDRA-6747 (CASSANDRA-7560)
 * Track max/min timestamps for range tombstones (CASSANDRA-7647)
 * Fix NPE when listing saved caches dir (CASSANDRA-7632)
 * Fix sstableloader unable to connect encrypted node (CASSANDRA-7585)
Merged from 1.2:
 * Clone token map outside of hot gossip loops (CASSANDRA-7758)
 * Add stop method to EmbeddedCassandraService (CASSANDRA-7595)
 * Support connecting to ipv6 jmx with nodetool (CASSANDRA-7669)
 * Set gc_grace_seconds to seven days for system schema tables (CASSANDRA-7668)
 * SimpleSeedProvider no longer caches seeds forever (CASSANDRA-7663)
 * Set correct stream ID on responses when non-Exception Throwables
   are thrown while handling native protocol messages (CASSANDRA-7470)
 * Fix row size miscalculation in LazilyCompactedRow (CASSANDRA-7543)
 * Fix race in background compaction check (CASSANDRA-7745)
 * Don't clear out range tombstones during compaction (CASSANDRA-7808)


2.1.0-rc1
 * Revert flush directory (CASSANDRA-6357)
 * More efficient executor service for fast operations (CASSANDRA-4718)
 * Move less common tools into a new cassandra-tools package (CASSANDRA-7160)
 * Support more concurrent requests in native protocol (CASSANDRA-7231)
 * Add tab-completion to debian nodetool packaging (CASSANDRA-6421)
 * Change concurrent_compactors defaults (CASSANDRA-7139)
 * Add PowerShell Windows launch scripts (CASSANDRA-7001)
 * Make commitlog archive+restore more robust (CASSANDRA-6974)
 * Fix marking commitlogsegments clean (CASSANDRA-6959)
 * Add snapshot "manifest" describing files included (CASSANDRA-6326)
 * Parallel streaming for sstableloader (CASSANDRA-3668)
 * Fix bugs in supercolumns handling (CASSANDRA-7138)
 * Fix ClassClassException on composite dense tables (CASSANDRA-7112)
 * Cleanup and optimize collation and slice iterators (CASSANDRA-7107)
 * Upgrade NBHM lib (CASSANDRA-7128)
 * Optimize netty server (CASSANDRA-6861)
 * Fix repair hang when given CF does not exist (CASSANDRA-7189)
 * Allow c* to be shutdown in an embedded mode (CASSANDRA-5635)
 * Add server side batching to native transport (CASSANDRA-5663)
 * Make batchlog replay asynchronous (CASSANDRA-6134)
 * remove unused classes (CASSANDRA-7197)
 * Limit user types to the keyspace they are defined in (CASSANDRA-6643)
 * Add validate method to CollectionType (CASSANDRA-7208)
 * New serialization format for UDT values (CASSANDRA-7209, CASSANDRA-7261)
 * Fix nodetool netstats (CASSANDRA-7270)
 * Fix potential ClassCastException in HintedHandoffManager (CASSANDRA-7284)
 * Use prepared statements internally (CASSANDRA-6975)
 * Fix broken paging state with prepared statement (CASSANDRA-7120)
 * Fix IllegalArgumentException in CqlStorage (CASSANDRA-7287)
 * Allow nulls/non-existant fields in UDT (CASSANDRA-7206)
 * Add Thrift MultiSliceRequest (CASSANDRA-6757, CASSANDRA-7027)
 * Handle overlapping MultiSlices (CASSANDRA-7279)
 * Fix DataOutputTest on Windows (CASSANDRA-7265)
 * Embedded sets in user defined data-types are not updating (CASSANDRA-7267)
 * Add tuple type to CQL/native protocol (CASSANDRA-7248)
 * Fix CqlPagingRecordReader on tables with few rows (CASSANDRA-7322)
Merged from 2.0:
 * Copy compaction options to make sure they are reloaded (CASSANDRA-7290)
 * Add option to do more aggressive tombstone compactions (CASSANDRA-6563)
 * Don't try to compact already-compacting files in HHOM (CASSANDRA-7288)
 * Always reallocate buffers in HSHA (CASSANDRA-6285)
 * (Hadoop) support authentication in CqlRecordReader (CASSANDRA-7221)
 * (Hadoop) Close java driver Cluster in CQLRR.close (CASSANDRA-7228)
 * Warn when 'USING TIMESTAMP' is used on a CAS BATCH (CASSANDRA-7067)
 * return all cpu values from BackgroundActivityMonitor.readAndCompute (CASSANDRA-7183)
 * Correctly delete scheduled range xfers (CASSANDRA-7143)
 * return all cpu values from BackgroundActivityMonitor.readAndCompute (CASSANDRA-7183)  
 * reduce garbage creation in calculatePendingRanges (CASSANDRA-7191)
 * fix c* launch issues on Russian os's due to output of linux 'free' cmd (CASSANDRA-6162)
 * Fix disabling autocompaction (CASSANDRA-7187)
 * Fix potential NumberFormatException when deserializing IntegerType (CASSANDRA-7088)
 * cqlsh can't tab-complete disabling compaction (CASSANDRA-7185)
 * cqlsh: Accept and execute CQL statement(s) from command-line parameter (CASSANDRA-7172)
 * Fix IllegalStateException in CqlPagingRecordReader (CASSANDRA-7198)
 * Fix the InvertedIndex trigger example (CASSANDRA-7211)
 * Add --resolve-ip option to 'nodetool ring' (CASSANDRA-7210)
 * reduce garbage on codec flag deserialization (CASSANDRA-7244) 
 * Fix duplicated error messages on directory creation error at startup (CASSANDRA-5818)
 * Proper null handle for IF with map element access (CASSANDRA-7155)
 * Improve compaction visibility (CASSANDRA-7242)
 * Correctly delete scheduled range xfers (CASSANDRA-7143)
 * Make batchlog replica selection rack-aware (CASSANDRA-6551)
 * Fix CFMetaData#getColumnDefinitionFromColumnName() (CASSANDRA-7074)
 * Fix writetime/ttl functions for static columns (CASSANDRA-7081)
 * Suggest CTRL-C or semicolon after three blank lines in cqlsh (CASSANDRA-7142)
 * Fix 2ndary index queries with DESC clustering order (CASSANDRA-6950)
 * Invalid key cache entries on DROP (CASSANDRA-6525)
 * Fix flapping RecoveryManagerTest (CASSANDRA-7084)
 * Add missing iso8601 patterns for date strings (CASSANDRA-6973)
 * Support selecting multiple rows in a partition using IN (CASSANDRA-6875)
 * Add authentication support to shuffle (CASSANDRA-6484)
 * Swap local and global default read repair chances (CASSANDRA-7320)
 * Add conditional CREATE/DROP USER support (CASSANDRA-7264)
 * Cqlsh counts non-empty lines for "Blank lines" warning (CASSANDRA-7325)
Merged from 1.2:
 * Add Cloudstack snitch (CASSANDRA-7147)
 * Update system.peers correctly when relocating tokens (CASSANDRA-7126)
 * Add Google Compute Engine snitch (CASSANDRA-7132)
 * remove duplicate query for local tokens (CASSANDRA-7182)
 * exit CQLSH with error status code if script fails (CASSANDRA-6344)
 * Fix bug with some IN queries missig results (CASSANDRA-7105)
 * Fix availability validation for LOCAL_ONE CL (CASSANDRA-7319)
 * Hint streaming can cause decommission to fail (CASSANDRA-7219)


2.1.0-beta2
 * Increase default CL space to 8GB (CASSANDRA-7031)
 * Add range tombstones to read repair digests (CASSANDRA-6863)
 * Fix BTree.clear for large updates (CASSANDRA-6943)
 * Fail write instead of logging a warning when unable to append to CL
   (CASSANDRA-6764)
 * Eliminate possibility of CL segment appearing twice in active list 
   (CASSANDRA-6557)
 * Apply DONTNEED fadvise to commitlog segments (CASSANDRA-6759)
 * Switch CRC component to Adler and include it for compressed sstables 
   (CASSANDRA-4165)
 * Allow cassandra-stress to set compaction strategy options (CASSANDRA-6451)
 * Add broadcast_rpc_address option to cassandra.yaml (CASSANDRA-5899)
 * Auto reload GossipingPropertyFileSnitch config (CASSANDRA-5897)
 * Fix overflow of memtable_total_space_in_mb (CASSANDRA-6573)
 * Fix ABTC NPE and apply update function correctly (CASSANDRA-6692)
 * Allow nodetool to use a file or prompt for password (CASSANDRA-6660)
 * Fix AIOOBE when concurrently accessing ABSC (CASSANDRA-6742)
 * Fix assertion error in ALTER TYPE RENAME (CASSANDRA-6705)
 * Scrub should not always clear out repaired status (CASSANDRA-5351)
 * Improve handling of range tombstone for wide partitions (CASSANDRA-6446)
 * Fix ClassCastException for compact table with composites (CASSANDRA-6738)
 * Fix potentially repairing with wrong nodes (CASSANDRA-6808)
 * Change caching option syntax (CASSANDRA-6745)
 * Fix stress to do proper counter reads (CASSANDRA-6835)
 * Fix help message for stress counter_write (CASSANDRA-6824)
 * Fix stress smart Thrift client to pick servers correctly (CASSANDRA-6848)
 * Add logging levels (minimal, normal or verbose) to stress tool (CASSANDRA-6849)
 * Fix race condition in Batch CLE (CASSANDRA-6860)
 * Improve cleanup/scrub/upgradesstables failure handling (CASSANDRA-6774)
 * ByteBuffer write() methods for serializing sstables (CASSANDRA-6781)
 * Proper compare function for CollectionType (CASSANDRA-6783)
 * Update native server to Netty 4 (CASSANDRA-6236)
 * Fix off-by-one error in stress (CASSANDRA-6883)
 * Make OpOrder AutoCloseable (CASSANDRA-6901)
 * Remove sync repair JMX interface (CASSANDRA-6900)
 * Add multiple memory allocation options for memtables (CASSANDRA-6689, 6694)
 * Remove adjusted op rate from stress output (CASSANDRA-6921)
 * Add optimized CF.hasColumns() implementations (CASSANDRA-6941)
 * Serialize batchlog mutations with the version of the target node
   (CASSANDRA-6931)
 * Optimize CounterColumn#reconcile() (CASSANDRA-6953)
 * Properly remove 1.2 sstable support in 2.1 (CASSANDRA-6869)
 * Lock counter cells, not partitions (CASSANDRA-6880)
 * Track presence of legacy counter shards in sstables (CASSANDRA-6888)
 * Ensure safe resource cleanup when replacing sstables (CASSANDRA-6912)
 * Add failure handler to async callback (CASSANDRA-6747)
 * Fix AE when closing SSTable without releasing reference (CASSANDRA-7000)
 * Clean up IndexInfo on keyspace/table drops (CASSANDRA-6924)
 * Only snapshot relative SSTables when sequential repair (CASSANDRA-7024)
 * Require nodetool rebuild_index to specify index names (CASSANDRA-7038)
 * fix cassandra stress errors on reads with native protocol (CASSANDRA-7033)
 * Use OpOrder to guard sstable references for reads (CASSANDRA-6919)
 * Preemptive opening of compaction result (CASSANDRA-6916)
 * Multi-threaded scrub/cleanup/upgradesstables (CASSANDRA-5547)
 * Optimize cellname comparison (CASSANDRA-6934)
 * Native protocol v3 (CASSANDRA-6855)
 * Optimize Cell liveness checks and clean up Cell (CASSANDRA-7119)
 * Support consistent range movements (CASSANDRA-2434)
 * Display min timestamp in sstablemetadata viewer (CASSANDRA-6767)
Merged from 2.0:
 * Avoid race-prone second "scrub" of system keyspace (CASSANDRA-6797)
 * Pool CqlRecordWriter clients by inetaddress rather than Range
   (CASSANDRA-6665)
 * Fix compaction_history timestamps (CASSANDRA-6784)
 * Compare scores of full replica ordering in DES (CASSANDRA-6683)
 * fix CME in SessionInfo updateProgress affecting netstats (CASSANDRA-6577)
 * Allow repairing between specific replicas (CASSANDRA-6440)
 * Allow per-dc enabling of hints (CASSANDRA-6157)
 * Add compatibility for Hadoop 0.2.x (CASSANDRA-5201)
 * Fix EstimatedHistogram races (CASSANDRA-6682)
 * Failure detector correctly converts initial value to nanos (CASSANDRA-6658)
 * Add nodetool taketoken to relocate vnodes (CASSANDRA-4445)
 * Expose bulk loading progress over JMX (CASSANDRA-4757)
 * Correctly handle null with IF conditions and TTL (CASSANDRA-6623)
 * Account for range/row tombstones in tombstone drop
   time histogram (CASSANDRA-6522)
 * Stop CommitLogSegment.close() from calling sync() (CASSANDRA-6652)
 * Make commitlog failure handling configurable (CASSANDRA-6364)
 * Avoid overlaps in LCS (CASSANDRA-6688)
 * Improve support for paginating over composites (CASSANDRA-4851)
 * Fix count(*) queries in a mixed cluster (CASSANDRA-6707)
 * Improve repair tasks(snapshot, differencing) concurrency (CASSANDRA-6566)
 * Fix replaying pre-2.0 commit logs (CASSANDRA-6714)
 * Add static columns to CQL3 (CASSANDRA-6561)
 * Optimize single partition batch statements (CASSANDRA-6737)
 * Disallow post-query re-ordering when paging (CASSANDRA-6722)
 * Fix potential paging bug with deleted columns (CASSANDRA-6748)
 * Fix NPE on BulkLoader caused by losing StreamEvent (CASSANDRA-6636)
 * Fix truncating compression metadata (CASSANDRA-6791)
 * Add CMSClassUnloadingEnabled JVM option (CASSANDRA-6541)
 * Catch memtable flush exceptions during shutdown (CASSANDRA-6735)
 * Fix upgradesstables NPE for non-CF-based indexes (CASSANDRA-6645)
 * Fix UPDATE updating PRIMARY KEY columns implicitly (CASSANDRA-6782)
 * Fix IllegalArgumentException when updating from 1.2 with SuperColumns
   (CASSANDRA-6733)
 * FBUtilities.singleton() should use the CF comparator (CASSANDRA-6778)
 * Fix CQLSStableWriter.addRow(Map<String, Object>) (CASSANDRA-6526)
 * Fix HSHA server introducing corrupt data (CASSANDRA-6285)
 * Fix CAS conditions for COMPACT STORAGE tables (CASSANDRA-6813)
 * Starting threads in OutboundTcpConnectionPool constructor causes race conditions (CASSANDRA-7177)
 * Allow overriding cassandra-rackdc.properties file (CASSANDRA-7072)
 * Set JMX RMI port to 7199 (CASSANDRA-7087)
 * Use LOCAL_QUORUM for data reads at LOCAL_SERIAL (CASSANDRA-6939)
 * Log a warning for large batches (CASSANDRA-6487)
 * Put nodes in hibernate when join_ring is false (CASSANDRA-6961)
 * Avoid early loading of non-system keyspaces before compaction-leftovers 
   cleanup at startup (CASSANDRA-6913)
 * Restrict Windows to parallel repairs (CASSANDRA-6907)
 * (Hadoop) Allow manually specifying start/end tokens in CFIF (CASSANDRA-6436)
 * Fix NPE in MeteredFlusher (CASSANDRA-6820)
 * Fix race processing range scan responses (CASSANDRA-6820)
 * Allow deleting snapshots from dropped keyspaces (CASSANDRA-6821)
 * Add uuid() function (CASSANDRA-6473)
 * Omit tombstones from schema digests (CASSANDRA-6862)
 * Include correct consistencyLevel in LWT timeout (CASSANDRA-6884)
 * Lower chances for losing new SSTables during nodetool refresh and
   ColumnFamilyStore.loadNewSSTables (CASSANDRA-6514)
 * Add support for DELETE ... IF EXISTS to CQL3 (CASSANDRA-5708)
 * Update hadoop_cql3_word_count example (CASSANDRA-6793)
 * Fix handling of RejectedExecution in sync Thrift server (CASSANDRA-6788)
 * Log more information when exceeding tombstone_warn_threshold (CASSANDRA-6865)
 * Fix truncate to not abort due to unreachable fat clients (CASSANDRA-6864)
 * Fix schema concurrency exceptions (CASSANDRA-6841)
 * Fix leaking validator FH in StreamWriter (CASSANDRA-6832)
 * Fix saving triggers to schema (CASSANDRA-6789)
 * Fix trigger mutations when base mutation list is immutable (CASSANDRA-6790)
 * Fix accounting in FileCacheService to allow re-using RAR (CASSANDRA-6838)
 * Fix static counter columns (CASSANDRA-6827)
 * Restore expiring->deleted (cell) compaction optimization (CASSANDRA-6844)
 * Fix CompactionManager.needsCleanup (CASSANDRA-6845)
 * Correctly compare BooleanType values other than 0 and 1 (CASSANDRA-6779)
 * Read message id as string from earlier versions (CASSANDRA-6840)
 * Properly use the Paxos consistency for (non-protocol) batch (CASSANDRA-6837)
 * Add paranoid disk failure option (CASSANDRA-6646)
 * Improve PerRowSecondaryIndex performance (CASSANDRA-6876)
 * Extend triggers to support CAS updates (CASSANDRA-6882)
 * Static columns with IF NOT EXISTS don't always work as expected (CASSANDRA-6873)
 * Fix paging with SELECT DISTINCT (CASSANDRA-6857)
 * Fix UnsupportedOperationException on CAS timeout (CASSANDRA-6923)
 * Improve MeteredFlusher handling of MF-unaffected column families
   (CASSANDRA-6867)
 * Add CqlRecordReader using native pagination (CASSANDRA-6311)
 * Add QueryHandler interface (CASSANDRA-6659)
 * Track liveRatio per-memtable, not per-CF (CASSANDRA-6945)
 * Make sure upgradesstables keeps sstable level (CASSANDRA-6958)
 * Fix LIMIT with static columns (CASSANDRA-6956)
 * Fix clash with CQL column name in thrift validation (CASSANDRA-6892)
 * Fix error with super columns in mixed 1.2-2.0 clusters (CASSANDRA-6966)
 * Fix bad skip of sstables on slice query with composite start/finish (CASSANDRA-6825)
 * Fix unintended update with conditional statement (CASSANDRA-6893)
 * Fix map element access in IF (CASSANDRA-6914)
 * Avoid costly range calculations for range queries on system keyspaces
   (CASSANDRA-6906)
 * Fix SSTable not released if stream session fails (CASSANDRA-6818)
 * Avoid build failure due to ANTLR timeout (CASSANDRA-6991)
 * Queries on compact tables can return more rows that requested (CASSANDRA-7052)
 * USING TIMESTAMP for batches does not work (CASSANDRA-7053)
 * Fix performance regression from CASSANDRA-5614 (CASSANDRA-6949)
 * Ensure that batchlog and hint timeouts do not produce hints (CASSANDRA-7058)
 * Merge groupable mutations in TriggerExecutor#execute() (CASSANDRA-7047)
 * Plug holes in resource release when wiring up StreamSession (CASSANDRA-7073)
 * Re-add parameter columns to tracing session (CASSANDRA-6942)
 * Preserves CQL metadata when updating table from thrift (CASSANDRA-6831)
Merged from 1.2:
 * Fix nodetool display with vnodes (CASSANDRA-7082)
 * Add UNLOGGED, COUNTER options to BATCH documentation (CASSANDRA-6816)
 * add extra SSL cipher suites (CASSANDRA-6613)
 * fix nodetool getsstables for blob PK (CASSANDRA-6803)
 * Fix BatchlogManager#deleteBatch() use of millisecond timestamps
   (CASSANDRA-6822)
 * Continue assassinating even if the endpoint vanishes (CASSANDRA-6787)
 * Schedule schema pulls on change (CASSANDRA-6971)
 * Non-droppable verbs shouldn't be dropped from OTC (CASSANDRA-6980)
 * Shutdown batchlog executor in SS#drain() (CASSANDRA-7025)
 * Fix batchlog to account for CF truncation records (CASSANDRA-6999)
 * Fix CQLSH parsing of functions and BLOB literals (CASSANDRA-7018)
 * Properly load trustore in the native protocol (CASSANDRA-6847)
 * Always clean up references in SerializingCache (CASSANDRA-6994)
 * Don't shut MessagingService down when replacing a node (CASSANDRA-6476)
 * fix npe when doing -Dcassandra.fd_initial_value_ms (CASSANDRA-6751)


2.1.0-beta1
 * Add flush directory distinct from compaction directories (CASSANDRA-6357)
 * Require JNA by default (CASSANDRA-6575)
 * add listsnapshots command to nodetool (CASSANDRA-5742)
 * Introduce AtomicBTreeColumns (CASSANDRA-6271, 6692)
 * Multithreaded commitlog (CASSANDRA-3578)
 * allocate fixed index summary memory pool and resample cold index summaries 
   to use less memory (CASSANDRA-5519)
 * Removed multithreaded compaction (CASSANDRA-6142)
 * Parallelize fetching rows for low-cardinality indexes (CASSANDRA-1337)
 * change logging from log4j to logback (CASSANDRA-5883)
 * switch to LZ4 compression for internode communication (CASSANDRA-5887)
 * Stop using Thrift-generated Index* classes internally (CASSANDRA-5971)
 * Remove 1.2 network compatibility code (CASSANDRA-5960)
 * Remove leveled json manifest migration code (CASSANDRA-5996)
 * Remove CFDefinition (CASSANDRA-6253)
 * Use AtomicIntegerFieldUpdater in RefCountedMemory (CASSANDRA-6278)
 * User-defined types for CQL3 (CASSANDRA-5590)
 * Use of o.a.c.metrics in nodetool (CASSANDRA-5871, 6406)
 * Batch read from OTC's queue and cleanup (CASSANDRA-1632)
 * Secondary index support for collections (CASSANDRA-4511, 6383)
 * SSTable metadata(Stats.db) format change (CASSANDRA-6356)
 * Push composites support in the storage engine
   (CASSANDRA-5417, CASSANDRA-6520)
 * Add snapshot space used to cfstats (CASSANDRA-6231)
 * Add cardinality estimator for key count estimation (CASSANDRA-5906)
 * CF id is changed to be non-deterministic. Data dir/key cache are created
   uniquely for CF id (CASSANDRA-5202)
 * New counters implementation (CASSANDRA-6504)
 * Replace UnsortedColumns, EmptyColumns, TreeMapBackedSortedColumns with new
   ArrayBackedSortedColumns (CASSANDRA-6630, CASSANDRA-6662, CASSANDRA-6690)
 * Add option to use row cache with a given amount of rows (CASSANDRA-5357)
 * Avoid repairing already repaired data (CASSANDRA-5351)
 * Reject counter updates with USING TTL/TIMESTAMP (CASSANDRA-6649)
 * Replace index_interval with min/max_index_interval (CASSANDRA-6379)
 * Lift limitation that order by columns must be selected for IN queries (CASSANDRA-4911)


2.0.5
 * Reduce garbage generated by bloom filter lookups (CASSANDRA-6609)
 * Add ks.cf names to tombstone logging (CASSANDRA-6597)
 * Use LOCAL_QUORUM for LWT operations at LOCAL_SERIAL (CASSANDRA-6495)
 * Wait for gossip to settle before accepting client connections (CASSANDRA-4288)
 * Delete unfinished compaction incrementally (CASSANDRA-6086)
 * Allow specifying custom secondary index options in CQL3 (CASSANDRA-6480)
 * Improve replica pinning for cache efficiency in DES (CASSANDRA-6485)
 * Fix LOCAL_SERIAL from thrift (CASSANDRA-6584)
 * Don't special case received counts in CAS timeout exceptions (CASSANDRA-6595)
 * Add support for 2.1 global counter shards (CASSANDRA-6505)
 * Fix NPE when streaming connection is not yet established (CASSANDRA-6210)
 * Avoid rare duplicate read repair triggering (CASSANDRA-6606)
 * Fix paging discardFirst (CASSANDRA-6555)
 * Fix ArrayIndexOutOfBoundsException in 2ndary index query (CASSANDRA-6470)
 * Release sstables upon rebuilding 2i (CASSANDRA-6635)
 * Add AbstractCompactionStrategy.startup() method (CASSANDRA-6637)
 * SSTableScanner may skip rows during cleanup (CASSANDRA-6638)
 * sstables from stalled repair sessions can resurrect deleted data (CASSANDRA-6503)
 * Switch stress to use ITransportFactory (CASSANDRA-6641)
 * Fix IllegalArgumentException during prepare (CASSANDRA-6592)
 * Fix possible loss of 2ndary index entries during compaction (CASSANDRA-6517)
 * Fix direct Memory on architectures that do not support unaligned long access
   (CASSANDRA-6628)
 * Let scrub optionally skip broken counter partitions (CASSANDRA-5930)
Merged from 1.2:
 * fsync compression metadata (CASSANDRA-6531)
 * Validate CF existence on execution for prepared statement (CASSANDRA-6535)
 * Add ability to throttle batchlog replay (CASSANDRA-6550)
 * Fix executing LOCAL_QUORUM with SimpleStrategy (CASSANDRA-6545)
 * Avoid StackOverflow when using large IN queries (CASSANDRA-6567)
 * Nodetool upgradesstables includes secondary indexes (CASSANDRA-6598)
 * Paginate batchlog replay (CASSANDRA-6569)
 * skip blocking on streaming during drain (CASSANDRA-6603)
 * Improve error message when schema doesn't match loaded sstable (CASSANDRA-6262)
 * Add properties to adjust FD initial value and max interval (CASSANDRA-4375)
 * Fix preparing with batch and delete from collection (CASSANDRA-6607)
 * Fix ABSC reverse iterator's remove() method (CASSANDRA-6629)
 * Handle host ID conflicts properly (CASSANDRA-6615)
 * Move handling of migration event source to solve bootstrap race. (CASSANDRA-6648)
 * Make sure compaction throughput value doesn't overflow with int math (CASSANDRA-6647)


2.0.4
 * Allow removing snapshots of no-longer-existing CFs (CASSANDRA-6418)
 * add StorageService.stopDaemon() (CASSANDRA-4268)
 * add IRE for invalid CF supplied to get_count (CASSANDRA-5701)
 * add client encryption support to sstableloader (CASSANDRA-6378)
 * Fix accept() loop for SSL sockets post-shutdown (CASSANDRA-6468)
 * Fix size-tiered compaction in LCS L0 (CASSANDRA-6496)
 * Fix assertion failure in filterColdSSTables (CASSANDRA-6483)
 * Fix row tombstones in larger-than-memory compactions (CASSANDRA-6008)
 * Fix cleanup ClassCastException (CASSANDRA-6462)
 * Reduce gossip memory use by interning VersionedValue strings (CASSANDRA-6410)
 * Allow specifying datacenters to participate in a repair (CASSANDRA-6218)
 * Fix divide-by-zero in PCI (CASSANDRA-6403)
 * Fix setting last compacted key in the wrong level for LCS (CASSANDRA-6284)
 * Add millisecond precision formats to the timestamp parser (CASSANDRA-6395)
 * Expose a total memtable size metric for a CF (CASSANDRA-6391)
 * cqlsh: handle symlinks properly (CASSANDRA-6425)
 * Fix potential infinite loop when paging query with IN (CASSANDRA-6464)
 * Fix assertion error in AbstractQueryPager.discardFirst (CASSANDRA-6447)
 * Fix streaming older SSTable yields unnecessary tombstones (CASSANDRA-6527)
Merged from 1.2:
 * Improved error message on bad properties in DDL queries (CASSANDRA-6453)
 * Randomize batchlog candidates selection (CASSANDRA-6481)
 * Fix thundering herd on endpoint cache invalidation (CASSANDRA-6345, 6485)
 * Improve batchlog write performance with vnodes (CASSANDRA-6488)
 * cqlsh: quote single quotes in strings inside collections (CASSANDRA-6172)
 * Improve gossip performance for typical messages (CASSANDRA-6409)
 * Throw IRE if a prepared statement has more markers than supported 
   (CASSANDRA-5598)
 * Expose Thread metrics for the native protocol server (CASSANDRA-6234)
 * Change snapshot response message verb to INTERNAL to avoid dropping it 
   (CASSANDRA-6415)
 * Warn when collection read has > 65K elements (CASSANDRA-5428)
 * Fix cache persistence when both row and key cache are enabled 
   (CASSANDRA-6413)
 * (Hadoop) add describe_local_ring (CASSANDRA-6268)
 * Fix handling of concurrent directory creation failure (CASSANDRA-6459)
 * Allow executing CREATE statements multiple times (CASSANDRA-6471)
 * Don't send confusing info with timeouts (CASSANDRA-6491)
 * Don't resubmit counter mutation runnables internally (CASSANDRA-6427)
 * Don't drop local mutations without a hint (CASSANDRA-6510)
 * Don't allow null max_hint_window_in_ms (CASSANDRA-6419)
 * Validate SliceRange start and finish lengths (CASSANDRA-6521)


2.0.3
 * Fix FD leak on slice read path (CASSANDRA-6275)
 * Cancel read meter task when closing SSTR (CASSANDRA-6358)
 * free off-heap IndexSummary during bulk (CASSANDRA-6359)
 * Recover from IOException in accept() thread (CASSANDRA-6349)
 * Improve Gossip tolerance of abnormally slow tasks (CASSANDRA-6338)
 * Fix trying to hint timed out counter writes (CASSANDRA-6322)
 * Allow restoring specific columnfamilies from archived CL (CASSANDRA-4809)
 * Avoid flushing compaction_history after each operation (CASSANDRA-6287)
 * Fix repair assertion error when tombstones expire (CASSANDRA-6277)
 * Skip loading corrupt key cache (CASSANDRA-6260)
 * Fixes for compacting larger-than-memory rows (CASSANDRA-6274)
 * Compact hottest sstables first and optionally omit coldest from
   compaction entirely (CASSANDRA-6109)
 * Fix modifying column_metadata from thrift (CASSANDRA-6182)
 * cqlsh: fix LIST USERS output (CASSANDRA-6242)
 * Add IRequestSink interface (CASSANDRA-6248)
 * Update memtable size while flushing (CASSANDRA-6249)
 * Provide hooks around CQL2/CQL3 statement execution (CASSANDRA-6252)
 * Require Permission.SELECT for CAS updates (CASSANDRA-6247)
 * New CQL-aware SSTableWriter (CASSANDRA-5894)
 * Reject CAS operation when the protocol v1 is used (CASSANDRA-6270)
 * Correctly throw error when frame too large (CASSANDRA-5981)
 * Fix serialization bug in PagedRange with 2ndary indexes (CASSANDRA-6299)
 * Fix CQL3 table validation in Thrift (CASSANDRA-6140)
 * Fix bug missing results with IN clauses (CASSANDRA-6327)
 * Fix paging with reversed slices (CASSANDRA-6343)
 * Set minTimestamp correctly to be able to drop expired sstables (CASSANDRA-6337)
 * Support NaN and Infinity as float literals (CASSANDRA-6003)
 * Remove RF from nodetool ring output (CASSANDRA-6289)
 * Fix attempting to flush empty rows (CASSANDRA-6374)
 * Fix potential out of bounds exception when paging (CASSANDRA-6333)
Merged from 1.2:
 * Optimize FD phi calculation (CASSANDRA-6386)
 * Improve initial FD phi estimate when starting up (CASSANDRA-6385)
 * Don't list CQL3 table in CLI describe even if named explicitely 
   (CASSANDRA-5750)
 * Invalidate row cache when dropping CF (CASSANDRA-6351)
 * add non-jamm path for cached statements (CASSANDRA-6293)
 * add windows bat files for shell commands (CASSANDRA-6145)
 * Require logging in for Thrift CQL2/3 statement preparation (CASSANDRA-6254)
 * restrict max_num_tokens to 1536 (CASSANDRA-6267)
 * Nodetool gets default JMX port from cassandra-env.sh (CASSANDRA-6273)
 * make calculatePendingRanges asynchronous (CASSANDRA-6244)
 * Remove blocking flushes in gossip thread (CASSANDRA-6297)
 * Fix potential socket leak in connectionpool creation (CASSANDRA-6308)
 * Allow LOCAL_ONE/LOCAL_QUORUM to work with SimpleStrategy (CASSANDRA-6238)
 * cqlsh: handle 'null' as session duration (CASSANDRA-6317)
 * Fix json2sstable handling of range tombstones (CASSANDRA-6316)
 * Fix missing one row in reverse query (CASSANDRA-6330)
 * Fix reading expired row value from row cache (CASSANDRA-6325)
 * Fix AssertionError when doing set element deletion (CASSANDRA-6341)
 * Make CL code for the native protocol match the one in C* 2.0
   (CASSANDRA-6347)
 * Disallow altering CQL3 table from thrift (CASSANDRA-6370)
 * Fix size computation of prepared statement (CASSANDRA-6369)


2.0.2
 * Update FailureDetector to use nanontime (CASSANDRA-4925)
 * Fix FileCacheService regressions (CASSANDRA-6149)
 * Never return WriteTimeout for CL.ANY (CASSANDRA-6132)
 * Fix race conditions in bulk loader (CASSANDRA-6129)
 * Add configurable metrics reporting (CASSANDRA-4430)
 * drop queries exceeding a configurable number of tombstones (CASSANDRA-6117)
 * Track and persist sstable read activity (CASSANDRA-5515)
 * Fixes for speculative retry (CASSANDRA-5932, CASSANDRA-6194)
 * Improve memory usage of metadata min/max column names (CASSANDRA-6077)
 * Fix thrift validation refusing row markers on CQL3 tables (CASSANDRA-6081)
 * Fix insertion of collections with CAS (CASSANDRA-6069)
 * Correctly send metadata on SELECT COUNT (CASSANDRA-6080)
 * Track clients' remote addresses in ClientState (CASSANDRA-6070)
 * Create snapshot dir if it does not exist when migrating
   leveled manifest (CASSANDRA-6093)
 * make sequential nodetool repair the default (CASSANDRA-5950)
 * Add more hooks for compaction strategy implementations (CASSANDRA-6111)
 * Fix potential NPE on composite 2ndary indexes (CASSANDRA-6098)
 * Delete can potentially be skipped in batch (CASSANDRA-6115)
 * Allow alter keyspace on system_traces (CASSANDRA-6016)
 * Disallow empty column names in cql (CASSANDRA-6136)
 * Use Java7 file-handling APIs and fix file moving on Windows (CASSANDRA-5383)
 * Save compaction history to system keyspace (CASSANDRA-5078)
 * Fix NPE if StorageService.getOperationMode() is executed before full startup (CASSANDRA-6166)
 * CQL3: support pre-epoch longs for TimestampType (CASSANDRA-6212)
 * Add reloadtriggers command to nodetool (CASSANDRA-4949)
 * cqlsh: ignore empty 'value alias' in DESCRIBE (CASSANDRA-6139)
 * Fix sstable loader (CASSANDRA-6205)
 * Reject bootstrapping if the node already exists in gossip (CASSANDRA-5571)
 * Fix NPE while loading paxos state (CASSANDRA-6211)
 * cqlsh: add SHOW SESSION <tracing-session> command (CASSANDRA-6228)
Merged from 1.2:
 * (Hadoop) Require CFRR batchSize to be at least 2 (CASSANDRA-6114)
 * Add a warning for small LCS sstable size (CASSANDRA-6191)
 * Add ability to list specific KS/CF combinations in nodetool cfstats (CASSANDRA-4191)
 * Mark CF clean if a mutation raced the drop and got it marked dirty (CASSANDRA-5946)
 * Add a LOCAL_ONE consistency level (CASSANDRA-6202)
 * Limit CQL prepared statement cache by size instead of count (CASSANDRA-6107)
 * Tracing should log write failure rather than raw exceptions (CASSANDRA-6133)
 * lock access to TM.endpointToHostIdMap (CASSANDRA-6103)
 * Allow estimated memtable size to exceed slab allocator size (CASSANDRA-6078)
 * Start MeteredFlusher earlier to prevent OOM during CL replay (CASSANDRA-6087)
 * Avoid sending Truncate command to fat clients (CASSANDRA-6088)
 * Allow where clause conditions to be in parenthesis (CASSANDRA-6037)
 * Do not open non-ssl storage port if encryption option is all (CASSANDRA-3916)
 * Move batchlog replay to its own executor (CASSANDRA-6079)
 * Add tombstone debug threshold and histogram (CASSANDRA-6042, 6057)
 * Enable tcp keepalive on incoming connections (CASSANDRA-4053)
 * Fix fat client schema pull NPE (CASSANDRA-6089)
 * Fix memtable flushing for indexed tables (CASSANDRA-6112)
 * Fix skipping columns with multiple slices (CASSANDRA-6119)
 * Expose connected thrift + native client counts (CASSANDRA-5084)
 * Optimize auth setup (CASSANDRA-6122)
 * Trace index selection (CASSANDRA-6001)
 * Update sstablesPerReadHistogram to use biased sampling (CASSANDRA-6164)
 * Log UnknownColumnfamilyException when closing socket (CASSANDRA-5725)
 * Properly error out on CREATE INDEX for counters table (CASSANDRA-6160)
 * Handle JMX notification failure for repair (CASSANDRA-6097)
 * (Hadoop) Fetch no more than 128 splits in parallel (CASSANDRA-6169)
 * stress: add username/password authentication support (CASSANDRA-6068)
 * Fix indexed queries with row cache enabled on parent table (CASSANDRA-5732)
 * Fix compaction race during columnfamily drop (CASSANDRA-5957)
 * Fix validation of empty column names for compact tables (CASSANDRA-6152)
 * Skip replaying mutations that pass CRC but fail to deserialize (CASSANDRA-6183)
 * Rework token replacement to use replace_address (CASSANDRA-5916)
 * Fix altering column types (CASSANDRA-6185)
 * cqlsh: fix CREATE/ALTER WITH completion (CASSANDRA-6196)
 * add windows bat files for shell commands (CASSANDRA-6145)
 * Fix potential stack overflow during range tombstones insertion (CASSANDRA-6181)
 * (Hadoop) Make LOCAL_ONE the default consistency level (CASSANDRA-6214)


2.0.1
 * Fix bug that could allow reading deleted data temporarily (CASSANDRA-6025)
 * Improve memory use defaults (CASSANDRA-6059)
 * Make ThriftServer more easlly extensible (CASSANDRA-6058)
 * Remove Hadoop dependency from ITransportFactory (CASSANDRA-6062)
 * add file_cache_size_in_mb setting (CASSANDRA-5661)
 * Improve error message when yaml contains invalid properties (CASSANDRA-5958)
 * Improve leveled compaction's ability to find non-overlapping L0 compactions
   to work on concurrently (CASSANDRA-5921)
 * Notify indexer of columns shadowed by range tombstones (CASSANDRA-5614)
 * Log Merkle tree stats (CASSANDRA-2698)
 * Switch from crc32 to adler32 for compressed sstable checksums (CASSANDRA-5862)
 * Improve offheap memcpy performance (CASSANDRA-5884)
 * Use a range aware scanner for cleanup (CASSANDRA-2524)
 * Cleanup doesn't need to inspect sstables that contain only local data
   (CASSANDRA-5722)
 * Add ability for CQL3 to list partition keys (CASSANDRA-4536)
 * Improve native protocol serialization (CASSANDRA-5664)
 * Upgrade Thrift to 0.9.1 (CASSANDRA-5923)
 * Require superuser status for adding triggers (CASSANDRA-5963)
 * Make standalone scrubber handle old and new style leveled manifest
   (CASSANDRA-6005)
 * Fix paxos bugs (CASSANDRA-6012, 6013, 6023)
 * Fix paged ranges with multiple replicas (CASSANDRA-6004)
 * Fix potential AssertionError during tracing (CASSANDRA-6041)
 * Fix NPE in sstablesplit (CASSANDRA-6027)
 * Migrate pre-2.0 key/value/column aliases to system.schema_columns
   (CASSANDRA-6009)
 * Paging filter empty rows too agressively (CASSANDRA-6040)
 * Support variadic parameters for IN clauses (CASSANDRA-4210)
 * cqlsh: return the result of CAS writes (CASSANDRA-5796)
 * Fix validation of IN clauses with 2ndary indexes (CASSANDRA-6050)
 * Support named bind variables in CQL (CASSANDRA-6033)
Merged from 1.2:
 * Allow cache-keys-to-save to be set at runtime (CASSANDRA-5980)
 * Avoid second-guessing out-of-space state (CASSANDRA-5605)
 * Tuning knobs for dealing with large blobs and many CFs (CASSANDRA-5982)
 * (Hadoop) Fix CQLRW for thrift tables (CASSANDRA-6002)
 * Fix possible divide-by-zero in HHOM (CASSANDRA-5990)
 * Allow local batchlog writes for CL.ANY (CASSANDRA-5967)
 * Upgrade metrics-core to version 2.2.0 (CASSANDRA-5947)
 * Fix CqlRecordWriter with composite keys (CASSANDRA-5949)
 * Add snitch, schema version, cluster, partitioner to JMX (CASSANDRA-5881)
 * Allow disabling SlabAllocator (CASSANDRA-5935)
 * Make user-defined compaction JMX blocking (CASSANDRA-4952)
 * Fix streaming does not transfer wrapped range (CASSANDRA-5948)
 * Fix loading index summary containing empty key (CASSANDRA-5965)
 * Correctly handle limits in CompositesSearcher (CASSANDRA-5975)
 * Pig: handle CQL collections (CASSANDRA-5867)
 * Pass the updated cf to the PRSI index() method (CASSANDRA-5999)
 * Allow empty CQL3 batches (as no-op) (CASSANDRA-5994)
 * Support null in CQL3 functions (CASSANDRA-5910)
 * Replace the deprecated MapMaker with CacheLoader (CASSANDRA-6007)
 * Add SSTableDeletingNotification to DataTracker (CASSANDRA-6010)
 * Fix snapshots in use get deleted during snapshot repair (CASSANDRA-6011)
 * Move hints and exception count to o.a.c.metrics (CASSANDRA-6017)
 * Fix memory leak in snapshot repair (CASSANDRA-6047)
 * Fix sstable2sjon for CQL3 tables (CASSANDRA-5852)


2.0.0
 * Fix thrift validation when inserting into CQL3 tables (CASSANDRA-5138)
 * Fix periodic memtable flushing behavior with clean memtables (CASSANDRA-5931)
 * Fix dateOf() function for pre-2.0 timestamp columns (CASSANDRA-5928)
 * Fix SSTable unintentionally loads BF when opened for batch (CASSANDRA-5938)
 * Add stream session progress to JMX (CASSANDRA-4757)
 * Fix NPE during CAS operation (CASSANDRA-5925)
Merged from 1.2:
 * Fix getBloomFilterDiskSpaceUsed for AlwaysPresentFilter (CASSANDRA-5900)
 * Don't announce schema version until we've loaded the changes locally
   (CASSANDRA-5904)
 * Fix to support off heap bloom filters size greater than 2 GB (CASSANDRA-5903)
 * Properly handle parsing huge map and set literals (CASSANDRA-5893)


2.0.0-rc2
 * enable vnodes by default (CASSANDRA-5869)
 * fix CAS contention timeout (CASSANDRA-5830)
 * fix HsHa to respect max frame size (CASSANDRA-4573)
 * Fix (some) 2i on composite components omissions (CASSANDRA-5851)
 * cqlsh: add DESCRIBE FULL SCHEMA variant (CASSANDRA-5880)
Merged from 1.2:
 * Correctly validate sparse composite cells in scrub (CASSANDRA-5855)
 * Add KeyCacheHitRate metric to CF metrics (CASSANDRA-5868)
 * cqlsh: add support for multiline comments (CASSANDRA-5798)
 * Handle CQL3 SELECT duplicate IN restrictions on clustering columns
   (CASSANDRA-5856)


2.0.0-rc1
 * improve DecimalSerializer performance (CASSANDRA-5837)
 * fix potential spurious wakeup in AsyncOneResponse (CASSANDRA-5690)
 * fix schema-related trigger issues (CASSANDRA-5774)
 * Better validation when accessing CQL3 table from thrift (CASSANDRA-5138)
 * Fix assertion error during repair (CASSANDRA-5801)
 * Fix range tombstone bug (CASSANDRA-5805)
 * DC-local CAS (CASSANDRA-5797)
 * Add a native_protocol_version column to the system.local table (CASSANRDA-5819)
 * Use index_interval from cassandra.yaml when upgraded (CASSANDRA-5822)
 * Fix buffer underflow on socket close (CASSANDRA-5792)
Merged from 1.2:
 * Fix reading DeletionTime from 1.1-format sstables (CASSANDRA-5814)
 * cqlsh: add collections support to COPY (CASSANDRA-5698)
 * retry important messages for any IOException (CASSANDRA-5804)
 * Allow empty IN relations in SELECT/UPDATE/DELETE statements (CASSANDRA-5626)
 * cqlsh: fix crashing on Windows due to libedit detection (CASSANDRA-5812)
 * fix bulk-loading compressed sstables (CASSANDRA-5820)
 * (Hadoop) fix quoting in CqlPagingRecordReader and CqlRecordWriter 
   (CASSANDRA-5824)
 * update default LCS sstable size to 160MB (CASSANDRA-5727)
 * Allow compacting 2Is via nodetool (CASSANDRA-5670)
 * Hex-encode non-String keys in OPP (CASSANDRA-5793)
 * nodetool history logging (CASSANDRA-5823)
 * (Hadoop) fix support for Thrift tables in CqlPagingRecordReader 
   (CASSANDRA-5752)
 * add "all time blocked" to StatusLogger output (CASSANDRA-5825)
 * Future-proof inter-major-version schema migrations (CASSANDRA-5845)
 * (Hadoop) add CqlPagingRecordReader support for ReversedType in Thrift table
   (CASSANDRA-5718)
 * Add -no-snapshot option to scrub (CASSANDRA-5891)
 * Fix to support off heap bloom filters size greater than 2 GB (CASSANDRA-5903)
 * Properly handle parsing huge map and set literals (CASSANDRA-5893)
 * Fix LCS L0 compaction may overlap in L1 (CASSANDRA-5907)
 * New sstablesplit tool to split large sstables offline (CASSANDRA-4766)
 * Fix potential deadlock in native protocol server (CASSANDRA-5926)
 * Disallow incompatible type change in CQL3 (CASSANDRA-5882)
Merged from 1.1:
 * Correctly validate sparse composite cells in scrub (CASSANDRA-5855)


2.0.0-beta2
 * Replace countPendingHints with Hints Created metric (CASSANDRA-5746)
 * Allow nodetool with no args, and with help to run without a server (CASSANDRA-5734)
 * Cleanup AbstractType/TypeSerializer classes (CASSANDRA-5744)
 * Remove unimplemented cli option schema-mwt (CASSANDRA-5754)
 * Support range tombstones in thrift (CASSANDRA-5435)
 * Normalize table-manipulating CQL3 statements' class names (CASSANDRA-5759)
 * cqlsh: add missing table options to DESCRIBE output (CASSANDRA-5749)
 * Fix assertion error during repair (CASSANDRA-5757)
 * Fix bulkloader (CASSANDRA-5542)
 * Add LZ4 compression to the native protocol (CASSANDRA-5765)
 * Fix bugs in the native protocol v2 (CASSANDRA-5770)
 * CAS on 'primary key only' table (CASSANDRA-5715)
 * Support streaming SSTables of old versions (CASSANDRA-5772)
 * Always respect protocol version in native protocol (CASSANDRA-5778)
 * Fix ConcurrentModificationException during streaming (CASSANDRA-5782)
 * Update deletion timestamp in Commit#updatesWithPaxosTime (CASSANDRA-5787)
 * Thrift cas() method crashes if input columns are not sorted (CASSANDRA-5786)
 * Order columns names correctly when querying for CAS (CASSANDRA-5788)
 * Fix streaming retry (CASSANDRA-5775)
Merged from 1.2:
 * if no seeds can be a reached a node won't start in a ring by itself (CASSANDRA-5768)
 * add cassandra.unsafesystem property (CASSANDRA-5704)
 * (Hadoop) quote identifiers in CqlPagingRecordReader (CASSANDRA-5763)
 * Add replace_node functionality for vnodes (CASSANDRA-5337)
 * Add timeout events to query traces (CASSANDRA-5520)
 * Fix serialization of the LEFT gossip value (CASSANDRA-5696)
 * Pig: support for cql3 tables (CASSANDRA-5234)
 * Fix skipping range tombstones with reverse queries (CASSANDRA-5712)
 * Expire entries out of ThriftSessionManager (CASSANDRA-5719)
 * Don't keep ancestor information in memory (CASSANDRA-5342)
 * Expose native protocol server status in nodetool info (CASSANDRA-5735)
 * Fix pathetic performance of range tombstones (CASSANDRA-5677)
 * Fix querying with an empty (impossible) range (CASSANDRA-5573)
 * cqlsh: handle CUSTOM 2i in DESCRIBE output (CASSANDRA-5760)
 * Fix minor bug in Range.intersects(Bound) (CASSANDRA-5771)
 * cqlsh: handle disabled compression in DESCRIBE output (CASSANDRA-5766)
 * Ensure all UP events are notified on the native protocol (CASSANDRA-5769)
 * Fix formatting of sstable2json with multiple -k arguments (CASSANDRA-5781)
 * Don't rely on row marker for queries in general to hide lost markers
   after TTL expires (CASSANDRA-5762)
 * Sort nodetool help output (CASSANDRA-5776)
 * Fix column expiring during 2 phases compaction (CASSANDRA-5799)
 * now() is being rejected in INSERTs when inside collections (CASSANDRA-5795)


2.0.0-beta1
 * Add support for indexing clustered columns (CASSANDRA-5125)
 * Removed on-heap row cache (CASSANDRA-5348)
 * use nanotime consistently for node-local timeouts (CASSANDRA-5581)
 * Avoid unnecessary second pass on name-based queries (CASSANDRA-5577)
 * Experimental triggers (CASSANDRA-1311)
 * JEMalloc support for off-heap allocation (CASSANDRA-3997)
 * Single-pass compaction (CASSANDRA-4180)
 * Removed token range bisection (CASSANDRA-5518)
 * Removed compatibility with pre-1.2.5 sstables and network messages
   (CASSANDRA-5511)
 * removed PBSPredictor (CASSANDRA-5455)
 * CAS support (CASSANDRA-5062, 5441, 5442, 5443, 5619, 5667)
 * Leveled compaction performs size-tiered compactions in L0 
   (CASSANDRA-5371, 5439)
 * Add yaml network topology snitch for mixed ec2/other envs (CASSANDRA-5339)
 * Log when a node is down longer than the hint window (CASSANDRA-4554)
 * Optimize tombstone creation for ExpiringColumns (CASSANDRA-4917)
 * Improve LeveledScanner work estimation (CASSANDRA-5250, 5407)
 * Replace compaction lock with runWithCompactionsDisabled (CASSANDRA-3430)
 * Change Message IDs to ints (CASSANDRA-5307)
 * Move sstable level information into the Stats component, removing the
   need for a separate Manifest file (CASSANDRA-4872)
 * avoid serializing to byte[] on commitlog append (CASSANDRA-5199)
 * make index_interval configurable per columnfamily (CASSANDRA-3961, CASSANDRA-5650)
 * add default_time_to_live (CASSANDRA-3974)
 * add memtable_flush_period_in_ms (CASSANDRA-4237)
 * replace supercolumns internally by composites (CASSANDRA-3237, 5123)
 * upgrade thrift to 0.9.0 (CASSANDRA-3719)
 * drop unnecessary keyspace parameter from user-defined compaction API 
   (CASSANDRA-5139)
 * more robust solution to incomplete compactions + counters (CASSANDRA-5151)
 * Change order of directory searching for c*.in.sh (CASSANDRA-3983)
 * Add tool to reset SSTable compaction level for LCS (CASSANDRA-5271)
 * Allow custom configuration loader (CASSANDRA-5045)
 * Remove memory emergency pressure valve logic (CASSANDRA-3534)
 * Reduce request latency with eager retry (CASSANDRA-4705)
 * cqlsh: Remove ASSUME command (CASSANDRA-5331)
 * Rebuild BF when loading sstables if bloom_filter_fp_chance
   has changed since compaction (CASSANDRA-5015)
 * remove row-level bloom filters (CASSANDRA-4885)
 * Change Kernel Page Cache skipping into row preheating (disabled by default)
   (CASSANDRA-4937)
 * Improve repair by deciding on a gcBefore before sending
   out TreeRequests (CASSANDRA-4932)
 * Add an official way to disable compactions (CASSANDRA-5074)
 * Reenable ALTER TABLE DROP with new semantics (CASSANDRA-3919)
 * Add binary protocol versioning (CASSANDRA-5436)
 * Swap THshaServer for TThreadedSelectorServer (CASSANDRA-5530)
 * Add alias support to SELECT statement (CASSANDRA-5075)
 * Don't create empty RowMutations in CommitLogReplayer (CASSANDRA-5541)
 * Use range tombstones when dropping cfs/columns from schema (CASSANDRA-5579)
 * cqlsh: drop CQL2/CQL3-beta support (CASSANDRA-5585)
 * Track max/min column names in sstables to be able to optimize slice
   queries (CASSANDRA-5514, CASSANDRA-5595, CASSANDRA-5600)
 * Binary protocol: allow batching already prepared statements (CASSANDRA-4693)
 * Allow preparing timestamp, ttl and limit in CQL3 queries (CASSANDRA-4450)
 * Support native link w/o JNA in Java7 (CASSANDRA-3734)
 * Use SASL authentication in binary protocol v2 (CASSANDRA-5545)
 * Replace Thrift HsHa with LMAX Disruptor based implementation (CASSANDRA-5582)
 * cqlsh: Add row count to SELECT output (CASSANDRA-5636)
 * Include a timestamp with all read commands to determine column expiration
   (CASSANDRA-5149)
 * Streaming 2.0 (CASSANDRA-5286, 5699)
 * Conditional create/drop ks/table/index statements in CQL3 (CASSANDRA-2737)
 * more pre-table creation property validation (CASSANDRA-5693)
 * Redesign repair messages (CASSANDRA-5426)
 * Fix ALTER RENAME post-5125 (CASSANDRA-5702)
 * Disallow renaming a 2ndary indexed column (CASSANDRA-5705)
 * Rename Table to Keyspace (CASSANDRA-5613)
 * Ensure changing column_index_size_in_kb on different nodes don't corrupt the
   sstable (CASSANDRA-5454)
 * Move resultset type information into prepare, not execute (CASSANDRA-5649)
 * Auto paging in binary protocol (CASSANDRA-4415, 5714)
 * Don't tie client side use of AbstractType to JDBC (CASSANDRA-4495)
 * Adds new TimestampType to replace DateType (CASSANDRA-5723, CASSANDRA-5729)
Merged from 1.2:
 * make starting native protocol server idempotent (CASSANDRA-5728)
 * Fix loading key cache when a saved entry is no longer valid (CASSANDRA-5706)
 * Fix serialization of the LEFT gossip value (CASSANDRA-5696)
 * cqlsh: Don't show 'null' in place of empty values (CASSANDRA-5675)
 * Race condition in detecting version on a mixed 1.1/1.2 cluster
   (CASSANDRA-5692)
 * Fix skipping range tombstones with reverse queries (CASSANDRA-5712)
 * Expire entries out of ThriftSessionManager (CASSANRDA-5719)
 * Don't keep ancestor information in memory (CASSANDRA-5342)
 * cqlsh: fix handling of semicolons inside BATCH queries (CASSANDRA-5697)


1.2.6
 * Fix tracing when operation completes before all responses arrive 
   (CASSANDRA-5668)
 * Fix cross-DC mutation forwarding (CASSANDRA-5632)
 * Reduce SSTableLoader memory usage (CASSANDRA-5555)
 * Scale hinted_handoff_throttle_in_kb to cluster size (CASSANDRA-5272)
 * (Hadoop) Add CQL3 input/output formats (CASSANDRA-4421, 5622)
 * (Hadoop) Fix InputKeyRange in CFIF (CASSANDRA-5536)
 * Fix dealing with ridiculously large max sstable sizes in LCS (CASSANDRA-5589)
 * Ignore pre-truncate hints (CASSANDRA-4655)
 * Move System.exit on OOM into a separate thread (CASSANDRA-5273)
 * Write row markers when serializing schema (CASSANDRA-5572)
 * Check only SSTables for the requested range when streaming (CASSANDRA-5569)
 * Improve batchlog replay behavior and hint ttl handling (CASSANDRA-5314)
 * Exclude localTimestamp from validation for tombstones (CASSANDRA-5398)
 * cqlsh: add custom prompt support (CASSANDRA-5539)
 * Reuse prepared statements in hot auth queries (CASSANDRA-5594)
 * cqlsh: add vertical output option (see EXPAND) (CASSANDRA-5597)
 * Add a rate limit option to stress (CASSANDRA-5004)
 * have BulkLoader ignore snapshots directories (CASSANDRA-5587) 
 * fix SnitchProperties logging context (CASSANDRA-5602)
 * Expose whether jna is enabled and memory is locked via JMX (CASSANDRA-5508)
 * cqlsh: fix COPY FROM with ReversedType (CASSANDRA-5610)
 * Allow creating CUSTOM indexes on collections (CASSANDRA-5615)
 * Evaluate now() function at execution time (CASSANDRA-5616)
 * Expose detailed read repair metrics (CASSANDRA-5618)
 * Correct blob literal + ReversedType parsing (CASSANDRA-5629)
 * Allow GPFS to prefer the internal IP like EC2MRS (CASSANDRA-5630)
 * fix help text for -tspw cassandra-cli (CASSANDRA-5643)
 * don't throw away initial causes exceptions for internode encryption issues 
   (CASSANDRA-5644)
 * Fix message spelling errors for cql select statements (CASSANDRA-5647)
 * Suppress custom exceptions thru jmx (CASSANDRA-5652)
 * Update CREATE CUSTOM INDEX syntax (CASSANDRA-5639)
 * Fix PermissionDetails.equals() method (CASSANDRA-5655)
 * Never allow partition key ranges in CQL3 without token() (CASSANDRA-5666)
 * Gossiper incorrectly drops AppState for an upgrading node (CASSANDRA-5660)
 * Connection thrashing during multi-region ec2 during upgrade, due to 
   messaging version (CASSANDRA-5669)
 * Avoid over reconnecting in EC2MRS (CASSANDRA-5678)
 * Fix ReadResponseSerializer.serializedSize() for digest reads (CASSANDRA-5476)
 * allow sstable2json on 2i CFs (CASSANDRA-5694)
Merged from 1.1:
 * Remove buggy thrift max message length option (CASSANDRA-5529)
 * Fix NPE in Pig's widerow mode (CASSANDRA-5488)
 * Add split size parameter to Pig and disable split combination (CASSANDRA-5544)


1.2.5
 * make BytesToken.toString only return hex bytes (CASSANDRA-5566)
 * Ensure that submitBackground enqueues at least one task (CASSANDRA-5554)
 * fix 2i updates with identical values and timestamps (CASSANDRA-5540)
 * fix compaction throttling bursty-ness (CASSANDRA-4316)
 * reduce memory consumption of IndexSummary (CASSANDRA-5506)
 * remove per-row column name bloom filters (CASSANDRA-5492)
 * Include fatal errors in trace events (CASSANDRA-5447)
 * Ensure that PerRowSecondaryIndex is notified of row-level deletes
   (CASSANDRA-5445)
 * Allow empty blob literals in CQL3 (CASSANDRA-5452)
 * Fix streaming RangeTombstones at column index boundary (CASSANDRA-5418)
 * Fix preparing statements when current keyspace is not set (CASSANDRA-5468)
 * Fix SemanticVersion.isSupportedBy minor/patch handling (CASSANDRA-5496)
 * Don't provide oldCfId for post-1.1 system cfs (CASSANDRA-5490)
 * Fix primary range ignores replication strategy (CASSANDRA-5424)
 * Fix shutdown of binary protocol server (CASSANDRA-5507)
 * Fix repair -snapshot not working (CASSANDRA-5512)
 * Set isRunning flag later in binary protocol server (CASSANDRA-5467)
 * Fix use of CQL3 functions with descending clustering order (CASSANDRA-5472)
 * Disallow renaming columns one at a time for thrift table in CQL3
   (CASSANDRA-5531)
 * cqlsh: add CLUSTERING ORDER BY support to DESCRIBE (CASSANDRA-5528)
 * Add custom secondary index support to CQL3 (CASSANDRA-5484)
 * Fix repair hanging silently on unexpected error (CASSANDRA-5229)
 * Fix Ec2Snitch regression introduced by CASSANDRA-5171 (CASSANDRA-5432)
 * Add nodetool enablebackup/disablebackup (CASSANDRA-5556)
 * cqlsh: fix DESCRIBE after case insensitive USE (CASSANDRA-5567)
Merged from 1.1
 * Add retry mechanism to OTC for non-droppable_verbs (CASSANDRA-5393)
 * Use allocator information to improve memtable memory usage estimate
   (CASSANDRA-5497)
 * Fix trying to load deleted row into row cache on startup (CASSANDRA-4463)
 * fsync leveled manifest to avoid corruption (CASSANDRA-5535)
 * Fix Bound intersection computation (CASSANDRA-5551)
 * sstablescrub now respects max memory size in cassandra.in.sh (CASSANDRA-5562)


1.2.4
 * Ensure that PerRowSecondaryIndex updates see the most recent values
   (CASSANDRA-5397)
 * avoid duplicate index entries ind PrecompactedRow and 
   ParallelCompactionIterable (CASSANDRA-5395)
 * remove the index entry on oldColumn when new column is a tombstone 
   (CASSANDRA-5395)
 * Change default stream throughput from 400 to 200 mbps (CASSANDRA-5036)
 * Gossiper logs DOWN for symmetry with UP (CASSANDRA-5187)
 * Fix mixing prepared statements between keyspaces (CASSANDRA-5352)
 * Fix consistency level during bootstrap - strike 3 (CASSANDRA-5354)
 * Fix transposed arguments in AlreadyExistsException (CASSANDRA-5362)
 * Improve asynchronous hint delivery (CASSANDRA-5179)
 * Fix Guava dependency version (12.0 -> 13.0.1) for Maven (CASSANDRA-5364)
 * Validate that provided CQL3 collection value are < 64K (CASSANDRA-5355)
 * Make upgradeSSTable skip current version sstables by default (CASSANDRA-5366)
 * Optimize min/max timestamp collection (CASSANDRA-5373)
 * Invalid streamId in cql binary protocol when using invalid CL 
   (CASSANDRA-5164)
 * Fix validation for IN where clauses with collections (CASSANDRA-5376)
 * Copy resultSet on count query to avoid ConcurrentModificationException 
   (CASSANDRA-5382)
 * Correctly typecheck in CQL3 even with ReversedType (CASSANDRA-5386)
 * Fix streaming compressed files when using encryption (CASSANDRA-5391)
 * cassandra-all 1.2.0 pom missing netty dependency (CASSANDRA-5392)
 * Fix writetime/ttl functions on null values (CASSANDRA-5341)
 * Fix NPE during cql3 select with token() (CASSANDRA-5404)
 * IndexHelper.skipBloomFilters won't skip non-SHA filters (CASSANDRA-5385)
 * cqlsh: Print maps ordered by key, sort sets (CASSANDRA-5413)
 * Add null syntax support in CQL3 for inserts (CASSANDRA-3783)
 * Allow unauthenticated set_keyspace() calls (CASSANDRA-5423)
 * Fix potential incremental backups race (CASSANDRA-5410)
 * Fix prepared BATCH statements with batch-level timestamps (CASSANDRA-5415)
 * Allow overriding superuser setup delay (CASSANDRA-5430)
 * cassandra-shuffle with JMX usernames and passwords (CASSANDRA-5431)
Merged from 1.1:
 * cli: Quote ks and cf names in schema output when needed (CASSANDRA-5052)
 * Fix bad default for min/max timestamp in SSTableMetadata (CASSANDRA-5372)
 * Fix cf name extraction from manifest in Directories.migrateFile() 
   (CASSANDRA-5242)
 * Support pluggable internode authentication (CASSANDRA-5401)


1.2.3
 * add check for sstable overlap within a level on startup (CASSANDRA-5327)
 * replace ipv6 colons in jmx object names (CASSANDRA-5298, 5328)
 * Avoid allocating SSTableBoundedScanner during repair when the range does 
   not intersect the sstable (CASSANDRA-5249)
 * Don't lowercase property map keys (this breaks NTS) (CASSANDRA-5292)
 * Fix composite comparator with super columns (CASSANDRA-5287)
 * Fix insufficient validation of UPDATE queries against counter cfs
   (CASSANDRA-5300)
 * Fix PropertyFileSnitch default DC/Rack behavior (CASSANDRA-5285)
 * Handle null values when executing prepared statement (CASSANDRA-5081)
 * Add netty to pom dependencies (CASSANDRA-5181)
 * Include type arguments in Thrift CQLPreparedResult (CASSANDRA-5311)
 * Fix compaction not removing columns when bf_fp_ratio is 1 (CASSANDRA-5182)
 * cli: Warn about missing CQL3 tables in schema descriptions (CASSANDRA-5309)
 * Re-enable unknown option in replication/compaction strategies option for
   backward compatibility (CASSANDRA-4795)
 * Add binary protocol support to stress (CASSANDRA-4993)
 * cqlsh: Fix COPY FROM value quoting and null handling (CASSANDRA-5305)
 * Fix repair -pr for vnodes (CASSANDRA-5329)
 * Relax CL for auth queries for non-default users (CASSANDRA-5310)
 * Fix AssertionError during repair (CASSANDRA-5245)
 * Don't announce migrations to pre-1.2 nodes (CASSANDRA-5334)
Merged from 1.1:
 * Update offline scrub for 1.0 -> 1.1 directory structure (CASSANDRA-5195)
 * add tmp flag to Descriptor hashcode (CASSANDRA-4021)
 * fix logging of "Found table data in data directories" when only system tables
   are present (CASSANDRA-5289)
 * cli: Add JMX authentication support (CASSANDRA-5080)
 * nodetool: ability to repair specific range (CASSANDRA-5280)
 * Fix possible assertion triggered in SliceFromReadCommand (CASSANDRA-5284)
 * cqlsh: Add inet type support on Windows (ipv4-only) (CASSANDRA-4801)
 * Fix race when initializing ColumnFamilyStore (CASSANDRA-5350)
 * Add UseTLAB JVM flag (CASSANDRA-5361)


1.2.2
 * fix potential for multiple concurrent compactions of the same sstables
   (CASSANDRA-5256)
 * avoid no-op caching of byte[] on commitlog append (CASSANDRA-5199)
 * fix symlinks under data dir not working (CASSANDRA-5185)
 * fix bug in compact storage metadata handling (CASSANDRA-5189)
 * Validate login for USE queries (CASSANDRA-5207)
 * cli: remove default username and password (CASSANDRA-5208)
 * configure populate_io_cache_on_flush per-CF (CASSANDRA-4694)
 * allow configuration of internode socket buffer (CASSANDRA-3378)
 * Make sstable directory picking blacklist-aware again (CASSANDRA-5193)
 * Correctly expire gossip states for edge cases (CASSANDRA-5216)
 * Improve handling of directory creation failures (CASSANDRA-5196)
 * Expose secondary indicies to the rest of nodetool (CASSANDRA-4464)
 * Binary protocol: avoid sending notification for 0.0.0.0 (CASSANDRA-5227)
 * add UseCondCardMark XX jvm settings on jdk 1.7 (CASSANDRA-4366)
 * CQL3 refactor to allow conversion function (CASSANDRA-5226)
 * Fix drop of sstables in some circumstance (CASSANDRA-5232)
 * Implement caching of authorization results (CASSANDRA-4295)
 * Add support for LZ4 compression (CASSANDRA-5038)
 * Fix missing columns in wide rows queries (CASSANDRA-5225)
 * Simplify auth setup and make system_auth ks alterable (CASSANDRA-5112)
 * Stop compactions from hanging during bootstrap (CASSANDRA-5244)
 * fix compressed streaming sending extra chunk (CASSANDRA-5105)
 * Add CQL3-based implementations of IAuthenticator and IAuthorizer
   (CASSANDRA-4898)
 * Fix timestamp-based tomstone removal logic (CASSANDRA-5248)
 * cli: Add JMX authentication support (CASSANDRA-5080)
 * Fix forceFlush behavior (CASSANDRA-5241)
 * cqlsh: Add username autocompletion (CASSANDRA-5231)
 * Fix CQL3 composite partition key error (CASSANDRA-5240)
 * Allow IN clause on last clustering key (CASSANDRA-5230)
Merged from 1.1:
 * fix start key/end token validation for wide row iteration (CASSANDRA-5168)
 * add ConfigHelper support for Thrift frame and max message sizes (CASSANDRA-5188)
 * fix nodetool repair not fail on node down (CASSANDRA-5203)
 * always collect tombstone hints (CASSANDRA-5068)
 * Fix error when sourcing file in cqlsh (CASSANDRA-5235)


1.2.1
 * stream undelivered hints on decommission (CASSANDRA-5128)
 * GossipingPropertyFileSnitch loads saved dc/rack info if needed (CASSANDRA-5133)
 * drain should flush system CFs too (CASSANDRA-4446)
 * add inter_dc_tcp_nodelay setting (CASSANDRA-5148)
 * re-allow wrapping ranges for start_token/end_token range pairitspwng (CASSANDRA-5106)
 * fix validation compaction of empty rows (CASSANDRA-5136)
 * nodetool methods to enable/disable hint storage/delivery (CASSANDRA-4750)
 * disallow bloom filter false positive chance of 0 (CASSANDRA-5013)
 * add threadpool size adjustment methods to JMXEnabledThreadPoolExecutor and 
   CompactionManagerMBean (CASSANDRA-5044)
 * fix hinting for dropped local writes (CASSANDRA-4753)
 * off-heap cache doesn't need mutable column container (CASSANDRA-5057)
 * apply disk_failure_policy to bad disks on initial directory creation 
   (CASSANDRA-4847)
 * Optimize name-based queries to use ArrayBackedSortedColumns (CASSANDRA-5043)
 * Fall back to old manifest if most recent is unparseable (CASSANDRA-5041)
 * pool [Compressed]RandomAccessReader objects on the partitioned read path
   (CASSANDRA-4942)
 * Add debug logging to list filenames processed by Directories.migrateFile 
   method (CASSANDRA-4939)
 * Expose black-listed directories via JMX (CASSANDRA-4848)
 * Log compaction merge counts (CASSANDRA-4894)
 * Minimize byte array allocation by AbstractData{Input,Output} (CASSANDRA-5090)
 * Add SSL support for the binary protocol (CASSANDRA-5031)
 * Allow non-schema system ks modification for shuffle to work (CASSANDRA-5097)
 * cqlsh: Add default limit to SELECT statements (CASSANDRA-4972)
 * cqlsh: fix DESCRIBE for 1.1 cfs in CQL3 (CASSANDRA-5101)
 * Correctly gossip with nodes >= 1.1.7 (CASSANDRA-5102)
 * Ensure CL guarantees on digest mismatch (CASSANDRA-5113)
 * Validate correctly selects on composite partition key (CASSANDRA-5122)
 * Fix exception when adding collection (CASSANDRA-5117)
 * Handle states for non-vnode clusters correctly (CASSANDRA-5127)
 * Refuse unrecognized replication and compaction strategy options (CASSANDRA-4795)
 * Pick the correct value validator in sstable2json for cql3 tables (CASSANDRA-5134)
 * Validate login for describe_keyspace, describe_keyspaces and set_keyspace
   (CASSANDRA-5144)
 * Fix inserting empty maps (CASSANDRA-5141)
 * Don't remove tokens from System table for node we know (CASSANDRA-5121)
 * fix streaming progress report for compresed files (CASSANDRA-5130)
 * Coverage analysis for low-CL queries (CASSANDRA-4858)
 * Stop interpreting dates as valid timeUUID value (CASSANDRA-4936)
 * Adds E notation for floating point numbers (CASSANDRA-4927)
 * Detect (and warn) unintentional use of the cql2 thrift methods when cql3 was
   intended (CASSANDRA-5172)
 * cli: Quote ks and cf names in schema output when needed (CASSANDRA-5052)
 * Fix cf name extraction from manifest in Directories.migrateFile() (CASSANDRA-5242)
 * Replace mistaken usage of commons-logging with slf4j (CASSANDRA-5464)
 * Ensure Jackson dependency matches lib (CASSANDRA-5126)
 * Expose droppable tombstone ratio stats over JMX (CASSANDRA-5159)
Merged from 1.1:
 * Simplify CompressedRandomAccessReader to work around JDK FD bug (CASSANDRA-5088)
 * Improve handling a changing target throttle rate mid-compaction (CASSANDRA-5087)
 * Pig: correctly decode row keys in widerow mode (CASSANDRA-5098)
 * nodetool repair command now prints progress (CASSANDRA-4767)
 * fix user defined compaction to run against 1.1 data directory (CASSANDRA-5118)
 * Fix CQL3 BATCH authorization caching (CASSANDRA-5145)
 * fix get_count returns incorrect value with TTL (CASSANDRA-5099)
 * better handling for mid-compaction failure (CASSANDRA-5137)
 * convert default marshallers list to map for better readability (CASSANDRA-5109)
 * fix ConcurrentModificationException in getBootstrapSource (CASSANDRA-5170)
 * fix sstable maxtimestamp for row deletes and pre-1.1.1 sstables (CASSANDRA-5153)
 * Fix thread growth on node removal (CASSANDRA-5175)
 * Make Ec2Region's datacenter name configurable (CASSANDRA-5155)


1.2.0
 * Disallow counters in collections (CASSANDRA-5082)
 * cqlsh: add unit tests (CASSANDRA-3920)
 * fix default bloom_filter_fp_chance for LeveledCompactionStrategy (CASSANDRA-5093)
Merged from 1.1:
 * add validation for get_range_slices with start_key and end_token (CASSANDRA-5089)


1.2.0-rc2
 * fix nodetool ownership display with vnodes (CASSANDRA-5065)
 * cqlsh: add DESCRIBE KEYSPACES command (CASSANDRA-5060)
 * Fix potential infinite loop when reloading CFS (CASSANDRA-5064)
 * Fix SimpleAuthorizer example (CASSANDRA-5072)
 * cqlsh: force CL.ONE for tracing and system.schema* queries (CASSANDRA-5070)
 * Includes cassandra-shuffle in the debian package (CASSANDRA-5058)
Merged from 1.1:
 * fix multithreaded compaction deadlock (CASSANDRA-4492)
 * fix temporarily missing schema after upgrade from pre-1.1.5 (CASSANDRA-5061)
 * Fix ALTER TABLE overriding compression options with defaults
   (CASSANDRA-4996, 5066)
 * fix specifying and altering crc_check_chance (CASSANDRA-5053)
 * fix Murmur3Partitioner ownership% calculation (CASSANDRA-5076)
 * Don't expire columns sooner than they should in 2ndary indexes (CASSANDRA-5079)


1.2-rc1
 * rename rpc_timeout settings to request_timeout (CASSANDRA-5027)
 * add BF with 0.1 FP to LCS by default (CASSANDRA-5029)
 * Fix preparing insert queries (CASSANDRA-5016)
 * Fix preparing queries with counter increment (CASSANDRA-5022)
 * Fix preparing updates with collections (CASSANDRA-5017)
 * Don't generate UUID based on other node address (CASSANDRA-5002)
 * Fix message when trying to alter a clustering key type (CASSANDRA-5012)
 * Update IAuthenticator to match the new IAuthorizer (CASSANDRA-5003)
 * Fix inserting only a key in CQL3 (CASSANDRA-5040)
 * Fix CQL3 token() function when used with strings (CASSANDRA-5050)
Merged from 1.1:
 * reduce log spam from invalid counter shards (CASSANDRA-5026)
 * Improve schema propagation performance (CASSANDRA-5025)
 * Fix for IndexHelper.IndexFor throws OOB Exception (CASSANDRA-5030)
 * cqlsh: make it possible to describe thrift CFs (CASSANDRA-4827)
 * cqlsh: fix timestamp formatting on some platforms (CASSANDRA-5046)


1.2-beta3
 * make consistency level configurable in cqlsh (CASSANDRA-4829)
 * fix cqlsh rendering of blob fields (CASSANDRA-4970)
 * fix cqlsh DESCRIBE command (CASSANDRA-4913)
 * save truncation position in system table (CASSANDRA-4906)
 * Move CompressionMetadata off-heap (CASSANDRA-4937)
 * allow CLI to GET cql3 columnfamily data (CASSANDRA-4924)
 * Fix rare race condition in getExpireTimeForEndpoint (CASSANDRA-4402)
 * acquire references to overlapping sstables during compaction so bloom filter
   doesn't get free'd prematurely (CASSANDRA-4934)
 * Don't share slice query filter in CQL3 SelectStatement (CASSANDRA-4928)
 * Separate tracing from Log4J (CASSANDRA-4861)
 * Exclude gcable tombstones from merkle-tree computation (CASSANDRA-4905)
 * Better printing of AbstractBounds for tracing (CASSANDRA-4931)
 * Optimize mostRecentTombstone check in CC.collectAllData (CASSANDRA-4883)
 * Change stream session ID to UUID to avoid collision from same node (CASSANDRA-4813)
 * Use Stats.db when bulk loading if present (CASSANDRA-4957)
 * Skip repair on system_trace and keyspaces with RF=1 (CASSANDRA-4956)
 * (cql3) Remove arbitrary SELECT limit (CASSANDRA-4918)
 * Correctly handle prepared operation on collections (CASSANDRA-4945)
 * Fix CQL3 LIMIT (CASSANDRA-4877)
 * Fix Stress for CQL3 (CASSANDRA-4979)
 * Remove cassandra specific exceptions from JMX interface (CASSANDRA-4893)
 * (CQL3) Force using ALLOW FILTERING on potentially inefficient queries (CASSANDRA-4915)
 * (cql3) Fix adding column when the table has collections (CASSANDRA-4982)
 * (cql3) Fix allowing collections with compact storage (CASSANDRA-4990)
 * (cql3) Refuse ttl/writetime function on collections (CASSANDRA-4992)
 * Replace IAuthority with new IAuthorizer (CASSANDRA-4874)
 * clqsh: fix KEY pseudocolumn escaping when describing Thrift tables
   in CQL3 mode (CASSANDRA-4955)
 * add basic authentication support for Pig CassandraStorage (CASSANDRA-3042)
 * fix CQL2 ALTER TABLE compaction_strategy_class altering (CASSANDRA-4965)
Merged from 1.1:
 * Fall back to old describe_splits if d_s_ex is not available (CASSANDRA-4803)
 * Improve error reporting when streaming ranges fail (CASSANDRA-5009)
 * Fix cqlsh timestamp formatting of timezone info (CASSANDRA-4746)
 * Fix assertion failure with leveled compaction (CASSANDRA-4799)
 * Check for null end_token in get_range_slice (CASSANDRA-4804)
 * Remove all remnants of removed nodes (CASSANDRA-4840)
 * Add aut-reloading of the log4j file in debian package (CASSANDRA-4855)
 * Fix estimated row cache entry size (CASSANDRA-4860)
 * reset getRangeSlice filter after finishing a row for get_paged_slice
   (CASSANDRA-4919)
 * expunge row cache post-truncate (CASSANDRA-4940)
 * Allow static CF definition with compact storage (CASSANDRA-4910)
 * Fix endless loop/compaction of schema_* CFs due to broken timestamps (CASSANDRA-4880)
 * Fix 'wrong class type' assertion in CounterColumn (CASSANDRA-4976)


1.2-beta2
 * fp rate of 1.0 disables BF entirely; LCS defaults to 1.0 (CASSANDRA-4876)
 * off-heap bloom filters for row keys (CASSANDRA_4865)
 * add extension point for sstable components (CASSANDRA-4049)
 * improve tracing output (CASSANDRA-4852, 4862)
 * make TRACE verb droppable (CASSANDRA-4672)
 * fix BulkLoader recognition of CQL3 columnfamilies (CASSANDRA-4755)
 * Sort commitlog segments for replay by id instead of mtime (CASSANDRA-4793)
 * Make hint delivery asynchronous (CASSANDRA-4761)
 * Pluggable Thrift transport factories for CLI and cqlsh (CASSANDRA-4609, 4610)
 * cassandra-cli: allow Double value type to be inserted to a column (CASSANDRA-4661)
 * Add ability to use custom TServerFactory implementations (CASSANDRA-4608)
 * optimize batchlog flushing to skip successful batches (CASSANDRA-4667)
 * include metadata for system keyspace itself in schema tables (CASSANDRA-4416)
 * add check to PropertyFileSnitch to verify presence of location for
   local node (CASSANDRA-4728)
 * add PBSPredictor consistency modeler (CASSANDRA-4261)
 * remove vestiges of Thrift unframed mode (CASSANDRA-4729)
 * optimize single-row PK lookups (CASSANDRA-4710)
 * adjust blockFor calculation to account for pending ranges due to node 
   movement (CASSANDRA-833)
 * Change CQL version to 3.0.0 and stop accepting 3.0.0-beta1 (CASSANDRA-4649)
 * (CQL3) Make prepared statement global instead of per connection 
   (CASSANDRA-4449)
 * Fix scrubbing of CQL3 created tables (CASSANDRA-4685)
 * (CQL3) Fix validation when using counter and regular columns in the same 
   table (CASSANDRA-4706)
 * Fix bug starting Cassandra with simple authentication (CASSANDRA-4648)
 * Add support for batchlog in CQL3 (CASSANDRA-4545, 4738)
 * Add support for multiple column family outputs in CFOF (CASSANDRA-4208)
 * Support repairing only the local DC nodes (CASSANDRA-4747)
 * Use rpc_address for binary protocol and change default port (CASSANDRA-4751)
 * Fix use of collections in prepared statements (CASSANDRA-4739)
 * Store more information into peers table (CASSANDRA-4351, 4814)
 * Configurable bucket size for size tiered compaction (CASSANDRA-4704)
 * Run leveled compaction in parallel (CASSANDRA-4310)
 * Fix potential NPE during CFS reload (CASSANDRA-4786)
 * Composite indexes may miss results (CASSANDRA-4796)
 * Move consistency level to the protocol level (CASSANDRA-4734, 4824)
 * Fix Subcolumn slice ends not respected (CASSANDRA-4826)
 * Fix Assertion error in cql3 select (CASSANDRA-4783)
 * Fix list prepend logic (CQL3) (CASSANDRA-4835)
 * Add booleans as literals in CQL3 (CASSANDRA-4776)
 * Allow renaming PK columns in CQL3 (CASSANDRA-4822)
 * Fix binary protocol NEW_NODE event (CASSANDRA-4679)
 * Fix potential infinite loop in tombstone compaction (CASSANDRA-4781)
 * Remove system tables accounting from schema (CASSANDRA-4850)
 * (cql3) Force provided columns in clustering key order in 
   'CLUSTERING ORDER BY' (CASSANDRA-4881)
 * Fix composite index bug (CASSANDRA-4884)
 * Fix short read protection for CQL3 (CASSANDRA-4882)
 * Add tracing support to the binary protocol (CASSANDRA-4699)
 * (cql3) Don't allow prepared marker inside collections (CASSANDRA-4890)
 * Re-allow order by on non-selected columns (CASSANDRA-4645)
 * Bug when composite index is created in a table having collections (CASSANDRA-4909)
 * log index scan subject in CompositesSearcher (CASSANDRA-4904)
Merged from 1.1:
 * add get[Row|Key]CacheEntries to CacheServiceMBean (CASSANDRA-4859)
 * fix get_paged_slice to wrap to next row correctly (CASSANDRA-4816)
 * fix indexing empty column values (CASSANDRA-4832)
 * allow JdbcDate to compose null Date objects (CASSANDRA-4830)
 * fix possible stackoverflow when compacting 1000s of sstables
   (CASSANDRA-4765)
 * fix wrong leveled compaction progress calculation (CASSANDRA-4807)
 * add a close() method to CRAR to prevent leaking file descriptors (CASSANDRA-4820)
 * fix potential infinite loop in get_count (CASSANDRA-4833)
 * fix compositeType.{get/from}String methods (CASSANDRA-4842)
 * (CQL) fix CREATE COLUMNFAMILY permissions check (CASSANDRA-4864)
 * Fix DynamicCompositeType same type comparison (CASSANDRA-4711)
 * Fix duplicate SSTable reference when stream session failed (CASSANDRA-3306)
 * Allow static CF definition with compact storage (CASSANDRA-4910)
 * Fix endless loop/compaction of schema_* CFs due to broken timestamps (CASSANDRA-4880)
 * Fix 'wrong class type' assertion in CounterColumn (CASSANDRA-4976)


1.2-beta1
 * add atomic_batch_mutate (CASSANDRA-4542, -4635)
 * increase default max_hint_window_in_ms to 3h (CASSANDRA-4632)
 * include message initiation time to replicas so they can more
   accurately drop timed-out requests (CASSANDRA-2858)
 * fix clientutil.jar dependencies (CASSANDRA-4566)
 * optimize WriteResponse (CASSANDRA-4548)
 * new metrics (CASSANDRA-4009)
 * redesign KEYS indexes to avoid read-before-write (CASSANDRA-2897)
 * debug tracing (CASSANDRA-1123)
 * parallelize row cache loading (CASSANDRA-4282)
 * Make compaction, flush JBOD-aware (CASSANDRA-4292)
 * run local range scans on the read stage (CASSANDRA-3687)
 * clean up ioexceptions (CASSANDRA-2116)
 * add disk_failure_policy (CASSANDRA-2118)
 * Introduce new json format with row level deletion (CASSANDRA-4054)
 * remove redundant "name" column from schema_keyspaces (CASSANDRA-4433)
 * improve "nodetool ring" handling of multi-dc clusters (CASSANDRA-3047)
 * update NTS calculateNaturalEndpoints to be O(N log N) (CASSANDRA-3881)
 * split up rpc timeout by operation type (CASSANDRA-2819)
 * rewrite key cache save/load to use only sequential i/o (CASSANDRA-3762)
 * update MS protocol with a version handshake + broadcast address id
   (CASSANDRA-4311)
 * multithreaded hint replay (CASSANDRA-4189)
 * add inter-node message compression (CASSANDRA-3127)
 * remove COPP (CASSANDRA-2479)
 * Track tombstone expiration and compact when tombstone content is
   higher than a configurable threshold, default 20% (CASSANDRA-3442, 4234)
 * update MurmurHash to version 3 (CASSANDRA-2975)
 * (CLI) track elapsed time for `delete' operation (CASSANDRA-4060)
 * (CLI) jline version is bumped to 1.0 to properly  support
   'delete' key function (CASSANDRA-4132)
 * Save IndexSummary into new SSTable 'Summary' component (CASSANDRA-2392, 4289)
 * Add support for range tombstones (CASSANDRA-3708)
 * Improve MessagingService efficiency (CASSANDRA-3617)
 * Avoid ID conflicts from concurrent schema changes (CASSANDRA-3794)
 * Set thrift HSHA server thread limit to unlimited by default (CASSANDRA-4277)
 * Avoids double serialization of CF id in RowMutation messages
   (CASSANDRA-4293)
 * stream compressed sstables directly with java nio (CASSANDRA-4297)
 * Support multiple ranges in SliceQueryFilter (CASSANDRA-3885)
 * Add column metadata to system column families (CASSANDRA-4018)
 * (cql3) Always use composite types by default (CASSANDRA-4329)
 * (cql3) Add support for set, map and list (CASSANDRA-3647)
 * Validate date type correctly (CASSANDRA-4441)
 * (cql3) Allow definitions with only a PK (CASSANDRA-4361)
 * (cql3) Add support for row key composites (CASSANDRA-4179)
 * improve DynamicEndpointSnitch by using reservoir sampling (CASSANDRA-4038)
 * (cql3) Add support for 2ndary indexes (CASSANDRA-3680)
 * (cql3) fix defining more than one PK to be invalid (CASSANDRA-4477)
 * remove schema agreement checking from all external APIs (Thrift, CQL and CQL3) (CASSANDRA-4487)
 * add Murmur3Partitioner and make it default for new installations (CASSANDRA-3772, 4621)
 * (cql3) update pseudo-map syntax to use map syntax (CASSANDRA-4497)
 * Finer grained exceptions hierarchy and provides error code with exceptions (CASSANDRA-3979)
 * Adds events push to binary protocol (CASSANDRA-4480)
 * Rewrite nodetool help (CASSANDRA-2293)
 * Make CQL3 the default for CQL (CASSANDRA-4640)
 * update stress tool to be able to use CQL3 (CASSANDRA-4406)
 * Accept all thrift update on CQL3 cf but don't expose their metadata (CASSANDRA-4377)
 * Replace Throttle with Guava's RateLimiter for HintedHandOff (CASSANDRA-4541)
 * fix counter add/get using CQL2 and CQL3 in stress tool (CASSANDRA-4633)
 * Add sstable count per level to cfstats (CASSANDRA-4537)
 * (cql3) Add ALTER KEYSPACE statement (CASSANDRA-4611)
 * (cql3) Allow defining default consistency levels (CASSANDRA-4448)
 * (cql3) Fix queries using LIMIT missing results (CASSANDRA-4579)
 * fix cross-version gossip messaging (CASSANDRA-4576)
 * added inet data type (CASSANDRA-4627)


1.1.6
 * Wait for writes on synchronous read digest mismatch (CASSANDRA-4792)
 * fix commitlog replay for nanotime-infected sstables (CASSANDRA-4782)
 * preflight check ttl for maximum of 20 years (CASSANDRA-4771)
 * (Pig) fix widerow input with single column rows (CASSANDRA-4789)
 * Fix HH to compact with correct gcBefore, which avoids wiping out
   undelivered hints (CASSANDRA-4772)
 * LCS will merge up to 32 L0 sstables as intended (CASSANDRA-4778)
 * NTS will default unconfigured DC replicas to zero (CASSANDRA-4675)
 * use default consistency level in counter validation if none is
   explicitly provide (CASSANDRA-4700)
 * Improve IAuthority interface by introducing fine-grained
   access permissions and grant/revoke commands (CASSANDRA-4490, 4644)
 * fix assumption error in CLI when updating/describing keyspace 
   (CASSANDRA-4322)
 * Adds offline sstablescrub to debian packaging (CASSANDRA-4642)
 * Automatic fixing of overlapping leveled sstables (CASSANDRA-4644)
 * fix error when using ORDER BY with extended selections (CASSANDRA-4689)
 * (CQL3) Fix validation for IN queries for non-PK cols (CASSANDRA-4709)
 * fix re-created keyspace disappering after 1.1.5 upgrade 
   (CASSANDRA-4698, 4752)
 * (CLI) display elapsed time in 2 fraction digits (CASSANDRA-3460)
 * add authentication support to sstableloader (CASSANDRA-4712)
 * Fix CQL3 'is reversed' logic (CASSANDRA-4716, 4759)
 * (CQL3) Don't return ReversedType in result set metadata (CASSANDRA-4717)
 * Backport adding AlterKeyspace statement (CASSANDRA-4611)
 * (CQL3) Correcty accept upper-case data types (CASSANDRA-4770)
 * Add binary protocol events for schema changes (CASSANDRA-4684)
Merged from 1.0:
 * Switch from NBHM to CHM in MessagingService's callback map, which
   prevents OOM in long-running instances (CASSANDRA-4708)


1.1.5
 * add SecondaryIndex.reload API (CASSANDRA-4581)
 * use millis + atomicint for commitlog segment creation instead of
   nanotime, which has issues under some hypervisors (CASSANDRA-4601)
 * fix FD leak in slice queries (CASSANDRA-4571)
 * avoid recursion in leveled compaction (CASSANDRA-4587)
 * increase stack size under Java7 to 180K
 * Log(info) schema changes (CASSANDRA-4547)
 * Change nodetool setcachecapcity to manipulate global caches (CASSANDRA-4563)
 * (cql3) fix setting compaction strategy (CASSANDRA-4597)
 * fix broken system.schema_* timestamps on system startup (CASSANDRA-4561)
 * fix wrong skip of cache saving (CASSANDRA-4533)
 * Avoid NPE when lost+found is in data dir (CASSANDRA-4572)
 * Respect five-minute flush moratorium after initial CL replay (CASSANDRA-4474)
 * Adds ntp as recommended in debian packaging (CASSANDRA-4606)
 * Configurable transport in CF Record{Reader|Writer} (CASSANDRA-4558)
 * (cql3) fix potential NPE with both equal and unequal restriction (CASSANDRA-4532)
 * (cql3) improves ORDER BY validation (CASSANDRA-4624)
 * Fix potential deadlock during counter writes (CASSANDRA-4578)
 * Fix cql error with ORDER BY when using IN (CASSANDRA-4612)
Merged from 1.0:
 * increase Xss to 160k to accomodate latest 1.6 JVMs (CASSANDRA-4602)
 * fix toString of hint destination tokens (CASSANDRA-4568)
 * Fix multiple values for CurrentLocal NodeID (CASSANDRA-4626)


1.1.4
 * fix offline scrub to catch >= out of order rows (CASSANDRA-4411)
 * fix cassandra-env.sh on RHEL and other non-dash-based systems 
   (CASSANDRA-4494)
Merged from 1.0:
 * (Hadoop) fix setting key length for old-style mapred api (CASSANDRA-4534)
 * (Hadoop) fix iterating through a resultset consisting entirely
   of tombstoned rows (CASSANDRA-4466)


1.1.3
 * (cqlsh) add COPY TO (CASSANDRA-4434)
 * munmap commitlog segments before rename (CASSANDRA-4337)
 * (JMX) rename getRangeKeySample to sampleKeyRange to avoid returning
   multi-MB results as an attribute (CASSANDRA-4452)
 * flush based on data size, not throughput; overwritten columns no 
   longer artificially inflate liveRatio (CASSANDRA-4399)
 * update default commitlog segment size to 32MB and total commitlog
   size to 32/1024 MB for 32/64 bit JVMs, respectively (CASSANDRA-4422)
 * avoid using global partitioner to estimate ranges in index sstables
   (CASSANDRA-4403)
 * restore pre-CASSANDRA-3862 approach to removing expired tombstones
   from row cache during compaction (CASSANDRA-4364)
 * (stress) support for CQL prepared statements (CASSANDRA-3633)
 * Correctly catch exception when Snappy cannot be loaded (CASSANDRA-4400)
 * (cql3) Support ORDER BY when IN condition is given in WHERE clause (CASSANDRA-4327)
 * (cql3) delete "component_index" column on DROP TABLE call (CASSANDRA-4420)
 * change nanoTime() to currentTimeInMillis() in schema related code (CASSANDRA-4432)
 * add a token generation tool (CASSANDRA-3709)
 * Fix LCS bug with sstable containing only 1 row (CASSANDRA-4411)
 * fix "Can't Modify Index Name" problem on CF update (CASSANDRA-4439)
 * Fix assertion error in getOverlappingSSTables during repair (CASSANDRA-4456)
 * fix nodetool's setcompactionthreshold command (CASSANDRA-4455)
 * Ensure compacted files are never used, to avoid counter overcount (CASSANDRA-4436)
Merged from 1.0:
 * Push the validation of secondary index values to the SecondaryIndexManager (CASSANDRA-4240)
 * allow dropping columns shadowed by not-yet-expired supercolumn or row
   tombstones in PrecompactedRow (CASSANDRA-4396)


1.1.2
 * Fix cleanup not deleting index entries (CASSANDRA-4379)
 * Use correct partitioner when saving + loading caches (CASSANDRA-4331)
 * Check schema before trying to export sstable (CASSANDRA-2760)
 * Raise a meaningful exception instead of NPE when PFS encounters
   an unconfigured node + no default (CASSANDRA-4349)
 * fix bug in sstable blacklisting with LCS (CASSANDRA-4343)
 * LCS no longer promotes tiny sstables out of L0 (CASSANDRA-4341)
 * skip tombstones during hint replay (CASSANDRA-4320)
 * fix NPE in compactionstats (CASSANDRA-4318)
 * enforce 1m min keycache for auto (CASSANDRA-4306)
 * Have DeletedColumn.isMFD always return true (CASSANDRA-4307)
 * (cql3) exeption message for ORDER BY constraints said primary filter can be
    an IN clause, which is misleading (CASSANDRA-4319)
 * (cql3) Reject (not yet supported) creation of 2ndardy indexes on tables with
   composite primary keys (CASSANDRA-4328)
 * Set JVM stack size to 160k for java 7 (CASSANDRA-4275)
 * cqlsh: add COPY command to load data from CSV flat files (CASSANDRA-4012)
 * CFMetaData.fromThrift to throw ConfigurationException upon error (CASSANDRA-4353)
 * Use CF comparator to sort indexed columns in SecondaryIndexManager
   (CASSANDRA-4365)
 * add strategy_options to the KSMetaData.toString() output (CASSANDRA-4248)
 * (cql3) fix range queries containing unqueried results (CASSANDRA-4372)
 * (cql3) allow updating column_alias types (CASSANDRA-4041)
 * (cql3) Fix deletion bug (CASSANDRA-4193)
 * Fix computation of overlapping sstable for leveled compaction (CASSANDRA-4321)
 * Improve scrub and allow to run it offline (CASSANDRA-4321)
 * Fix assertionError in StorageService.bulkLoad (CASSANDRA-4368)
 * (cqlsh) add option to authenticate to a keyspace at startup (CASSANDRA-4108)
 * (cqlsh) fix ASSUME functionality (CASSANDRA-4352)
 * Fix ColumnFamilyRecordReader to not return progress > 100% (CASSANDRA-3942)
Merged from 1.0:
 * Set gc_grace on index CF to 0 (CASSANDRA-4314)


1.1.1
 * add populate_io_cache_on_flush option (CASSANDRA-2635)
 * allow larger cache capacities than 2GB (CASSANDRA-4150)
 * add getsstables command to nodetool (CASSANDRA-4199)
 * apply parent CF compaction settings to secondary index CFs (CASSANDRA-4280)
 * preserve commitlog size cap when recycling segments at startup
   (CASSANDRA-4201)
 * (Hadoop) fix split generation regression (CASSANDRA-4259)
 * ignore min/max compactions settings in LCS, while preserving
   behavior that min=max=0 disables autocompaction (CASSANDRA-4233)
 * log number of rows read from saved cache (CASSANDRA-4249)
 * calculate exact size required for cleanup operations (CASSANDRA-1404)
 * avoid blocking additional writes during flush when the commitlog
   gets behind temporarily (CASSANDRA-1991)
 * enable caching on index CFs based on data CF cache setting (CASSANDRA-4197)
 * warn on invalid replication strategy creation options (CASSANDRA-4046)
 * remove [Freeable]Memory finalizers (CASSANDRA-4222)
 * include tombstone size in ColumnFamily.size, which can prevent OOM
   during sudden mass delete operations by yielding a nonzero liveRatio
   (CASSANDRA-3741)
 * Open 1 sstableScanner per level for leveled compaction (CASSANDRA-4142)
 * Optimize reads when row deletion timestamps allow us to restrict
   the set of sstables we check (CASSANDRA-4116)
 * add support for commitlog archiving and point-in-time recovery
   (CASSANDRA-3690)
 * avoid generating redundant compaction tasks during streaming
   (CASSANDRA-4174)
 * add -cf option to nodetool snapshot, and takeColumnFamilySnapshot to
   StorageService mbean (CASSANDRA-556)
 * optimize cleanup to drop entire sstables where possible (CASSANDRA-4079)
 * optimize truncate when autosnapshot is disabled (CASSANDRA-4153)
 * update caches to use byte[] keys to reduce memory overhead (CASSANDRA-3966)
 * add column limit to cli (CASSANDRA-3012, 4098)
 * clean up and optimize DataOutputBuffer, used by CQL compression and
   CompositeType (CASSANDRA-4072)
 * optimize commitlog checksumming (CASSANDRA-3610)
 * identify and blacklist corrupted SSTables from future compactions 
   (CASSANDRA-2261)
 * Move CfDef and KsDef validation out of thrift (CASSANDRA-4037)
 * Expose API to repair a user provided range (CASSANDRA-3912)
 * Add way to force the cassandra-cli to refresh its schema (CASSANDRA-4052)
 * Avoid having replicate on write tasks stacking up at CL.ONE (CASSANDRA-2889)
 * (cql3) Backwards compatibility for composite comparators in non-cql3-aware
   clients (CASSANDRA-4093)
 * (cql3) Fix order by for reversed queries (CASSANDRA-4160)
 * (cql3) Add ReversedType support (CASSANDRA-4004)
 * (cql3) Add timeuuid type (CASSANDRA-4194)
 * (cql3) Minor fixes (CASSANDRA-4185)
 * (cql3) Fix prepared statement in BATCH (CASSANDRA-4202)
 * (cql3) Reduce the list of reserved keywords (CASSANDRA-4186)
 * (cql3) Move max/min compaction thresholds to compaction strategy options
   (CASSANDRA-4187)
 * Fix exception during move when localhost is the only source (CASSANDRA-4200)
 * (cql3) Allow paging through non-ordered partitioner results (CASSANDRA-3771)
 * (cql3) Fix drop index (CASSANDRA-4192)
 * (cql3) Don't return range ghosts anymore (CASSANDRA-3982)
 * fix re-creating Keyspaces/ColumnFamilies with the same name as dropped
   ones (CASSANDRA-4219)
 * fix SecondaryIndex LeveledManifest save upon snapshot (CASSANDRA-4230)
 * fix missing arrayOffset in FBUtilities.hash (CASSANDRA-4250)
 * (cql3) Add name of parameters in CqlResultSet (CASSANDRA-4242)
 * (cql3) Correctly validate order by queries (CASSANDRA-4246)
 * rename stress to cassandra-stress for saner packaging (CASSANDRA-4256)
 * Fix exception on colum metadata with non-string comparator (CASSANDRA-4269)
 * Check for unknown/invalid compression options (CASSANDRA-4266)
 * (cql3) Adds simple access to column timestamp and ttl (CASSANDRA-4217)
 * (cql3) Fix range queries with secondary indexes (CASSANDRA-4257)
 * Better error messages from improper input in cli (CASSANDRA-3865)
 * Try to stop all compaction upon Keyspace or ColumnFamily drop (CASSANDRA-4221)
 * (cql3) Allow keyspace properties to contain hyphens (CASSANDRA-4278)
 * (cql3) Correctly validate keyspace access in create table (CASSANDRA-4296)
 * Avoid deadlock in migration stage (CASSANDRA-3882)
 * Take supercolumn names and deletion info into account in memtable throughput
   (CASSANDRA-4264)
 * Add back backward compatibility for old style replication factor (CASSANDRA-4294)
 * Preserve compatibility with pre-1.1 index queries (CASSANDRA-4262)
Merged from 1.0:
 * Fix super columns bug where cache is not updated (CASSANDRA-4190)
 * fix maxTimestamp to include row tombstones (CASSANDRA-4116)
 * (CLI) properly handle quotes in create/update keyspace commands (CASSANDRA-4129)
 * Avoids possible deadlock during bootstrap (CASSANDRA-4159)
 * fix stress tool that hangs forever on timeout or error (CASSANDRA-4128)
 * stress tool to return appropriate exit code on failure (CASSANDRA-4188)
 * fix compaction NPE when out of disk space and assertions disabled
   (CASSANDRA-3985)
 * synchronize LCS getEstimatedTasks to avoid CME (CASSANDRA-4255)
 * ensure unique streaming session id's (CASSANDRA-4223)
 * kick off background compaction when min/max thresholds change 
   (CASSANDRA-4279)
 * improve ability of STCS.getBuckets to deal with 100s of 1000s of
   sstables, such as when convertinb back from LCS (CASSANDRA-4287)
 * Oversize integer in CQL throws NumberFormatException (CASSANDRA-4291)
 * fix 1.0.x node join to mixed version cluster, other nodes >= 1.1 (CASSANDRA-4195)
 * Fix LCS splitting sstable base on uncompressed size (CASSANDRA-4419)
 * Push the validation of secondary index values to the SecondaryIndexManager (CASSANDRA-4240)
 * Don't purge columns during upgradesstables (CASSANDRA-4462)
 * Make cqlsh work with piping (CASSANDRA-4113)
 * Validate arguments for nodetool decommission (CASSANDRA-4061)
 * Report thrift status in nodetool info (CASSANDRA-4010)


1.1.0-final
 * average a reduced liveRatio estimate with the previous one (CASSANDRA-4065)
 * Allow KS and CF names up to 48 characters (CASSANDRA-4157)
 * fix stress build (CASSANDRA-4140)
 * add time remaining estimate to nodetool compactionstats (CASSANDRA-4167)
 * (cql) fix NPE in cql3 ALTER TABLE (CASSANDRA-4163)
 * (cql) Add support for CL.TWO and CL.THREE in CQL (CASSANDRA-4156)
 * (cql) Fix type in CQL3 ALTER TABLE preventing update (CASSANDRA-4170)
 * (cql) Throw invalid exception from CQL3 on obsolete options (CASSANDRA-4171)
 * (cqlsh) fix recognizing uppercase SELECT keyword (CASSANDRA-4161)
 * Pig: wide row support (CASSANDRA-3909)
Merged from 1.0:
 * avoid streaming empty files with bulk loader if sstablewriter errors out
   (CASSANDRA-3946)


1.1-rc1
 * Include stress tool in binary builds (CASSANDRA-4103)
 * (Hadoop) fix wide row iteration when last row read was deleted
   (CASSANDRA-4154)
 * fix read_repair_chance to really default to 0.1 in the cli (CASSANDRA-4114)
 * Adds caching and bloomFilterFpChange to CQL options (CASSANDRA-4042)
 * Adds posibility to autoconfigure size of the KeyCache (CASSANDRA-4087)
 * fix KEYS index from skipping results (CASSANDRA-3996)
 * Remove sliced_buffer_size_in_kb dead option (CASSANDRA-4076)
 * make loadNewSStable preserve sstable version (CASSANDRA-4077)
 * Respect 1.0 cache settings as much as possible when upgrading 
   (CASSANDRA-4088)
 * relax path length requirement for sstable files when upgrading on 
   non-Windows platforms (CASSANDRA-4110)
 * fix terminination of the stress.java when errors were encountered
   (CASSANDRA-4128)
 * Move CfDef and KsDef validation out of thrift (CASSANDRA-4037)
 * Fix get_paged_slice (CASSANDRA-4136)
 * CQL3: Support slice with exclusive start and stop (CASSANDRA-3785)
Merged from 1.0:
 * support PropertyFileSnitch in bulk loader (CASSANDRA-4145)
 * add auto_snapshot option allowing disabling snapshot before drop/truncate
   (CASSANDRA-3710)
 * allow short snitch names (CASSANDRA-4130)


1.1-beta2
 * rename loaded sstables to avoid conflicts with local snapshots
   (CASSANDRA-3967)
 * start hint replay as soon as FD notifies that the target is back up
   (CASSANDRA-3958)
 * avoid unproductive deserializing of cached rows during compaction
   (CASSANDRA-3921)
 * fix concurrency issues with CQL keyspace creation (CASSANDRA-3903)
 * Show Effective Owership via Nodetool ring <keyspace> (CASSANDRA-3412)
 * Update ORDER BY syntax for CQL3 (CASSANDRA-3925)
 * Fix BulkRecordWriter to not throw NPE if reducer gets no map data from Hadoop (CASSANDRA-3944)
 * Fix bug with counters in super columns (CASSANDRA-3821)
 * Remove deprecated merge_shard_chance (CASSANDRA-3940)
 * add a convenient way to reset a node's schema (CASSANDRA-2963)
 * fix for intermittent SchemaDisagreementException (CASSANDRA-3884)
 * CLI `list <CF>` to limit number of columns and their order (CASSANDRA-3012)
 * ignore deprecated KsDef/CfDef/ColumnDef fields in native schema (CASSANDRA-3963)
 * CLI to report when unsupported column_metadata pair was given (CASSANDRA-3959)
 * reincarnate removed and deprecated KsDef/CfDef attributes (CASSANDRA-3953)
 * Fix race between writes and read for cache (CASSANDRA-3862)
 * perform static initialization of StorageProxy on start-up (CASSANDRA-3797)
 * support trickling fsync() on writes (CASSANDRA-3950)
 * expose counters for unavailable/timeout exceptions given to thrift clients (CASSANDRA-3671)
 * avoid quadratic startup time in LeveledManifest (CASSANDRA-3952)
 * Add type information to new schema_ columnfamilies and remove thrift
   serialization for schema (CASSANDRA-3792)
 * add missing column validator options to the CLI help (CASSANDRA-3926)
 * skip reading saved key cache if CF's caching strategy is NONE or ROWS_ONLY (CASSANDRA-3954)
 * Unify migration code (CASSANDRA-4017)
Merged from 1.0:
 * cqlsh: guess correct version of Python for Arch Linux (CASSANDRA-4090)
 * (CLI) properly handle quotes in create/update keyspace commands (CASSANDRA-4129)
 * Avoids possible deadlock during bootstrap (CASSANDRA-4159)
 * fix stress tool that hangs forever on timeout or error (CASSANDRA-4128)
 * Fix super columns bug where cache is not updated (CASSANDRA-4190)
 * stress tool to return appropriate exit code on failure (CASSANDRA-4188)


1.0.9
 * improve index sampling performance (CASSANDRA-4023)
 * always compact away deleted hints immediately after handoff (CASSANDRA-3955)
 * delete hints from dropped ColumnFamilies on handoff instead of
   erroring out (CASSANDRA-3975)
 * add CompositeType ref to the CLI doc for create/update column family (CASSANDRA-3980)
 * Pig: support Counter ColumnFamilies (CASSANDRA-3973)
 * Pig: Composite column support (CASSANDRA-3684)
 * Avoid NPE during repair when a keyspace has no CFs (CASSANDRA-3988)
 * Fix division-by-zero error on get_slice (CASSANDRA-4000)
 * don't change manifest level for cleanup, scrub, and upgradesstables
   operations under LeveledCompactionStrategy (CASSANDRA-3989, 4112)
 * fix race leading to super columns assertion failure (CASSANDRA-3957)
 * fix NPE on invalid CQL delete command (CASSANDRA-3755)
 * allow custom types in CLI's assume command (CASSANDRA-4081)
 * fix totalBytes count for parallel compactions (CASSANDRA-3758)
 * fix intermittent NPE in get_slice (CASSANDRA-4095)
 * remove unnecessary asserts in native code interfaces (CASSANDRA-4096)
 * Validate blank keys in CQL to avoid assertion errors (CASSANDRA-3612)
 * cqlsh: fix bad decoding of some column names (CASSANDRA-4003)
 * cqlsh: fix incorrect padding with unicode chars (CASSANDRA-4033)
 * Fix EC2 snitch incorrectly reporting region (CASSANDRA-4026)
 * Shut down thrift during decommission (CASSANDRA-4086)
 * Expose nodetool cfhistograms for 2ndary indexes (CASSANDRA-4063)
Merged from 0.8:
 * Fix ConcurrentModificationException in gossiper (CASSANDRA-4019)


1.1-beta1
 * (cqlsh)
   + add SOURCE and CAPTURE commands, and --file option (CASSANDRA-3479)
   + add ALTER COLUMNFAMILY WITH (CASSANDRA-3523)
   + bundle Python dependencies with Cassandra (CASSANDRA-3507)
   + added to Debian package (CASSANDRA-3458)
   + display byte data instead of erroring out on decode failure 
     (CASSANDRA-3874)
 * add nodetool rebuild_index (CASSANDRA-3583)
 * add nodetool rangekeysample (CASSANDRA-2917)
 * Fix streaming too much data during move operations (CASSANDRA-3639)
 * Nodetool and CLI connect to localhost by default (CASSANDRA-3568)
 * Reduce memory used by primary index sample (CASSANDRA-3743)
 * (Hadoop) separate input/output configurations (CASSANDRA-3197, 3765)
 * avoid returning internal Cassandra classes over JMX (CASSANDRA-2805)
 * add row-level isolation via SnapTree (CASSANDRA-2893)
 * Optimize key count estimation when opening sstable on startup
   (CASSANDRA-2988)
 * multi-dc replication optimization supporting CL > ONE (CASSANDRA-3577)
 * add command to stop compactions (CASSANDRA-1740, 3566, 3582)
 * multithreaded streaming (CASSANDRA-3494)
 * removed in-tree redhat spec (CASSANDRA-3567)
 * "defragment" rows for name-based queries under STCS, again (CASSANDRA-2503)
 * Recycle commitlog segments for improved performance 
   (CASSANDRA-3411, 3543, 3557, 3615)
 * update size-tiered compaction to prioritize small tiers (CASSANDRA-2407)
 * add message expiration logic to OutboundTcpConnection (CASSANDRA-3005)
 * off-heap cache to use sun.misc.Unsafe instead of JNA (CASSANDRA-3271)
 * EACH_QUORUM is only supported for writes (CASSANDRA-3272)
 * replace compactionlock use in schema migration by checking CFS.isValid
   (CASSANDRA-3116)
 * recognize that "SELECT first ... *" isn't really "SELECT *" (CASSANDRA-3445)
 * Use faster bytes comparison (CASSANDRA-3434)
 * Bulk loader is no longer a fat client, (HADOOP) bulk load output format
   (CASSANDRA-3045)
 * (Hadoop) add support for KeyRange.filter
 * remove assumption that keys and token are in bijection
   (CASSANDRA-1034, 3574, 3604)
 * always remove endpoints from delevery queue in HH (CASSANDRA-3546)
 * fix race between cf flush and its 2ndary indexes flush (CASSANDRA-3547)
 * fix potential race in AES when a repair fails (CASSANDRA-3548)
 * Remove columns shadowed by a deleted container even when we cannot purge
   (CASSANDRA-3538)
 * Improve memtable slice iteration performance (CASSANDRA-3545)
 * more efficient allocation of small bloom filters (CASSANDRA-3618)
 * Use separate writer thread in SSTableSimpleUnsortedWriter (CASSANDRA-3619)
 * fsync the directory after new sstable or commitlog segment are created (CASSANDRA-3250)
 * fix minor issues reported by FindBugs (CASSANDRA-3658)
 * global key/row caches (CASSANDRA-3143, 3849)
 * optimize memtable iteration during range scan (CASSANDRA-3638)
 * introduce 'crc_check_chance' in CompressionParameters to support
   a checksum percentage checking chance similarly to read-repair (CASSANDRA-3611)
 * a way to deactivate global key/row cache on per-CF basis (CASSANDRA-3667)
 * fix LeveledCompactionStrategy broken because of generation pre-allocation
   in LeveledManifest (CASSANDRA-3691)
 * finer-grained control over data directories (CASSANDRA-2749)
 * Fix ClassCastException during hinted handoff (CASSANDRA-3694)
 * Upgrade Thrift to 0.7 (CASSANDRA-3213)
 * Make stress.java insert operation to use microseconds (CASSANDRA-3725)
 * Allows (internally) doing a range query with a limit of columns instead of
   rows (CASSANDRA-3742)
 * Allow rangeSlice queries to be start/end inclusive/exclusive (CASSANDRA-3749)
 * Fix BulkLoader to support new SSTable layout and add stream
   throttling to prevent an NPE when there is no yaml config (CASSANDRA-3752)
 * Allow concurrent schema migrations (CASSANDRA-1391, 3832)
 * Add SnapshotCommand to trigger snapshot on remote node (CASSANDRA-3721)
 * Make CFMetaData conversions to/from thrift/native schema inverses
   (CASSANDRA_3559)
 * Add initial code for CQL 3.0-beta (CASSANDRA-2474, 3781, 3753)
 * Add wide row support for ColumnFamilyInputFormat (CASSANDRA-3264)
 * Allow extending CompositeType comparator (CASSANDRA-3657)
 * Avoids over-paging during get_count (CASSANDRA-3798)
 * Add new command to rebuild a node without (repair) merkle tree calculations
   (CASSANDRA-3483, 3922)
 * respect not only row cache capacity but caching mode when
   trying to read data (CASSANDRA-3812)
 * fix system tests (CASSANDRA-3827)
 * CQL support for altering row key type in ALTER TABLE (CASSANDRA-3781)
 * turn compression on by default (CASSANDRA-3871)
 * make hexToBytes refuse invalid input (CASSANDRA-2851)
 * Make secondary indexes CF inherit compression and compaction from their
   parent CF (CASSANDRA-3877)
 * Finish cleanup up tombstone purge code (CASSANDRA-3872)
 * Avoid NPE on aboarted stream-out sessions (CASSANDRA-3904)
 * BulkRecordWriter throws NPE for counter columns (CASSANDRA-3906)
 * Support compression using BulkWriter (CASSANDRA-3907)


1.0.8
 * fix race between cleanup and flush on secondary index CFSes (CASSANDRA-3712)
 * avoid including non-queried nodes in rangeslice read repair
   (CASSANDRA-3843)
 * Only snapshot CF being compacted for snapshot_before_compaction 
   (CASSANDRA-3803)
 * Log active compactions in StatusLogger (CASSANDRA-3703)
 * Compute more accurate compaction score per level (CASSANDRA-3790)
 * Return InvalidRequest when using a keyspace that doesn't exist
   (CASSANDRA-3764)
 * disallow user modification of System keyspace (CASSANDRA-3738)
 * allow using sstable2json on secondary index data (CASSANDRA-3738)
 * (cqlsh) add DESCRIBE COLUMNFAMILIES (CASSANDRA-3586)
 * (cqlsh) format blobs correctly and use colors to improve output
   readability (CASSANDRA-3726)
 * synchronize BiMap of bootstrapping tokens (CASSANDRA-3417)
 * show index options in CLI (CASSANDRA-3809)
 * add optional socket timeout for streaming (CASSANDRA-3838)
 * fix truncate not to leave behind non-CFS backed secondary indexes
   (CASSANDRA-3844)
 * make CLI `show schema` to use output stream directly instead
   of StringBuilder (CASSANDRA-3842)
 * remove the wait on hint future during write (CASSANDRA-3870)
 * (cqlsh) ignore missing CfDef opts (CASSANDRA-3933)
 * (cqlsh) look for cqlshlib relative to realpath (CASSANDRA-3767)
 * Fix short read protection (CASSANDRA-3934)
 * Make sure infered and actual schema match (CASSANDRA-3371)
 * Fix NPE during HH delivery (CASSANDRA-3677)
 * Don't put boostrapping node in 'hibernate' status (CASSANDRA-3737)
 * Fix double quotes in windows bat files (CASSANDRA-3744)
 * Fix bad validator lookup (CASSANDRA-3789)
 * Fix soft reset in EC2MultiRegionSnitch (CASSANDRA-3835)
 * Don't leave zombie connections with THSHA thrift server (CASSANDRA-3867)
 * (cqlsh) fix deserialization of data (CASSANDRA-3874)
 * Fix removetoken force causing an inconsistent state (CASSANDRA-3876)
 * Fix ahndling of some types with Pig (CASSANDRA-3886)
 * Don't allow to drop the system keyspace (CASSANDRA-3759)
 * Make Pig deletes disabled by default and configurable (CASSANDRA-3628)
Merged from 0.8:
 * (Pig) fix CassandraStorage to use correct comparator in Super ColumnFamily
   case (CASSANDRA-3251)
 * fix thread safety issues in commitlog replay, primarily affecting
   systems with many (100s) of CF definitions (CASSANDRA-3751)
 * Fix relevant tombstone ignored with super columns (CASSANDRA-3875)


1.0.7
 * fix regression in HH page size calculation (CASSANDRA-3624)
 * retry failed stream on IOException (CASSANDRA-3686)
 * allow configuring bloom_filter_fp_chance (CASSANDRA-3497)
 * attempt hint delivery every ten minutes, or when failure detector
   notifies us that a node is back up, whichever comes first.  hint
   handoff throttle delay default changed to 1ms, from 50 (CASSANDRA-3554)
 * add nodetool setstreamthroughput (CASSANDRA-3571)
 * fix assertion when dropping a columnfamily with no sstables (CASSANDRA-3614)
 * more efficient allocation of small bloom filters (CASSANDRA-3618)
 * CLibrary.createHardLinkWithExec() to check for errors (CASSANDRA-3101)
 * Avoid creating empty and non cleaned writer during compaction (CASSANDRA-3616)
 * stop thrift service in shutdown hook so we can quiesce MessagingService
   (CASSANDRA-3335)
 * (CQL) compaction_strategy_options and compression_parameters for
   CREATE COLUMNFAMILY statement (CASSANDRA-3374)
 * Reset min/max compaction threshold when creating size tiered compaction
   strategy (CASSANDRA-3666)
 * Don't ignore IOException during compaction (CASSANDRA-3655)
 * Fix assertion error for CF with gc_grace=0 (CASSANDRA-3579)
 * Shutdown ParallelCompaction reducer executor after use (CASSANDRA-3711)
 * Avoid < 0 value for pending tasks in leveled compaction (CASSANDRA-3693)
 * (Hadoop) Support TimeUUID in Pig CassandraStorage (CASSANDRA-3327)
 * Check schema is ready before continuing boostrapping (CASSANDRA-3629)
 * Catch overflows during parsing of chunk_length_kb (CASSANDRA-3644)
 * Improve stream protocol mismatch errors (CASSANDRA-3652)
 * Avoid multiple thread doing HH to the same target (CASSANDRA-3681)
 * Add JMX property for rp_timeout_in_ms (CASSANDRA-2940)
 * Allow DynamicCompositeType to compare component of different types
   (CASSANDRA-3625)
 * Flush non-cfs backed secondary indexes (CASSANDRA-3659)
 * Secondary Indexes should report memory consumption (CASSANDRA-3155)
 * fix for SelectStatement start/end key are not set correctly
   when a key alias is involved (CASSANDRA-3700)
 * fix CLI `show schema` command insert of an extra comma in
   column_metadata (CASSANDRA-3714)
Merged from 0.8:
 * avoid logging (harmless) exception when GC takes < 1ms (CASSANDRA-3656)
 * prevent new nodes from thinking down nodes are up forever (CASSANDRA-3626)
 * use correct list of replicas for LOCAL_QUORUM reads when read repair
   is disabled (CASSANDRA-3696)
 * block on flush before compacting hints (may prevent OOM) (CASSANDRA-3733)


1.0.6
 * (CQL) fix cqlsh support for replicate_on_write (CASSANDRA-3596)
 * fix adding to leveled manifest after streaming (CASSANDRA-3536)
 * filter out unavailable cipher suites when using encryption (CASSANDRA-3178)
 * (HADOOP) add old-style api support for CFIF and CFRR (CASSANDRA-2799)
 * Support TimeUUIDType column names in Stress.java tool (CASSANDRA-3541)
 * (CQL) INSERT/UPDATE/DELETE/TRUNCATE commands should allow CF names to
   be qualified by keyspace (CASSANDRA-3419)
 * always remove endpoints from delevery queue in HH (CASSANDRA-3546)
 * fix race between cf flush and its 2ndary indexes flush (CASSANDRA-3547)
 * fix potential race in AES when a repair fails (CASSANDRA-3548)
 * fix default value validation usage in CLI SET command (CASSANDRA-3553)
 * Optimize componentsFor method for compaction and startup time
   (CASSANDRA-3532)
 * (CQL) Proper ColumnFamily metadata validation on CREATE COLUMNFAMILY 
   (CASSANDRA-3565)
 * fix compression "chunk_length_kb" option to set correct kb value for 
   thrift/avro (CASSANDRA-3558)
 * fix missing response during range slice repair (CASSANDRA-3551)
 * 'describe ring' moved from CLI to nodetool and available through JMX (CASSANDRA-3220)
 * add back partitioner to sstable metadata (CASSANDRA-3540)
 * fix NPE in get_count for counters (CASSANDRA-3601)
Merged from 0.8:
 * remove invalid assertion that table was opened before dropping it
   (CASSANDRA-3580)
 * range and index scans now only send requests to enough replicas to
   satisfy requested CL + RR (CASSANDRA-3598)
 * use cannonical host for local node in nodetool info (CASSANDRA-3556)
 * remove nonlocal DC write optimization since it only worked with
   CL.ONE or CL.LOCAL_QUORUM (CASSANDRA-3577, 3585)
 * detect misuses of CounterColumnType (CASSANDRA-3422)
 * turn off string interning in json2sstable, take 2 (CASSANDRA-2189)
 * validate compression parameters on add/update of the ColumnFamily 
   (CASSANDRA-3573)
 * Check for 0.0.0.0 is incorrect in CFIF (CASSANDRA-3584)
 * Increase vm.max_map_count in debian packaging (CASSANDRA-3563)
 * gossiper will never add itself to saved endpoints (CASSANDRA-3485)


1.0.5
 * revert CASSANDRA-3407 (see CASSANDRA-3540)
 * fix assertion error while forwarding writes to local nodes (CASSANDRA-3539)


1.0.4
 * fix self-hinting of timed out read repair updates and make hinted handoff
   less prone to OOMing a coordinator (CASSANDRA-3440)
 * expose bloom filter sizes via JMX (CASSANDRA-3495)
 * enforce RP tokens 0..2**127 (CASSANDRA-3501)
 * canonicalize paths exposed through JMX (CASSANDRA-3504)
 * fix "liveSize" stat when sstables are removed (CASSANDRA-3496)
 * add bloom filter FP rates to nodetool cfstats (CASSANDRA-3347)
 * record partitioner in sstable metadata component (CASSANDRA-3407)
 * add new upgradesstables nodetool command (CASSANDRA-3406)
 * skip --debug requirement to see common exceptions in CLI (CASSANDRA-3508)
 * fix incorrect query results due to invalid max timestamp (CASSANDRA-3510)
 * make sstableloader recognize compressed sstables (CASSANDRA-3521)
 * avoids race in OutboundTcpConnection in multi-DC setups (CASSANDRA-3530)
 * use SETLOCAL in cassandra.bat (CASSANDRA-3506)
 * fix ConcurrentModificationException in Table.all() (CASSANDRA-3529)
Merged from 0.8:
 * fix concurrence issue in the FailureDetector (CASSANDRA-3519)
 * fix array out of bounds error in counter shard removal (CASSANDRA-3514)
 * avoid dropping tombstones when they might still be needed to shadow
   data in a different sstable (CASSANDRA-2786)


1.0.3
 * revert name-based query defragmentation aka CASSANDRA-2503 (CASSANDRA-3491)
 * fix invalidate-related test failures (CASSANDRA-3437)
 * add next-gen cqlsh to bin/ (CASSANDRA-3188, 3131, 3493)
 * (CQL) fix handling of rows with no columns (CASSANDRA-3424, 3473)
 * fix querying supercolumns by name returning only a subset of
   subcolumns or old subcolumn versions (CASSANDRA-3446)
 * automatically compute sha1 sum for uncompressed data files (CASSANDRA-3456)
 * fix reading metadata/statistics component for version < h (CASSANDRA-3474)
 * add sstable forward-compatibility (CASSANDRA-3478)
 * report compression ratio in CFSMBean (CASSANDRA-3393)
 * fix incorrect size exception during streaming of counters (CASSANDRA-3481)
 * (CQL) fix for counter decrement syntax (CASSANDRA-3418)
 * Fix race introduced by CASSANDRA-2503 (CASSANDRA-3482)
 * Fix incomplete deletion of delivered hints (CASSANDRA-3466)
 * Avoid rescheduling compactions when no compaction was executed 
   (CASSANDRA-3484)
 * fix handling of the chunk_length_kb compression options (CASSANDRA-3492)
Merged from 0.8:
 * fix updating CF row_cache_provider (CASSANDRA-3414)
 * CFMetaData.convertToThrift method to set RowCacheProvider (CASSANDRA-3405)
 * acquire compactionlock during truncate (CASSANDRA-3399)
 * fix displaying cfdef entries for super columnfamilies (CASSANDRA-3415)
 * Make counter shard merging thread safe (CASSANDRA-3178)
 * Revert CASSANDRA-2855
 * Fix bug preventing the use of efficient cross-DC writes (CASSANDRA-3472)
 * `describe ring` command for CLI (CASSANDRA-3220)
 * (Hadoop) skip empty rows when entire row is requested, redux (CASSANDRA-2855)


1.0.2
 * "defragment" rows for name-based queries under STCS (CASSANDRA-2503)
 * Add timing information to cassandra-cli GET/SET/LIST queries (CASSANDRA-3326)
 * Only create one CompressionMetadata object per sstable (CASSANDRA-3427)
 * cleanup usage of StorageService.setMode() (CASSANDRA-3388)
 * Avoid large array allocation for compressed chunk offsets (CASSANDRA-3432)
 * fix DecimalType bytebuffer marshalling (CASSANDRA-3421)
 * fix bug that caused first column in per row indexes to be ignored 
   (CASSANDRA-3441)
 * add JMX call to clean (failed) repair sessions (CASSANDRA-3316)
 * fix sstableloader reference acquisition bug (CASSANDRA-3438)
 * fix estimated row size regression (CASSANDRA-3451)
 * make sure we don't return more columns than asked (CASSANDRA-3303, 3395)
Merged from 0.8:
 * acquire compactionlock during truncate (CASSANDRA-3399)
 * fix displaying cfdef entries for super columnfamilies (CASSANDRA-3415)


1.0.1
 * acquire references during index build to prevent delete problems
   on Windows (CASSANDRA-3314)
 * describe_ring should include datacenter/topology information (CASSANDRA-2882)
 * Thrift sockets are not properly buffered (CASSANDRA-3261)
 * performance improvement for bytebufferutil compare function (CASSANDRA-3286)
 * add system.versions ColumnFamily (CASSANDRA-3140)
 * reduce network copies (CASSANDRA-3333, 3373)
 * limit nodetool to 32MB of heap (CASSANDRA-3124)
 * (CQL) update parser to accept "timestamp" instead of "date" (CASSANDRA-3149)
 * Fix CLI `show schema` to include "compression_options" (CASSANDRA-3368)
 * Snapshot to include manifest under LeveledCompactionStrategy (CASSANDRA-3359)
 * (CQL) SELECT query should allow CF name to be qualified by keyspace (CASSANDRA-3130)
 * (CQL) Fix internal application error specifying 'using consistency ...'
   in lower case (CASSANDRA-3366)
 * fix Deflate compression when compression actually makes the data bigger
   (CASSANDRA-3370)
 * optimize UUIDGen to avoid lock contention on InetAddress.getLocalHost 
   (CASSANDRA-3387)
 * tolerate index being dropped mid-mutation (CASSANDRA-3334, 3313)
 * CompactionManager is now responsible for checking for new candidates
   post-task execution, enabling more consistent leveled compaction 
   (CASSANDRA-3391)
 * Cache HSHA threads (CASSANDRA-3372)
 * use CF/KS names as snapshot prefix for drop + truncate operations
   (CASSANDRA-2997)
 * Break bloom filters up to avoid heap fragmentation (CASSANDRA-2466)
 * fix cassandra hanging on jsvc stop (CASSANDRA-3302)
 * Avoid leveled compaction getting blocked on errors (CASSANDRA-3408)
 * Make reloading the compaction strategy safe (CASSANDRA-3409)
 * ignore 0.8 hints even if compaction begins before we try to purge
   them (CASSANDRA-3385)
 * remove procrun (bin\daemon) from Cassandra source tree and 
   artifacts (CASSANDRA-3331)
 * make cassandra compile under JDK7 (CASSANDRA-3275)
 * remove dependency of clientutil.jar to FBUtilities (CASSANDRA-3299)
 * avoid truncation errors by using long math on long values (CASSANDRA-3364)
 * avoid clock drift on some Windows machine (CASSANDRA-3375)
 * display cache provider in cli 'describe keyspace' command (CASSANDRA-3384)
 * fix incomplete topology information in describe_ring (CASSANDRA-3403)
 * expire dead gossip states based on time (CASSANDRA-2961)
 * improve CompactionTask extensibility (CASSANDRA-3330)
 * Allow one leveled compaction task to kick off another (CASSANDRA-3363)
 * allow encryption only between datacenters (CASSANDRA-2802)
Merged from 0.8:
 * fix truncate allowing data to be replayed post-restart (CASSANDRA-3297)
 * make iwriter final in IndexWriter to avoid NPE (CASSANDRA-2863)
 * (CQL) update grammar to require key clause in DELETE statement
   (CASSANDRA-3349)
 * (CQL) allow numeric keyspace names in USE statement (CASSANDRA-3350)
 * (Hadoop) skip empty rows when slicing the entire row (CASSANDRA-2855)
 * Fix handling of tombstone by SSTableExport/Import (CASSANDRA-3357)
 * fix ColumnIndexer to use long offsets (CASSANDRA-3358)
 * Improved CLI exceptions (CASSANDRA-3312)
 * Fix handling of tombstone by SSTableExport/Import (CASSANDRA-3357)
 * Only count compaction as active (for throttling) when they have
   successfully acquired the compaction lock (CASSANDRA-3344)
 * Display CLI version string on startup (CASSANDRA-3196)
 * (Hadoop) make CFIF try rpc_address or fallback to listen_address
   (CASSANDRA-3214)
 * (Hadoop) accept comma delimited lists of initial thrift connections
   (CASSANDRA-3185)
 * ColumnFamily min_compaction_threshold should be >= 2 (CASSANDRA-3342)
 * (Pig) add 0.8+ types and key validation type in schema (CASSANDRA-3280)
 * Fix completely removing column metadata using CLI (CASSANDRA-3126)
 * CLI `describe cluster;` output should be on separate lines for separate versions
   (CASSANDRA-3170)
 * fix changing durable_writes keyspace option during CF creation
   (CASSANDRA-3292)
 * avoid locking on update when no indexes are involved (CASSANDRA-3386)
 * fix assertionError during repair with ordered partitioners (CASSANDRA-3369)
 * correctly serialize key_validation_class for avro (CASSANDRA-3391)
 * don't expire counter tombstone after streaming (CASSANDRA-3394)
 * prevent nodes that failed to join from hanging around forever 
   (CASSANDRA-3351)
 * remove incorrect optimization from slice read path (CASSANDRA-3390)
 * Fix race in AntiEntropyService (CASSANDRA-3400)


1.0.0-final
 * close scrubbed sstable fd before deleting it (CASSANDRA-3318)
 * fix bug preventing obsolete commitlog segments from being removed
   (CASSANDRA-3269)
 * tolerate whitespace in seed CDL (CASSANDRA-3263)
 * Change default heap thresholds to max(min(1/2 ram, 1G), min(1/4 ram, 8GB))
   (CASSANDRA-3295)
 * Fix broken CompressedRandomAccessReaderTest (CASSANDRA-3298)
 * (CQL) fix type information returned for wildcard queries (CASSANDRA-3311)
 * add estimated tasks to LeveledCompactionStrategy (CASSANDRA-3322)
 * avoid including compaction cache-warming in keycache stats (CASSANDRA-3325)
 * run compaction and hinted handoff threads at MIN_PRIORITY (CASSANDRA-3308)
 * default hsha thrift server to cpu core count in rpc pool (CASSANDRA-3329)
 * add bin\daemon to binary tarball for Windows service (CASSANDRA-3331)
 * Fix places where uncompressed size of sstables was use in place of the
   compressed one (CASSANDRA-3338)
 * Fix hsha thrift server (CASSANDRA-3346)
 * Make sure repair only stream needed sstables (CASSANDRA-3345)


1.0.0-rc2
 * Log a meaningful warning when a node receives a message for a repair session
   that doesn't exist anymore (CASSANDRA-3256)
 * test for NUMA policy support as well as numactl presence (CASSANDRA-3245)
 * Fix FD leak when internode encryption is enabled (CASSANDRA-3257)
 * Remove incorrect assertion in mergeIterator (CASSANDRA-3260)
 * FBUtilities.hexToBytes(String) to throw NumberFormatException when string
   contains non-hex characters (CASSANDRA-3231)
 * Keep SimpleSnitch proximity ordering unchanged from what the Strategy
   generates, as intended (CASSANDRA-3262)
 * remove Scrub from compactionstats when finished (CASSANDRA-3255)
 * fix counter entry in jdbc TypesMap (CASSANDRA-3268)
 * fix full queue scenario for ParallelCompactionIterator (CASSANDRA-3270)
 * fix bootstrap process (CASSANDRA-3285)
 * don't try delivering hints if when there isn't any (CASSANDRA-3176)
 * CLI documentation change for ColumnFamily `compression_options` (CASSANDRA-3282)
 * ignore any CF ids sent by client for adding CF/KS (CASSANDRA-3288)
 * remove obsolete hints on first startup (CASSANDRA-3291)
 * use correct ISortedColumns for time-optimized reads (CASSANDRA-3289)
 * Evict gossip state immediately when a token is taken over by a new IP 
   (CASSANDRA-3259)


1.0.0-rc1
 * Update CQL to generate microsecond timestamps by default (CASSANDRA-3227)
 * Fix counting CFMetadata towards Memtable liveRatio (CASSANDRA-3023)
 * Kill server on wrapped OOME such as from FileChannel.map (CASSANDRA-3201)
 * remove unnecessary copy when adding to row cache (CASSANDRA-3223)
 * Log message when a full repair operation completes (CASSANDRA-3207)
 * Fix streamOutSession keeping sstables references forever if the remote end
   dies (CASSANDRA-3216)
 * Remove dynamic_snitch boolean from example configuration (defaulting to 
   true) and set default badness threshold to 0.1 (CASSANDRA-3229)
 * Base choice of random or "balanced" token on bootstrap on whether
   schema definitions were found (CASSANDRA-3219)
 * Fixes for LeveledCompactionStrategy score computation, prioritization,
   scheduling, and performance (CASSANDRA-3224, 3234)
 * parallelize sstable open at server startup (CASSANDRA-2988)
 * fix handling of exceptions writing to OutboundTcpConnection (CASSANDRA-3235)
 * Allow using quotes in "USE <keyspace>;" CLI command (CASSANDRA-3208)
 * Don't allow any cache loading exceptions to halt startup (CASSANDRA-3218)
 * Fix sstableloader --ignores option (CASSANDRA-3247)
 * File descriptor limit increased in packaging (CASSANDRA-3206)
 * Fix deadlock in commit log during flush (CASSANDRA-3253) 


1.0.0-beta1
 * removed binarymemtable (CASSANDRA-2692)
 * add commitlog_total_space_in_mb to prevent fragmented logs (CASSANDRA-2427)
 * removed commitlog_rotation_threshold_in_mb configuration (CASSANDRA-2771)
 * make AbstractBounds.normalize de-overlapp overlapping ranges (CASSANDRA-2641)
 * replace CollatingIterator, ReducingIterator with MergeIterator 
   (CASSANDRA-2062)
 * Fixed the ability to set compaction strategy in cli using create column 
   family command (CASSANDRA-2778)
 * clean up tmp files after failed compaction (CASSANDRA-2468)
 * restrict repair streaming to specific columnfamilies (CASSANDRA-2280)
 * don't bother persisting columns shadowed by a row tombstone (CASSANDRA-2589)
 * reset CF and SC deletion times after gc_grace (CASSANDRA-2317)
 * optimize away seek when compacting wide rows (CASSANDRA-2879)
 * single-pass streaming (CASSANDRA-2677, 2906, 2916, 3003)
 * use reference counting for deleting sstables instead of relying on GC
   (CASSANDRA-2521, 3179)
 * store hints as serialized mutations instead of pointers to data row
   (CASSANDRA-2045)
 * store hints in the coordinator node instead of in the closest replica 
   (CASSANDRA-2914)
 * add row_cache_keys_to_save CF option (CASSANDRA-1966)
 * check column family validity in nodetool repair (CASSANDRA-2933)
 * use lazy initialization instead of class initialization in NodeId
   (CASSANDRA-2953)
 * add paging to get_count (CASSANDRA-2894)
 * fix "short reads" in [multi]get (CASSANDRA-2643, 3157, 3192)
 * add optional compression for sstables (CASSANDRA-47, 2994, 3001, 3128)
 * add scheduler JMX metrics (CASSANDRA-2962)
 * add block level checksum for compressed data (CASSANDRA-1717)
 * make column family backed column map pluggable and introduce unsynchronized
   ArrayList backed one to speedup reads (CASSANDRA-2843, 3165, 3205)
 * refactoring of the secondary index api (CASSANDRA-2982)
 * make CL > ONE reads wait for digest reconciliation before returning
   (CASSANDRA-2494)
 * fix missing logging for some exceptions (CASSANDRA-2061)
 * refactor and optimize ColumnFamilyStore.files(...) and Descriptor.fromFilename(String)
   and few other places responsible for work with SSTable files (CASSANDRA-3040)
 * Stop reading from sstables once we know we have the most recent columns,
   for query-by-name requests (CASSANDRA-2498)
 * Add query-by-column mode to stress.java (CASSANDRA-3064)
 * Add "install" command to cassandra.bat (CASSANDRA-292)
 * clean up KSMetadata, CFMetadata from unnecessary
   Thrift<->Avro conversion methods (CASSANDRA-3032)
 * Add timeouts to client request schedulers (CASSANDRA-3079, 3096)
 * Cli to use hashes rather than array of hashes for strategy options (CASSANDRA-3081)
 * LeveledCompactionStrategy (CASSANDRA-1608, 3085, 3110, 3087, 3145, 3154, 3182)
 * Improvements of the CLI `describe` command (CASSANDRA-2630)
 * reduce window where dropped CF sstables may not be deleted (CASSANDRA-2942)
 * Expose gossip/FD info to JMX (CASSANDRA-2806)
 * Fix streaming over SSL when compressed SSTable involved (CASSANDRA-3051)
 * Add support for pluggable secondary index implementations (CASSANDRA-3078)
 * remove compaction_thread_priority setting (CASSANDRA-3104)
 * generate hints for replicas that timeout, not just replicas that are known
   to be down before starting (CASSANDRA-2034)
 * Add throttling for internode streaming (CASSANDRA-3080)
 * make the repair of a range repair all replica (CASSANDRA-2610, 3194)
 * expose the ability to repair the first range (as returned by the
   partitioner) of a node (CASSANDRA-2606)
 * Streams Compression (CASSANDRA-3015)
 * add ability to use multiple threads during a single compaction
   (CASSANDRA-2901)
 * make AbstractBounds.normalize support overlapping ranges (CASSANDRA-2641)
 * fix of the CQL count() behavior (CASSANDRA-3068)
 * use TreeMap backed column families for the SSTable simple writers
   (CASSANDRA-3148)
 * fix inconsistency of the CLI syntax when {} should be used instead of [{}]
   (CASSANDRA-3119)
 * rename CQL type names to match expected SQL behavior (CASSANDRA-3149, 3031)
 * Arena-based allocation for memtables (CASSANDRA-2252, 3162, 3163, 3168)
 * Default RR chance to 0.1 (CASSANDRA-3169)
 * Add RowLevel support to secondary index API (CASSANDRA-3147)
 * Make SerializingCacheProvider the default if JNA is available (CASSANDRA-3183)
 * Fix backwards compatibilty for CQL memtable properties (CASSANDRA-3190)
 * Add five-minute delay before starting compactions on a restarted server
   (CASSANDRA-3181)
 * Reduce copies done for intra-host messages (CASSANDRA-1788, 3144)
 * support of compaction strategy option for stress.java (CASSANDRA-3204)
 * make memtable throughput and column count thresholds no-ops (CASSANDRA-2449)
 * Return schema information along with the resultSet in CQL (CASSANDRA-2734)
 * Add new DecimalType (CASSANDRA-2883)
 * Fix assertion error in RowRepairResolver (CASSANDRA-3156)
 * Reduce unnecessary high buffer sizes (CASSANDRA-3171)
 * Pluggable compaction strategy (CASSANDRA-1610)
 * Add new broadcast_address config option (CASSANDRA-2491)


0.8.7
 * Kill server on wrapped OOME such as from FileChannel.map (CASSANDRA-3201)
 * Allow using quotes in "USE <keyspace>;" CLI command (CASSANDRA-3208)
 * Log message when a full repair operation completes (CASSANDRA-3207)
 * Don't allow any cache loading exceptions to halt startup (CASSANDRA-3218)
 * Fix sstableloader --ignores option (CASSANDRA-3247)
 * File descriptor limit increased in packaging (CASSANDRA-3206)
 * Log a meaningfull warning when a node receive a message for a repair session
   that doesn't exist anymore (CASSANDRA-3256)
 * Fix FD leak when internode encryption is enabled (CASSANDRA-3257)
 * FBUtilities.hexToBytes(String) to throw NumberFormatException when string
   contains non-hex characters (CASSANDRA-3231)
 * Keep SimpleSnitch proximity ordering unchanged from what the Strategy
   generates, as intended (CASSANDRA-3262)
 * remove Scrub from compactionstats when finished (CASSANDRA-3255)
 * Fix tool .bat files when CASSANDRA_HOME contains spaces (CASSANDRA-3258)
 * Force flush of status table when removing/updating token (CASSANDRA-3243)
 * Evict gossip state immediately when a token is taken over by a new IP (CASSANDRA-3259)
 * Fix bug where the failure detector can take too long to mark a host
   down (CASSANDRA-3273)
 * (Hadoop) allow wrapping ranges in queries (CASSANDRA-3137)
 * (Hadoop) check all interfaces for a match with split location
   before falling back to random replica (CASSANDRA-3211)
 * (Hadoop) Make Pig storage handle implements LoadMetadata (CASSANDRA-2777)
 * (Hadoop) Fix exception during PIG 'dump' (CASSANDRA-2810)
 * Fix stress COUNTER_GET option (CASSANDRA-3301)
 * Fix missing fields in CLI `show schema` output (CASSANDRA-3304)
 * Nodetool no longer leaks threads and closes JMX connections (CASSANDRA-3309)
 * fix truncate allowing data to be replayed post-restart (CASSANDRA-3297)
 * Move SimpleAuthority and SimpleAuthenticator to examples (CASSANDRA-2922)
 * Fix handling of tombstone by SSTableExport/Import (CASSANDRA-3357)
 * Fix transposition in cfHistograms (CASSANDRA-3222)
 * Allow using number as DC name when creating keyspace in CQL (CASSANDRA-3239)
 * Force flush of system table after updating/removing a token (CASSANDRA-3243)


0.8.6
 * revert CASSANDRA-2388
 * change TokenRange.endpoints back to listen/broadcast address to match
   pre-1777 behavior, and add TokenRange.rpc_endpoints instead (CASSANDRA-3187)
 * avoid trying to watch cassandra-topology.properties when loaded from jar
   (CASSANDRA-3138)
 * prevent users from creating keyspaces with LocalStrategy replication
   (CASSANDRA-3139)
 * fix CLI `show schema;` to output correct keyspace definition statement
   (CASSANDRA-3129)
 * CustomTThreadPoolServer to log TTransportException at DEBUG level
   (CASSANDRA-3142)
 * allow topology sort to work with non-unique rack names between 
   datacenters (CASSANDRA-3152)
 * Improve caching of same-version Messages on digest and repair paths
   (CASSANDRA-3158)
 * Randomize choice of first replica for counter increment (CASSANDRA-2890)
 * Fix using read_repair_chance instead of merge_shard_change (CASSANDRA-3202)
 * Avoid streaming data to nodes that already have it, on move as well as
   decommission (CASSANDRA-3041)
 * Fix divide by zero error in GCInspector (CASSANDRA-3164)
 * allow quoting of the ColumnFamily name in CLI `create column family`
   statement (CASSANDRA-3195)
 * Fix rolling upgrade from 0.7 to 0.8 problem (CASSANDRA-3166)
 * Accomodate missing encryption_options in IncomingTcpConnection.stream
   (CASSANDRA-3212)


0.8.5
 * fix NPE when encryption_options is unspecified (CASSANDRA-3007)
 * include column name in validation failure exceptions (CASSANDRA-2849)
 * make sure truncate clears out the commitlog so replay won't re-
   populate with truncated data (CASSANDRA-2950)
 * fix NPE when debug logging is enabled and dropped CF is present
   in a commitlog segment (CASSANDRA-3021)
 * fix cassandra.bat when CASSANDRA_HOME contains spaces (CASSANDRA-2952)
 * fix to SSTableSimpleUnsortedWriter bufferSize calculation (CASSANDRA-3027)
 * make cleanup and normal compaction able to skip empty rows
   (rows containing nothing but expired tombstones) (CASSANDRA-3039)
 * work around native memory leak in com.sun.management.GarbageCollectorMXBean
   (CASSANDRA-2868)
 * validate that column names in column_metadata are not equal to key_alias
   on create/update of the ColumnFamily and CQL 'ALTER' statement (CASSANDRA-3036)
 * return an InvalidRequestException if an indexed column is assigned
   a value larger than 64KB (CASSANDRA-3057)
 * fix of numeric-only and string column names handling in CLI "drop index" 
   (CASSANDRA-3054)
 * prune index scan resultset back to original request for lazy
   resultset expansion case (CASSANDRA-2964)
 * (Hadoop) fail jobs when Cassandra node has failed but TaskTracker
   has not (CASSANDRA-2388)
 * fix dynamic snitch ignoring nodes when read_repair_chance is zero
   (CASSANDRA-2662)
 * avoid retaining references to dropped CFS objects in 
   CompactionManager.estimatedCompactions (CASSANDRA-2708)
 * expose rpc timeouts per host in MessagingServiceMBean (CASSANDRA-2941)
 * avoid including cwd in classpath for deb and rpm packages (CASSANDRA-2881)
 * remove gossip state when a new IP takes over a token (CASSANDRA-3071)
 * allow sstable2json to work on index sstable files (CASSANDRA-3059)
 * always hint counters (CASSANDRA-3099)
 * fix log4j initialization in EmbeddedCassandraService (CASSANDRA-2857)
 * remove gossip state when a new IP takes over a token (CASSANDRA-3071)
 * work around native memory leak in com.sun.management.GarbageCollectorMXBean
    (CASSANDRA-2868)
 * fix UnavailableException with writes at CL.EACH_QUORM (CASSANDRA-3084)
 * fix parsing of the Keyspace and ColumnFamily names in numeric
   and string representations in CLI (CASSANDRA-3075)
 * fix corner cases in Range.differenceToFetch (CASSANDRA-3084)
 * fix ip address String representation in the ring cache (CASSANDRA-3044)
 * fix ring cache compatibility when mixing pre-0.8.4 nodes with post-
   in the same cluster (CASSANDRA-3023)
 * make repair report failure when a node participating dies (instead of
   hanging forever) (CASSANDRA-2433)
 * fix handling of the empty byte buffer by ReversedType (CASSANDRA-3111)
 * Add validation that Keyspace names are case-insensitively unique (CASSANDRA-3066)
 * catch invalid key_validation_class before instantiating UpdateColumnFamily (CASSANDRA-3102)
 * make Range and Bounds objects client-safe (CASSANDRA-3108)
 * optionally skip log4j configuration (CASSANDRA-3061)
 * bundle sstableloader with the debian package (CASSANDRA-3113)
 * don't try to build secondary indexes when there is none (CASSANDRA-3123)
 * improve SSTableSimpleUnsortedWriter speed for large rows (CASSANDRA-3122)
 * handle keyspace arguments correctly in nodetool snapshot (CASSANDRA-3038)
 * Fix SSTableImportTest on windows (CASSANDRA-3043)
 * expose compactionThroughputMbPerSec through JMX (CASSANDRA-3117)
 * log keyspace and CF of large rows being compacted


0.8.4
 * change TokenRing.endpoints to be a list of rpc addresses instead of 
   listen/broadcast addresses (CASSANDRA-1777)
 * include files-to-be-streamed in StreamInSession.getSources (CASSANDRA-2972)
 * use JAVA env var in cassandra-env.sh (CASSANDRA-2785, 2992)
 * avoid doing read for no-op replicate-on-write at CL=1 (CASSANDRA-2892)
 * refuse counter write for CL.ANY (CASSANDRA-2990)
 * switch back to only logging recent dropped messages (CASSANDRA-3004)
 * always deserialize RowMutation for counters (CASSANDRA-3006)
 * ignore saved replication_factor strategy_option for NTS (CASSANDRA-3011)
 * make sure pre-truncate CL segments are discarded (CASSANDRA-2950)


0.8.3
 * add ability to drop local reads/writes that are going to timeout
   (CASSANDRA-2943)
 * revamp token removal process, keep gossip states for 3 days (CASSANDRA-2496)
 * don't accept extra args for 0-arg nodetool commands (CASSANDRA-2740)
 * log unavailableexception details at debug level (CASSANDRA-2856)
 * expose data_dir though jmx (CASSANDRA-2770)
 * don't include tmp files as sstable when create cfs (CASSANDRA-2929)
 * log Java classpath on startup (CASSANDRA-2895)
 * keep gossipped version in sync with actual on migration coordinator 
   (CASSANDRA-2946)
 * use lazy initialization instead of class initialization in NodeId
   (CASSANDRA-2953)
 * check column family validity in nodetool repair (CASSANDRA-2933)
 * speedup bytes to hex conversions dramatically (CASSANDRA-2850)
 * Flush memtables on shutdown when durable writes are disabled 
   (CASSANDRA-2958)
 * improved POSIX compatibility of start scripts (CASsANDRA-2965)
 * add counter support to Hadoop InputFormat (CASSANDRA-2981)
 * fix bug where dirty commitlog segments were removed (and avoid keeping 
   segments with no post-flush activity permanently dirty) (CASSANDRA-2829)
 * fix throwing exception with batch mutation of counter super columns
   (CASSANDRA-2949)
 * ignore system tables during repair (CASSANDRA-2979)
 * throw exception when NTS is given replication_factor as an option
   (CASSANDRA-2960)
 * fix assertion error during compaction of counter CFs (CASSANDRA-2968)
 * avoid trying to create index names, when no index exists (CASSANDRA-2867)
 * don't sample the system table when choosing a bootstrap token
   (CASSANDRA-2825)
 * gossiper notifies of local state changes (CASSANDRA-2948)
 * add asynchronous and half-sync/half-async (hsha) thrift servers 
   (CASSANDRA-1405)
 * fix potential use of free'd native memory in SerializingCache 
   (CASSANDRA-2951)
 * prune index scan resultset back to original request for lazy
   resultset expansion case (CASSANDRA-2964)
 * (Hadoop) fail jobs when Cassandra node has failed but TaskTracker
    has not (CASSANDRA-2388)


0.8.2
 * CQL: 
   - include only one row per unique key for IN queries (CASSANDRA-2717)
   - respect client timestamp on full row deletions (CASSANDRA-2912)
 * improve thread-safety in StreamOutSession (CASSANDRA-2792)
 * allow deleting a row and updating indexed columns in it in the
   same mutation (CASSANDRA-2773)
 * Expose number of threads blocked on submitting memtable to flush
   in JMX (CASSANDRA-2817)
 * add ability to return "endpoints" to nodetool (CASSANDRA-2776)
 * Add support for multiple (comma-delimited) coordinator addresses
   to ColumnFamilyInputFormat (CASSANDRA-2807)
 * fix potential NPE while scheduling read repair for range slice
   (CASSANDRA-2823)
 * Fix race in SystemTable.getCurrentLocalNodeId (CASSANDRA-2824)
 * Correctly set default for replicate_on_write (CASSANDRA-2835)
 * improve nodetool compactionstats formatting (CASSANDRA-2844)
 * fix index-building status display (CASSANDRA-2853)
 * fix CLI perpetuating obsolete KsDef.replication_factor (CASSANDRA-2846)
 * improve cli treatment of multiline comments (CASSANDRA-2852)
 * handle row tombstones correctly in EchoedRow (CASSANDRA-2786)
 * add MessagingService.get[Recently]DroppedMessages and
   StorageService.getExceptionCount (CASSANDRA-2804)
 * fix possibility of spurious UnavailableException for LOCAL_QUORUM
   reads with dynamic snitch + read repair disabled (CASSANDRA-2870)
 * add ant-optional as dependence for the debian package (CASSANDRA-2164)
 * add option to specify limit for get_slice in the CLI (CASSANDRA-2646)
 * decrease HH page size (CASSANDRA-2832)
 * reset cli keyspace after dropping the current one (CASSANDRA-2763)
 * add KeyRange option to Hadoop inputformat (CASSANDRA-1125)
 * fix protocol versioning (CASSANDRA-2818, 2860)
 * support spaces in path to log4j configuration (CASSANDRA-2383)
 * avoid including inferred types in CF update (CASSANDRA-2809)
 * fix JMX bulkload call (CASSANDRA-2908)
 * fix updating KS with durable_writes=false (CASSANDRA-2907)
 * add simplified facade to SSTableWriter for bulk loading use
   (CASSANDRA-2911)
 * fix re-using index CF sstable names after drop/recreate (CASSANDRA-2872)
 * prepend CF to default index names (CASSANDRA-2903)
 * fix hint replay (CASSANDRA-2928)
 * Properly synchronize repair's merkle tree computation (CASSANDRA-2816)


0.8.1
 * CQL:
   - support for insert, delete in BATCH (CASSANDRA-2537)
   - support for IN to SELECT, UPDATE (CASSANDRA-2553)
   - timestamp support for INSERT, UPDATE, and BATCH (CASSANDRA-2555)
   - TTL support (CASSANDRA-2476)
   - counter support (CASSANDRA-2473)
   - ALTER COLUMNFAMILY (CASSANDRA-1709)
   - DROP INDEX (CASSANDRA-2617)
   - add SCHEMA/TABLE as aliases for KS/CF (CASSANDRA-2743)
   - server handles wait-for-schema-agreement (CASSANDRA-2756)
   - key alias support (CASSANDRA-2480)
 * add support for comparator parameters and a generic ReverseType
   (CASSANDRA-2355)
 * add CompositeType and DynamicCompositeType (CASSANDRA-2231)
 * optimize batches containing multiple updates to the same row
   (CASSANDRA-2583)
 * adjust hinted handoff page size to avoid OOM with large columns 
   (CASSANDRA-2652)
 * mark BRAF buffer invalid post-flush so we don't re-flush partial
   buffers again, especially on CL writes (CASSANDRA-2660)
 * add DROP INDEX support to CLI (CASSANDRA-2616)
 * don't perform HH to client-mode [storageproxy] nodes (CASSANDRA-2668)
 * Improve forceDeserialize/getCompactedRow encapsulation (CASSANDRA-2659)
 * Don't write CounterUpdateColumn to disk in tests (CASSANDRA-2650)
 * Add sstable bulk loading utility (CASSANDRA-1278)
 * avoid replaying hints to dropped columnfamilies (CASSANDRA-2685)
 * add placeholders for missing rows in range query pseudo-RR (CASSANDRA-2680)
 * remove no-op HHOM.renameHints (CASSANDRA-2693)
 * clone super columns to avoid modifying them during flush (CASSANDRA-2675)
 * allow writes to bypass the commitlog for certain keyspaces (CASSANDRA-2683)
 * avoid NPE when bypassing commitlog during memtable flush (CASSANDRA-2781)
 * Added support for making bootstrap retry if nodes flap (CASSANDRA-2644)
 * Added statusthrift to nodetool to report if thrift server is running (CASSANDRA-2722)
 * Fixed rows being cached if they do not exist (CASSANDRA-2723)
 * Support passing tableName and cfName to RowCacheProviders (CASSANDRA-2702)
 * close scrub file handles (CASSANDRA-2669)
 * throttle migration replay (CASSANDRA-2714)
 * optimize column serializer creation (CASSANDRA-2716)
 * Added support for making bootstrap retry if nodes flap (CASSANDRA-2644)
 * Added statusthrift to nodetool to report if thrift server is running
   (CASSANDRA-2722)
 * Fixed rows being cached if they do not exist (CASSANDRA-2723)
 * fix truncate/compaction race (CASSANDRA-2673)
 * workaround large resultsets causing large allocation retention
   by nio sockets (CASSANDRA-2654)
 * fix nodetool ring use with Ec2Snitch (CASSANDRA-2733)
 * fix removing columns and subcolumns that are supressed by a row or
   supercolumn tombstone during replica resolution (CASSANDRA-2590)
 * support sstable2json against snapshot sstables (CASSANDRA-2386)
 * remove active-pull schema requests (CASSANDRA-2715)
 * avoid marking entire list of sstables as actively being compacted
   in multithreaded compaction (CASSANDRA-2765)
 * seek back after deserializing a row to update cache with (CASSANDRA-2752)
 * avoid skipping rows in scrub for counter column family (CASSANDRA-2759)
 * fix ConcurrentModificationException in repair when dealing with 0.7 node
   (CASSANDRA-2767)
 * use threadsafe collections for StreamInSession (CASSANDRA-2766)
 * avoid infinite loop when creating merkle tree (CASSANDRA-2758)
 * avoids unmarking compacting sstable prematurely in cleanup (CASSANDRA-2769)
 * fix NPE when the commit log is bypassed (CASSANDRA-2718)
 * don't throw an exception in SS.isRPCServerRunning (CASSANDRA-2721)
 * make stress.jar executable (CASSANDRA-2744)
 * add daemon mode to java stress (CASSANDRA-2267)
 * expose the DC and rack of a node through JMX and nodetool ring (CASSANDRA-2531)
 * fix cache mbean getSize (CASSANDRA-2781)
 * Add Date, Float, Double, and Boolean types (CASSANDRA-2530)
 * Add startup flag to renew counter node id (CASSANDRA-2788)
 * add jamm agent to cassandra.bat (CASSANDRA-2787)
 * fix repair hanging if a neighbor has nothing to send (CASSANDRA-2797)
 * purge tombstone even if row is in only one sstable (CASSANDRA-2801)
 * Fix wrong purge of deleted cf during compaction (CASSANDRA-2786)
 * fix race that could result in Hadoop writer failing to throw an
   exception encountered after close() (CASSANDRA-2755)
 * fix scan wrongly throwing assertion error (CASSANDRA-2653)
 * Always use even distribution for merkle tree with RandomPartitionner
   (CASSANDRA-2841)
 * fix describeOwnership for OPP (CASSANDRA-2800)
 * ensure that string tokens do not contain commas (CASSANDRA-2762)


0.8.0-final
 * fix CQL grammar warning and cqlsh regression from CASSANDRA-2622
 * add ant generate-cql-html target (CASSANDRA-2526)
 * update CQL consistency levels (CASSANDRA-2566)
 * debian packaging fixes (CASSANDRA-2481, 2647)
 * fix UUIDType, IntegerType for direct buffers (CASSANDRA-2682, 2684)
 * switch to native Thrift for Hadoop map/reduce (CASSANDRA-2667)
 * fix StackOverflowError when building from eclipse (CASSANDRA-2687)
 * only provide replication_factor to strategy_options "help" for
   SimpleStrategy, OldNetworkTopologyStrategy (CASSANDRA-2678, 2713)
 * fix exception adding validators to non-string columns (CASSANDRA-2696)
 * avoid instantiating DatabaseDescriptor in JDBC (CASSANDRA-2694)
 * fix potential stack overflow during compaction (CASSANDRA-2626)
 * clone super columns to avoid modifying them during flush (CASSANDRA-2675)
 * reset underlying iterator in EchoedRow constructor (CASSANDRA-2653)


0.8.0-rc1
 * faster flushes and compaction from fixing excessively pessimistic 
   rebuffering in BRAF (CASSANDRA-2581)
 * fix returning null column values in the python cql driver (CASSANDRA-2593)
 * fix merkle tree splitting exiting early (CASSANDRA-2605)
 * snapshot_before_compaction directory name fix (CASSANDRA-2598)
 * Disable compaction throttling during bootstrap (CASSANDRA-2612) 
 * fix CQL treatment of > and < operators in range slices (CASSANDRA-2592)
 * fix potential double-application of counter updates on commitlog replay
   by moving replay position from header to sstable metadata (CASSANDRA-2419)
 * JDBC CQL driver exposes getColumn for access to timestamp
 * JDBC ResultSetMetadata properties added to AbstractType
 * r/m clustertool (CASSANDRA-2607)
 * add support for presenting row key as a column in CQL result sets 
   (CASSANDRA-2622)
 * Don't allow {LOCAL|EACH}_QUORUM unless strategy is NTS (CASSANDRA-2627)
 * validate keyspace strategy_options during CQL create (CASSANDRA-2624)
 * fix empty Result with secondary index when limit=1 (CASSANDRA-2628)
 * Fix regression where bootstrapping a node with no schema fails
   (CASSANDRA-2625)
 * Allow removing LocationInfo sstables (CASSANDRA-2632)
 * avoid attempting to replay mutations from dropped keyspaces (CASSANDRA-2631)
 * avoid using cached position of a key when GT is requested (CASSANDRA-2633)
 * fix counting bloom filter true positives (CASSANDRA-2637)
 * initialize local ep state prior to gossip startup if needed (CASSANDRA-2638)
 * fix counter increment lost after restart (CASSANDRA-2642)
 * add quote-escaping via backslash to CLI (CASSANDRA-2623)
 * fix pig example script (CASSANDRA-2487)
 * fix dynamic snitch race in adding latencies (CASSANDRA-2618)
 * Start/stop cassandra after more important services such as mdadm in
   debian packaging (CASSANDRA-2481)


0.8.0-beta2
 * fix NPE compacting index CFs (CASSANDRA-2528)
 * Remove checking all column families on startup for compaction candidates 
   (CASSANDRA-2444)
 * validate CQL create keyspace options (CASSANDRA-2525)
 * fix nodetool setcompactionthroughput (CASSANDRA-2550)
 * move	gossip heartbeat back to its own thread (CASSANDRA-2554)
 * validate cql TRUNCATE columnfamily before truncating (CASSANDRA-2570)
 * fix batch_mutate for mixed standard-counter mutations (CASSANDRA-2457)
 * disallow making schema changes to system keyspace (CASSANDRA-2563)
 * fix sending mutation messages multiple times (CASSANDRA-2557)
 * fix incorrect use of NBHM.size in ReadCallback that could cause
   reads to time out even when responses were received (CASSANDRA-2552)
 * trigger read repair correctly for LOCAL_QUORUM reads (CASSANDRA-2556)
 * Allow configuring the number of compaction thread (CASSANDRA-2558)
 * forceUserDefinedCompaction will attempt to compact what it is given
   even if the pessimistic estimate is that there is not enough disk space;
   automatic compactions will only compact 2 or more sstables (CASSANDRA-2575)
 * refuse to apply migrations with older timestamps than the current 
   schema (CASSANDRA-2536)
 * remove unframed Thrift transport option
 * include indexes in snapshots (CASSANDRA-2596)
 * improve ignoring of obsolete mutations in index maintenance (CASSANDRA-2401)
 * recognize attempt to drop just the index while leaving the column
   definition alone (CASSANDRA-2619)
  

0.8.0-beta1
 * remove Avro RPC support (CASSANDRA-926)
 * support for columns that act as incr/decr counters 
   (CASSANDRA-1072, 1937, 1944, 1936, 2101, 2093, 2288, 2105, 2384, 2236, 2342,
   2454)
 * CQL (CASSANDRA-1703, 1704, 1705, 1706, 1707, 1708, 1710, 1711, 1940, 
   2124, 2302, 2277, 2493)
 * avoid double RowMutation serialization on write path (CASSANDRA-1800)
 * make NetworkTopologyStrategy the default (CASSANDRA-1960)
 * configurable internode encryption (CASSANDRA-1567, 2152)
 * human readable column names in sstable2json output (CASSANDRA-1933)
 * change default JMX port to 7199 (CASSANDRA-2027)
 * backwards compatible internal messaging (CASSANDRA-1015)
 * atomic switch of memtables and sstables (CASSANDRA-2284)
 * add pluggable SeedProvider (CASSANDRA-1669)
 * Fix clustertool to not throw exception when calling get_endpoints (CASSANDRA-2437)
 * upgrade to thrift 0.6 (CASSANDRA-2412) 
 * repair works on a token range instead of full ring (CASSANDRA-2324)
 * purge tombstones from row cache (CASSANDRA-2305)
 * push replication_factor into strategy_options (CASSANDRA-1263)
 * give snapshots the same name on each node (CASSANDRA-1791)
 * remove "nodetool loadbalance" (CASSANDRA-2448)
 * multithreaded compaction (CASSANDRA-2191)
 * compaction throttling (CASSANDRA-2156)
 * add key type information and alias (CASSANDRA-2311, 2396)
 * cli no longer divides read_repair_chance by 100 (CASSANDRA-2458)
 * made CompactionInfo.getTaskType return an enum (CASSANDRA-2482)
 * add a server-wide cap on measured memtable memory usage and aggressively
   flush to keep under that threshold (CASSANDRA-2006)
 * add unified UUIDType (CASSANDRA-2233)
 * add off-heap row cache support (CASSANDRA-1969)


0.7.5
 * improvements/fixes to PIG driver (CASSANDRA-1618, CASSANDRA-2387,
   CASSANDRA-2465, CASSANDRA-2484)
 * validate index names (CASSANDRA-1761)
 * reduce contention on Table.flusherLock (CASSANDRA-1954)
 * try harder to detect failures during streaming, cleaning up temporary
   files more reliably (CASSANDRA-2088)
 * shut down server for OOM on a Thrift thread (CASSANDRA-2269)
 * fix tombstone handling in repair and sstable2json (CASSANDRA-2279)
 * preserve version when streaming data from old sstables (CASSANDRA-2283)
 * don't start repair if a neighboring node is marked as dead (CASSANDRA-2290)
 * purge tombstones from row cache (CASSANDRA-2305)
 * Avoid seeking when sstable2json exports the entire file (CASSANDRA-2318)
 * clear Built flag in system table when dropping an index (CASSANDRA-2320)
 * don't allow arbitrary argument for stress.java (CASSANDRA-2323)
 * validate values for index predicates in get_indexed_slice (CASSANDRA-2328)
 * queue secondary indexes for flush before the parent (CASSANDRA-2330)
 * allow job configuration to set the CL used in Hadoop jobs (CASSANDRA-2331)
 * add memtable_flush_queue_size defaulting to 4 (CASSANDRA-2333)
 * Allow overriding of initial_token, storage_port and rpc_port from system
   properties (CASSANDRA-2343)
 * fix comparator used for non-indexed secondary expressions in index scan
   (CASSANDRA-2347)
 * ensure size calculation and write phase of large-row compaction use
   the same threshold for TTL expiration (CASSANDRA-2349)
 * fix race when iterating CFs during add/drop (CASSANDRA-2350)
 * add ConsistencyLevel command to CLI (CASSANDRA-2354)
 * allow negative numbers in the cli (CASSANDRA-2358)
 * hard code serialVersionUID for tokens class (CASSANDRA-2361)
 * fix potential infinite loop in ByteBufferUtil.inputStream (CASSANDRA-2365)
 * fix encoding bugs in HintedHandoffManager, SystemTable when default
   charset is not UTF8 (CASSANDRA-2367)
 * avoids having removed node reappearing in Gossip (CASSANDRA-2371)
 * fix incorrect truncation of long to int when reading columns via block
   index (CASSANDRA-2376)
 * fix NPE during stream session (CASSANDRA-2377)
 * fix race condition that could leave orphaned data files when dropping CF or
   KS (CASSANDRA-2381)
 * fsync statistics component on write (CASSANDRA-2382)
 * fix duplicate results from CFS.scan (CASSANDRA-2406)
 * add IntegerType to CLI help (CASSANDRA-2414)
 * avoid caching token-only decoratedkeys (CASSANDRA-2416)
 * convert mmap assertion to if/throw so scrub can catch it (CASSANDRA-2417)
 * don't overwrite gc log (CASSANDR-2418)
 * invalidate row cache for streamed row to avoid inconsitencies
   (CASSANDRA-2420)
 * avoid copies in range/index scans (CASSANDRA-2425)
 * make sure we don't wipe data during cleanup if the node has not join
   the ring (CASSANDRA-2428)
 * Try harder to close files after compaction (CASSANDRA-2431)
 * re-set bootstrapped flag after move finishes (CASSANDRA-2435)
 * display validation_class in CLI 'describe keyspace' (CASSANDRA-2442)
 * make cleanup compactions cleanup the row cache (CASSANDRA-2451)
 * add column fields validation to scrub (CASSANDRA-2460)
 * use 64KB flush buffer instead of in_memory_compaction_limit (CASSANDRA-2463)
 * fix backslash substitutions in CLI (CASSANDRA-2492)
 * disable cache saving for system CFS (CASSANDRA-2502)
 * fixes for verifying destination availability under hinted conditions
   so UE can be thrown intead of timing out (CASSANDRA-2514)
 * fix update of validation class in column metadata (CASSANDRA-2512)
 * support LOCAL_QUORUM, EACH_QUORUM CLs outside of NTS (CASSANDRA-2516)
 * preserve version when streaming data from old sstables (CASSANDRA-2283)
 * fix backslash substitutions in CLI (CASSANDRA-2492)
 * count a row deletion as one operation towards memtable threshold 
   (CASSANDRA-2519)
 * support LOCAL_QUORUM, EACH_QUORUM CLs outside of NTS (CASSANDRA-2516)


0.7.4
 * add nodetool join command (CASSANDRA-2160)
 * fix secondary indexes on pre-existing or streamed data (CASSANDRA-2244)
 * initialize endpoint in gossiper earlier (CASSANDRA-2228)
 * add ability to write to Cassandra from Pig (CASSANDRA-1828)
 * add rpc_[min|max]_threads (CASSANDRA-2176)
 * add CL.TWO, CL.THREE (CASSANDRA-2013)
 * avoid exporting an un-requested row in sstable2json, when exporting 
   a key that does not exist (CASSANDRA-2168)
 * add incremental_backups option (CASSANDRA-1872)
 * add configurable row limit to Pig loadfunc (CASSANDRA-2276)
 * validate column values in batches as well as single-Column inserts
   (CASSANDRA-2259)
 * move sample schema from cassandra.yaml to schema-sample.txt,
   a cli scripts (CASSANDRA-2007)
 * avoid writing empty rows when scrubbing tombstoned rows (CASSANDRA-2296)
 * fix assertion error in range and index scans for CL < ALL
   (CASSANDRA-2282)
 * fix commitlog replay when flush position refers to data that didn't
   get synced before server died (CASSANDRA-2285)
 * fix fd leak in sstable2json with non-mmap'd i/o (CASSANDRA-2304)
 * reduce memory use during streaming of multiple sstables (CASSANDRA-2301)
 * purge tombstoned rows from cache after GCGraceSeconds (CASSANDRA-2305)
 * allow zero replicas in a NTS datacenter (CASSANDRA-1924)
 * make range queries respect snitch for local replicas (CASSANDRA-2286)
 * fix HH delivery when column index is larger than 2GB (CASSANDRA-2297)
 * make 2ary indexes use parent CF flush thresholds during initial build
   (CASSANDRA-2294)
 * update memtable_throughput to be a long (CASSANDRA-2158)


0.7.3
 * Keep endpoint state until aVeryLongTime (CASSANDRA-2115)
 * lower-latency read repair (CASSANDRA-2069)
 * add hinted_handoff_throttle_delay_in_ms option (CASSANDRA-2161)
 * fixes for cache save/load (CASSANDRA-2172, -2174)
 * Handle whole-row deletions in CFOutputFormat (CASSANDRA-2014)
 * Make memtable_flush_writers flush in parallel (CASSANDRA-2178)
 * Add compaction_preheat_key_cache option (CASSANDRA-2175)
 * refactor stress.py to have only one copy of the format string 
   used for creating row keys (CASSANDRA-2108)
 * validate index names for \w+ (CASSANDRA-2196)
 * Fix Cassandra cli to respect timeout if schema does not settle 
   (CASSANDRA-2187)
 * fix for compaction and cleanup writing old-format data into new-version 
   sstable (CASSANDRA-2211, -2216)
 * add nodetool scrub (CASSANDRA-2217, -2240)
 * fix sstable2json large-row pagination (CASSANDRA-2188)
 * fix EOFing on requests for the last bytes in a file (CASSANDRA-2213)
 * fix BufferedRandomAccessFile bugs (CASSANDRA-2218, -2241)
 * check for memtable flush_after_mins exceeded every 10s (CASSANDRA-2183)
 * fix cache saving on Windows (CASSANDRA-2207)
 * add validateSchemaAgreement call + synchronization to schema
   modification operations (CASSANDRA-2222)
 * fix for reversed slice queries on large rows (CASSANDRA-2212)
 * fat clients were writing local data (CASSANDRA-2223)
 * set DEFAULT_MEMTABLE_LIFETIME_IN_MINS to 24h
 * improve detection and cleanup of partially-written sstables 
   (CASSANDRA-2206)
 * fix supercolumn de/serialization when subcolumn comparator is different
   from supercolumn's (CASSANDRA-2104)
 * fix starting up on Windows when CASSANDRA_HOME contains whitespace
   (CASSANDRA-2237)
 * add [get|set][row|key]cacheSavePeriod to JMX (CASSANDRA-2100)
 * fix Hadoop ColumnFamilyOutputFormat dropping of mutations
   when batch fills up (CASSANDRA-2255)
 * move file deletions off of scheduledtasks executor (CASSANDRA-2253)


0.7.2
 * copy DecoratedKey.key when inserting into caches to avoid retaining
   a reference to the underlying buffer (CASSANDRA-2102)
 * format subcolumn names with subcomparator (CASSANDRA-2136)
 * fix column bloom filter deserialization (CASSANDRA-2165)


0.7.1
 * refactor MessageDigest creation code. (CASSANDRA-2107)
 * buffer network stack to avoid inefficient small TCP messages while avoiding
   the nagle/delayed ack problem (CASSANDRA-1896)
 * check log4j configuration for changes every 10s (CASSANDRA-1525, 1907)
 * more-efficient cross-DC replication (CASSANDRA-1530, -2051, -2138)
 * avoid polluting page cache with commitlog or sstable writes
   and seq scan operations (CASSANDRA-1470)
 * add RMI authentication options to nodetool (CASSANDRA-1921)
 * make snitches configurable at runtime (CASSANDRA-1374)
 * retry hadoop split requests on connection failure (CASSANDRA-1927)
 * implement describeOwnership for BOP, COPP (CASSANDRA-1928)
 * make read repair behave as expected for ConsistencyLevel > ONE
   (CASSANDRA-982, 2038)
 * distributed test harness (CASSANDRA-1859, 1964)
 * reduce flush lock contention (CASSANDRA-1930)
 * optimize supercolumn deserialization (CASSANDRA-1891)
 * fix CFMetaData.apply to only compare objects of the same class 
   (CASSANDRA-1962)
 * allow specifying specific SSTables to compact from JMX (CASSANDRA-1963)
 * fix race condition in MessagingService.targets (CASSANDRA-1959, 2094, 2081)
 * refuse to open sstables from a future version (CASSANDRA-1935)
 * zero-copy reads (CASSANDRA-1714)
 * fix copy bounds for word Text in wordcount demo (CASSANDRA-1993)
 * fixes for contrib/javautils (CASSANDRA-1979)
 * check more frequently for memtable expiration (CASSANDRA-2000)
 * fix writing SSTable column count statistics (CASSANDRA-1976)
 * fix streaming of multiple CFs during bootstrap (CASSANDRA-1992)
 * explicitly set JVM GC new generation size with -Xmn (CASSANDRA-1968)
 * add short options for CLI flags (CASSANDRA-1565)
 * make keyspace argument to "describe keyspace" in CLI optional
   when authenticated to keyspace already (CASSANDRA-2029)
 * added option to specify -Dcassandra.join_ring=false on startup
   to allow "warm spare" nodes or performing JMX maintenance before
   joining the ring (CASSANDRA-526)
 * log migrations at INFO (CASSANDRA-2028)
 * add CLI verbose option in file mode (CASSANDRA-2030)
 * add single-line "--" comments to CLI (CASSANDRA-2032)
 * message serialization tests (CASSANDRA-1923)
 * switch from ivy to maven-ant-tasks (CASSANDRA-2017)
 * CLI attempts to block for new schema to propagate (CASSANDRA-2044)
 * fix potential overflow in nodetool cfstats (CASSANDRA-2057)
 * add JVM shutdownhook to sync commitlog (CASSANDRA-1919)
 * allow nodes to be up without being part of  normal traffic (CASSANDRA-1951)
 * fix CLI "show keyspaces" with null options on NTS (CASSANDRA-2049)
 * fix possible ByteBuffer race conditions (CASSANDRA-2066)
 * reduce garbage generated by MessagingService to prevent load spikes
   (CASSANDRA-2058)
 * fix math in RandomPartitioner.describeOwnership (CASSANDRA-2071)
 * fix deletion of sstable non-data components (CASSANDRA-2059)
 * avoid blocking gossip while deleting handoff hints (CASSANDRA-2073)
 * ignore messages from newer versions, keep track of nodes in gossip 
   regardless of version (CASSANDRA-1970)
 * cache writing moved to CompactionManager to reduce i/o contention and
   updated to use non-cache-polluting writes (CASSANDRA-2053)
 * page through large rows when exporting to JSON (CASSANDRA-2041)
 * add flush_largest_memtables_at and reduce_cache_sizes_at options
   (CASSANDRA-2142)
 * add cli 'describe cluster' command (CASSANDRA-2127)
 * add cli support for setting username/password at 'connect' command 
   (CASSANDRA-2111)
 * add -D option to Stress.java to allow reading hosts from a file 
   (CASSANDRA-2149)
 * bound hints CF throughput between 32M and 256M (CASSANDRA-2148)
 * continue starting when invalid saved cache entries are encountered
   (CASSANDRA-2076)
 * add max_hint_window_in_ms option (CASSANDRA-1459)


0.7.0-final
 * fix offsets to ByteBuffer.get (CASSANDRA-1939)


0.7.0-rc4
 * fix cli crash after backgrounding (CASSANDRA-1875)
 * count timeouts in storageproxy latencies, and include latency 
   histograms in StorageProxyMBean (CASSANDRA-1893)
 * fix CLI get recognition of supercolumns (CASSANDRA-1899)
 * enable keepalive on intra-cluster sockets (CASSANDRA-1766)
 * count timeouts towards dynamicsnitch latencies (CASSANDRA-1905)
 * Expose index-building status in JMX + cli schema description
   (CASSANDRA-1871)
 * allow [LOCAL|EACH]_QUORUM to be used with non-NetworkTopology 
   replication Strategies
 * increased amount of index locks for faster commitlog replay
 * collect secondary index tombstones immediately (CASSANDRA-1914)
 * revert commitlog changes from #1780 (CASSANDRA-1917)
 * change RandomPartitioner min token to -1 to avoid collision w/
   tokens on actual nodes (CASSANDRA-1901)
 * examine the right nibble when validating TimeUUID (CASSANDRA-1910)
 * include secondary indexes in cleanup (CASSANDRA-1916)
 * CFS.scrubDataDirectories should also cleanup invalid secondary indexes
   (CASSANDRA-1904)
 * ability to disable/enable gossip on nodes to force them down
   (CASSANDRA-1108)


0.7.0-rc3
 * expose getNaturalEndpoints in StorageServiceMBean taking byte[]
   key; RMI cannot serialize ByteBuffer (CASSANDRA-1833)
 * infer org.apache.cassandra.locator for replication strategy classes
   when not otherwise specified
 * validation that generates less garbage (CASSANDRA-1814)
 * add TTL support to CLI (CASSANDRA-1838)
 * cli defaults to bytestype for subcomparator when creating
   column families (CASSANDRA-1835)
 * unregister index MBeans when index is dropped (CASSANDRA-1843)
 * make ByteBufferUtil.clone thread-safe (CASSANDRA-1847)
 * change exception for read requests during bootstrap from 
   InvalidRequest to Unavailable (CASSANDRA-1862)
 * respect row-level tombstones post-flush in range scans
   (CASSANDRA-1837)
 * ReadResponseResolver check digests against each other (CASSANDRA-1830)
 * return InvalidRequest when remove of subcolumn without supercolumn
   is requested (CASSANDRA-1866)
 * flush before repair (CASSANDRA-1748)
 * SSTableExport validates key order (CASSANDRA-1884)
 * large row support for SSTableExport (CASSANDRA-1867)
 * Re-cache hot keys post-compaction without hitting disk (CASSANDRA-1878)
 * manage read repair in coordinator instead of data source, to
   provide latency information to dynamic snitch (CASSANDRA-1873)


0.7.0-rc2
 * fix live-column-count of slice ranges including tombstoned supercolumn 
   with live subcolumn (CASSANDRA-1591)
 * rename o.a.c.internal.AntientropyStage -> AntiEntropyStage,
   o.a.c.request.Request_responseStage -> RequestResponseStage,
   o.a.c.internal.Internal_responseStage -> InternalResponseStage
 * add AbstractType.fromString (CASSANDRA-1767)
 * require index_type to be present when specifying index_name
   on ColumnDef (CASSANDRA-1759)
 * fix add/remove index bugs in CFMetadata (CASSANDRA-1768)
 * rebuild Strategy during system_update_keyspace (CASSANDRA-1762)
 * cli updates prompt to ... in continuation lines (CASSANDRA-1770)
 * support multiple Mutations per key in hadoop ColumnFamilyOutputFormat
   (CASSANDRA-1774)
 * improvements to Debian init script (CASSANDRA-1772)
 * use local classloader to check for version.properties (CASSANDRA-1778)
 * Validate that column names in column_metadata are valid for the
   defined comparator, and decode properly in cli (CASSANDRA-1773)
 * use cross-platform newlines in cli (CASSANDRA-1786)
 * add ExpiringColumn support to sstable import/export (CASSANDRA-1754)
 * add flush for each append to periodic commitlog mode; added
   periodic_without_flush option to disable this (CASSANDRA-1780)
 * close file handle used for post-flush truncate (CASSANDRA-1790)
 * various code cleanup (CASSANDRA-1793, -1794, -1795)
 * fix range queries against wrapped range (CASSANDRA-1781)
 * fix consistencylevel calculations for NetworkTopologyStrategy
   (CASSANDRA-1804)
 * cli support index type enum names (CASSANDRA-1810)
 * improved validation of column_metadata (CASSANDRA-1813)
 * reads at ConsistencyLevel > 1 throw UnavailableException
   immediately if insufficient live nodes exist (CASSANDRA-1803)
 * copy bytebuffers for local writes to avoid retaining the entire
   Thrift frame (CASSANDRA-1801)
 * fix NPE adding index to column w/o prior metadata (CASSANDRA-1764)
 * reduce fat client timeout (CASSANDRA-1730)
 * fix botched merge of CASSANDRA-1316


0.7.0-rc1
 * fix compaction and flush races with schema updates (CASSANDRA-1715)
 * add clustertool, config-converter, sstablekeys, and schematool 
   Windows .bat files (CASSANDRA-1723)
 * reject range queries received during bootstrap (CASSANDRA-1739)
 * fix wrapping-range queries on non-minimum token (CASSANDRA-1700)
 * add nodetool cfhistogram (CASSANDRA-1698)
 * limit repaired ranges to what the nodes have in common (CASSANDRA-1674)
 * index scan treats missing columns as not matching secondary
   expressions (CASSANDRA-1745)
 * Fix misuse of DataOutputBuffer.getData in AntiEntropyService
   (CASSANDRA-1729)
 * detect and warn when obsolete version of JNA is present (CASSANDRA-1760)
 * reduce fat client timeout (CASSANDRA-1730)
 * cleanup smallest CFs first to increase free temp space for larger ones
   (CASSANDRA-1811)
 * Update windows .bat files to work outside of main Cassandra
   directory (CASSANDRA-1713)
 * fix read repair regression from 0.6.7 (CASSANDRA-1727)
 * more-efficient read repair (CASSANDRA-1719)
 * fix hinted handoff replay (CASSANDRA-1656)
 * log type of dropped messages (CASSANDRA-1677)
 * upgrade to SLF4J 1.6.1
 * fix ByteBuffer bug in ExpiringColumn.updateDigest (CASSANDRA-1679)
 * fix IntegerType.getString (CASSANDRA-1681)
 * make -Djava.net.preferIPv4Stack=true the default (CASSANDRA-628)
 * add INTERNAL_RESPONSE verb to differentiate from responses related
   to client requests (CASSANDRA-1685)
 * log tpstats when dropping messages (CASSANDRA-1660)
 * include unreachable nodes in describeSchemaVersions (CASSANDRA-1678)
 * Avoid dropping messages off the client request path (CASSANDRA-1676)
 * fix jna errno reporting (CASSANDRA-1694)
 * add friendlier error for UnknownHostException on startup (CASSANDRA-1697)
 * include jna dependency in RPM package (CASSANDRA-1690)
 * add --skip-keys option to stress.py (CASSANDRA-1696)
 * improve cli handling of non-string keys and column names 
   (CASSANDRA-1701, -1693)
 * r/m extra subcomparator line in cli keyspaces output (CASSANDRA-1712)
 * add read repair chance to cli "show keyspaces"
 * upgrade to ConcurrentLinkedHashMap 1.1 (CASSANDRA-975)
 * fix index scan routing (CASSANDRA-1722)
 * fix tombstoning of supercolumns in range queries (CASSANDRA-1734)
 * clear endpoint cache after updating keyspace metadata (CASSANDRA-1741)
 * fix wrapping-range queries on non-minimum token (CASSANDRA-1700)
 * truncate includes secondary indexes (CASSANDRA-1747)
 * retain reference to PendingFile sstables (CASSANDRA-1749)
 * fix sstableimport regression (CASSANDRA-1753)
 * fix for bootstrap when no non-system tables are defined (CASSANDRA-1732)
 * handle replica unavailability in index scan (CASSANDRA-1755)
 * fix service initialization order deadlock (CASSANDRA-1756)
 * multi-line cli commands (CASSANDRA-1742)
 * fix race between snapshot and compaction (CASSANDRA-1736)
 * add listEndpointsPendingHints, deleteHintsForEndpoint JMX methods 
   (CASSANDRA-1551)


0.7.0-beta3
 * add strategy options to describe_keyspace output (CASSANDRA-1560)
 * log warning when using randomly generated token (CASSANDRA-1552)
 * re-organize JMX into .db, .net, .internal, .request (CASSANDRA-1217)
 * allow nodes to change IPs between restarts (CASSANDRA-1518)
 * remember ring state between restarts by default (CASSANDRA-1518)
 * flush index built flag so we can read it before log replay (CASSANDRA-1541)
 * lock row cache updates to prevent race condition (CASSANDRA-1293)
 * remove assertion causing rare (and harmless) error messages in
   commitlog (CASSANDRA-1330)
 * fix moving nodes with no keyspaces defined (CASSANDRA-1574)
 * fix unbootstrap when no data is present in a transfer range (CASSANDRA-1573)
 * take advantage of AVRO-495 to simplify our avro IDL (CASSANDRA-1436)
 * extend authorization hierarchy to column family (CASSANDRA-1554)
 * deletion support in secondary indexes (CASSANDRA-1571)
 * meaningful error message for invalid replication strategy class 
   (CASSANDRA-1566)
 * allow keyspace creation with RF > N (CASSANDRA-1428)
 * improve cli error handling (CASSANDRA-1580)
 * add cache save/load ability (CASSANDRA-1417, 1606, 1647)
 * add StorageService.getDrainProgress (CASSANDRA-1588)
 * Disallow bootstrap to an in-use token (CASSANDRA-1561)
 * Allow dynamic secondary index creation and destruction (CASSANDRA-1532)
 * log auto-guessed memtable thresholds (CASSANDRA-1595)
 * add ColumnDef support to cli (CASSANDRA-1583)
 * reduce index sample time by 75% (CASSANDRA-1572)
 * add cli support for column, strategy metadata (CASSANDRA-1578, 1612)
 * add cli support for schema modification (CASSANDRA-1584)
 * delete temp files on failed compactions (CASSANDRA-1596)
 * avoid blocking for dead nodes during removetoken (CASSANDRA-1605)
 * remove ConsistencyLevel.ZERO (CASSANDRA-1607)
 * expose in-progress compaction type in jmx (CASSANDRA-1586)
 * removed IClock & related classes from internals (CASSANDRA-1502)
 * fix removing tokens from SystemTable on decommission and removetoken
   (CASSANDRA-1609)
 * include CF metadata in cli 'show keyspaces' (CASSANDRA-1613)
 * switch from Properties to HashMap in PropertyFileSnitch to
   avoid synchronization bottleneck (CASSANDRA-1481)
 * PropertyFileSnitch configuration file renamed to 
   cassandra-topology.properties
 * add cli support for get_range_slices (CASSANDRA-1088, CASSANDRA-1619)
 * Make memtable flush thresholds per-CF instead of global 
   (CASSANDRA-1007, 1637)
 * add cli support for binary data without CfDef hints (CASSANDRA-1603)
 * fix building SSTable statistics post-stream (CASSANDRA-1620)
 * fix potential infinite loop in 2ary index queries (CASSANDRA-1623)
 * allow creating NTS keyspaces with no replicas configured (CASSANDRA-1626)
 * add jmx histogram of sstables accessed per read (CASSANDRA-1624)
 * remove system_rename_column_family and system_rename_keyspace from the
   client API until races can be fixed (CASSANDRA-1630, CASSANDRA-1585)
 * add cli sanity tests (CASSANDRA-1582)
 * update GC settings in cassandra.bat (CASSANDRA-1636)
 * cli support for index queries (CASSANDRA-1635)
 * cli support for updating schema memtable settings (CASSANDRA-1634)
 * cli --file option (CASSANDRA-1616)
 * reduce automatically chosen memtable sizes by 50% (CASSANDRA-1641)
 * move endpoint cache from snitch to strategy (CASSANDRA-1643)
 * fix commitlog recovery deleting the newly-created segment as well as
   the old ones (CASSANDRA-1644)
 * upgrade to Thrift 0.5 (CASSANDRA-1367)
 * renamed CL.DCQUORUM to LOCAL_QUORUM and DCQUORUMSYNC to EACH_QUORUM
 * cli truncate support (CASSANDRA-1653)
 * update GC settings in cassandra.bat (CASSANDRA-1636)
 * avoid logging when a node's ip/token is gossipped back to it (CASSANDRA-1666)


0.7-beta2
 * always use UTF-8 for hint keys (CASSANDRA-1439)
 * remove cassandra.yaml dependency from Hadoop and Pig (CASSADRA-1322)
 * expose CfDef metadata in describe_keyspaces (CASSANDRA-1363)
 * restore use of mmap_index_only option (CASSANDRA-1241)
 * dropping a keyspace with no column families generated an error 
   (CASSANDRA-1378)
 * rename RackAwareStrategy to OldNetworkTopologyStrategy, RackUnawareStrategy 
   to SimpleStrategy, DatacenterShardStrategy to NetworkTopologyStrategy,
   AbstractRackAwareSnitch to AbstractNetworkTopologySnitch (CASSANDRA-1392)
 * merge StorageProxy.mutate, mutateBlocking (CASSANDRA-1396)
 * faster UUIDType, LongType comparisons (CASSANDRA-1386, 1393)
 * fix setting read_repair_chance from CLI addColumnFamily (CASSANDRA-1399)
 * fix updates to indexed columns (CASSANDRA-1373)
 * fix race condition leaving to FileNotFoundException (CASSANDRA-1382)
 * fix sharded lock hash on index write path (CASSANDRA-1402)
 * add support for GT/E, LT/E in subordinate index clauses (CASSANDRA-1401)
 * cfId counter got out of sync when CFs were added (CASSANDRA-1403)
 * less chatty schema updates (CASSANDRA-1389)
 * rename column family mbeans. 'type' will now include either 
   'IndexColumnFamilies' or 'ColumnFamilies' depending on the CFS type.
   (CASSANDRA-1385)
 * disallow invalid keyspace and column family names. This includes name that
   matches a '^\w+' regex. (CASSANDRA-1377)
 * use JNA, if present, to take snapshots (CASSANDRA-1371)
 * truncate hints if starting 0.7 for the first time (CASSANDRA-1414)
 * fix FD leak in single-row slicepredicate queries (CASSANDRA-1416)
 * allow index expressions against columns that are not part of the 
   SlicePredicate (CASSANDRA-1410)
 * config-converter properly handles snitches and framed support 
   (CASSANDRA-1420)
 * remove keyspace argument from multiget_count (CASSANDRA-1422)
 * allow specifying cassandra.yaml location as (local or remote) URL
   (CASSANDRA-1126)
 * fix using DynamicEndpointSnitch with NetworkTopologyStrategy
   (CASSANDRA-1429)
 * Add CfDef.default_validation_class (CASSANDRA-891)
 * fix EstimatedHistogram.max (CASSANDRA-1413)
 * quorum read optimization (CASSANDRA-1622)
 * handle zero-length (or missing) rows during HH paging (CASSANDRA-1432)
 * include secondary indexes during schema migrations (CASSANDRA-1406)
 * fix commitlog header race during schema change (CASSANDRA-1435)
 * fix ColumnFamilyStoreMBeanIterator to use new type name (CASSANDRA-1433)
 * correct filename generated by xml->yaml converter (CASSANDRA-1419)
 * add CMSInitiatingOccupancyFraction=75 and UseCMSInitiatingOccupancyOnly
   to default JVM options
 * decrease jvm heap for cassandra-cli (CASSANDRA-1446)
 * ability to modify keyspaces and column family definitions on a live cluster
   (CASSANDRA-1285)
 * support for Hadoop Streaming [non-jvm map/reduce via stdin/out]
   (CASSANDRA-1368)
 * Move persistent sstable stats from the system table to an sstable component
   (CASSANDRA-1430)
 * remove failed bootstrap attempt from pending ranges when gossip times
   it out after 1h (CASSANDRA-1463)
 * eager-create tcp connections to other cluster members (CASSANDRA-1465)
 * enumerate stages and derive stage from message type instead of 
   transmitting separately (CASSANDRA-1465)
 * apply reversed flag during collation from different data sources
   (CASSANDRA-1450)
 * make failure to remove commitlog segment non-fatal (CASSANDRA-1348)
 * correct ordering of drain operations so CL.recover is no longer 
   necessary (CASSANDRA-1408)
 * removed keyspace from describe_splits method (CASSANDRA-1425)
 * rename check_schema_agreement to describe_schema_versions
   (CASSANDRA-1478)
 * fix QUORUM calculation for RF > 3 (CASSANDRA-1487)
 * remove tombstones during non-major compactions when bloom filter
   verifies that row does not exist in other sstables (CASSANDRA-1074)
 * nodes that coordinated a loadbalance in the past could not be seen by
   newly added nodes (CASSANDRA-1467)
 * exposed endpoint states (gossip details) via jmx (CASSANDRA-1467)
 * ensure that compacted sstables are not included when new readers are
   instantiated (CASSANDRA-1477)
 * by default, calculate heap size and memtable thresholds at runtime (CASSANDRA-1469)
 * fix races dealing with adding/dropping keyspaces and column families in
   rapid succession (CASSANDRA-1477)
 * clean up of Streaming system (CASSANDRA-1503, 1504, 1506)
 * add options to configure Thrift socket keepalive and buffer sizes (CASSANDRA-1426)
 * make contrib CassandraServiceDataCleaner recursive (CASSANDRA-1509)
 * min, max compaction threshold are configurable and persistent 
   per-ColumnFamily (CASSANDRA-1468)
 * fix replaying the last mutation in a commitlog unnecessarily 
   (CASSANDRA-1512)
 * invoke getDefaultUncaughtExceptionHandler from DTPE with the original
   exception rather than the ExecutionException wrapper (CASSANDRA-1226)
 * remove Clock from the Thrift (and Avro) API (CASSANDRA-1501)
 * Close intra-node sockets when connection is broken (CASSANDRA-1528)
 * RPM packaging spec file (CASSANDRA-786)
 * weighted request scheduler (CASSANDRA-1485)
 * treat expired columns as deleted (CASSANDRA-1539)
 * make IndexInterval configurable (CASSANDRA-1488)
 * add describe_snitch to Thrift API (CASSANDRA-1490)
 * MD5 authenticator compares plain text submitted password with MD5'd
   saved property, instead of vice versa (CASSANDRA-1447)
 * JMX MessagingService pending and completed counts (CASSANDRA-1533)
 * fix race condition processing repair responses (CASSANDRA-1511)
 * make repair blocking (CASSANDRA-1511)
 * create EndpointSnitchInfo and MBean to expose rack and DC (CASSANDRA-1491)
 * added option to contrib/word_count to output results back to Cassandra
   (CASSANDRA-1342)
 * rewrite Hadoop ColumnFamilyRecordWriter to pool connections, retry to
   multiple Cassandra nodes, and smooth impact on the Cassandra cluster
   by using smaller batch sizes (CASSANDRA-1434)
 * fix setting gc_grace_seconds via CLI (CASSANDRA-1549)
 * support TTL'd index values (CASSANDRA-1536)
 * make removetoken work like decommission (CASSANDRA-1216)
 * make cli comparator-aware and improve quote rules (CASSANDRA-1523,-1524)
 * make nodetool compact and cleanup blocking (CASSANDRA-1449)
 * add memtable, cache information to GCInspector logs (CASSANDRA-1558)
 * enable/disable HintedHandoff via JMX (CASSANDRA-1550)
 * Ignore stray files in the commit log directory (CASSANDRA-1547)
 * Disallow bootstrap to an in-use token (CASSANDRA-1561)


0.7-beta1
 * sstable versioning (CASSANDRA-389)
 * switched to slf4j logging (CASSANDRA-625)
 * add (optional) expiration time for column (CASSANDRA-699)
 * access levels for authentication/authorization (CASSANDRA-900)
 * add ReadRepairChance to CF definition (CASSANDRA-930)
 * fix heisenbug in system tests, especially common on OS X (CASSANDRA-944)
 * convert to byte[] keys internally and all public APIs (CASSANDRA-767)
 * ability to alter schema definitions on a live cluster (CASSANDRA-44)
 * renamed configuration file to cassandra.xml, and log4j.properties to
   log4j-server.properties, which must now be loaded from
   the classpath (which is how our scripts in bin/ have always done it)
   (CASSANDRA-971)
 * change get_count to require a SlicePredicate. create multi_get_count
   (CASSANDRA-744)
 * re-organized endpointsnitch implementations and added SimpleSnitch
   (CASSANDRA-994)
 * Added preload_row_cache option (CASSANDRA-946)
 * add CRC to commitlog header (CASSANDRA-999)
 * removed deprecated batch_insert and get_range_slice methods (CASSANDRA-1065)
 * add truncate thrift method (CASSANDRA-531)
 * http mini-interface using mx4j (CASSANDRA-1068)
 * optimize away copy of sliced row on memtable read path (CASSANDRA-1046)
 * replace constant-size 2GB mmaped segments and special casing for index 
   entries spanning segment boundaries, with SegmentedFile that computes 
   segments that always contain entire entries/rows (CASSANDRA-1117)
 * avoid reading large rows into memory during compaction (CASSANDRA-16)
 * added hadoop OutputFormat (CASSANDRA-1101)
 * efficient Streaming (no more anticompaction) (CASSANDRA-579)
 * split commitlog header into separate file and add size checksum to
   mutations (CASSANDRA-1179)
 * avoid allocating a new byte[] for each mutation on replay (CASSANDRA-1219)
 * revise HH schema to be per-endpoint (CASSANDRA-1142)
 * add joining/leaving status to nodetool ring (CASSANDRA-1115)
 * allow multiple repair sessions per node (CASSANDRA-1190)
 * optimize away MessagingService for local range queries (CASSANDRA-1261)
 * make framed transport the default so malformed requests can't OOM the 
   server (CASSANDRA-475)
 * significantly faster reads from row cache (CASSANDRA-1267)
 * take advantage of row cache during range queries (CASSANDRA-1302)
 * make GCGraceSeconds a per-ColumnFamily value (CASSANDRA-1276)
 * keep persistent row size and column count statistics (CASSANDRA-1155)
 * add IntegerType (CASSANDRA-1282)
 * page within a single row during hinted handoff (CASSANDRA-1327)
 * push DatacenterShardStrategy configuration into keyspace definition,
   eliminating datacenter.properties. (CASSANDRA-1066)
 * optimize forward slices starting with '' and single-index-block name 
   queries by skipping the column index (CASSANDRA-1338)
 * streaming refactor (CASSANDRA-1189)
 * faster comparison for UUID types (CASSANDRA-1043)
 * secondary index support (CASSANDRA-749 and subtasks)
 * make compaction buckets deterministic (CASSANDRA-1265)


0.6.6
 * Allow using DynamicEndpointSnitch with RackAwareStrategy (CASSANDRA-1429)
 * remove the remaining vestiges of the unfinished DatacenterShardStrategy 
   (replaced by NetworkTopologyStrategy in 0.7)
   

0.6.5
 * fix key ordering in range query results with RandomPartitioner
   and ConsistencyLevel > ONE (CASSANDRA-1145)
 * fix for range query starting with the wrong token range (CASSANDRA-1042)
 * page within a single row during hinted handoff (CASSANDRA-1327)
 * fix compilation on non-sun JDKs (CASSANDRA-1061)
 * remove String.trim() call on row keys in batch mutations (CASSANDRA-1235)
 * Log summary of dropped messages instead of spamming log (CASSANDRA-1284)
 * add dynamic endpoint snitch (CASSANDRA-981)
 * fix streaming for keyspaces with hyphens in their name (CASSANDRA-1377)
 * fix errors in hard-coded bloom filter optKPerBucket by computing it
   algorithmically (CASSANDRA-1220
 * remove message deserialization stage, and uncap read/write stages
   so slow reads/writes don't block gossip processing (CASSANDRA-1358)
 * add jmx port configuration to Debian package (CASSANDRA-1202)
 * use mlockall via JNA, if present, to prevent Linux from swapping
   out parts of the JVM (CASSANDRA-1214)


0.6.4
 * avoid queuing multiple hint deliveries for the same endpoint
   (CASSANDRA-1229)
 * better performance for and stricter checking of UTF8 column names
   (CASSANDRA-1232)
 * extend option to lower compaction priority to hinted handoff
   as well (CASSANDRA-1260)
 * log errors in gossip instead of re-throwing (CASSANDRA-1289)
 * avoid aborting commitlog replay prematurely if a flushed-but-
   not-removed commitlog segment is encountered (CASSANDRA-1297)
 * fix duplicate rows being read during mapreduce (CASSANDRA-1142)
 * failure detection wasn't closing command sockets (CASSANDRA-1221)
 * cassandra-cli.bat works on windows (CASSANDRA-1236)
 * pre-emptively drop requests that cannot be processed within RPCTimeout
   (CASSANDRA-685)
 * add ack to Binary write verb and update CassandraBulkLoader
   to wait for acks for each row (CASSANDRA-1093)
 * added describe_partitioner Thrift method (CASSANDRA-1047)
 * Hadoop jobs no longer require the Cassandra storage-conf.xml
   (CASSANDRA-1280, CASSANDRA-1047)
 * log thread pool stats when GC is excessive (CASSANDRA-1275)
 * remove gossip message size limit (CASSANDRA-1138)
 * parallelize local and remote reads during multiget, and respect snitch 
   when determining whether to do local read for CL.ONE (CASSANDRA-1317)
 * fix read repair to use requested consistency level on digest mismatch,
   rather than assuming QUORUM (CASSANDRA-1316)
 * process digest mismatch re-reads in parallel (CASSANDRA-1323)
 * switch hints CF comparator to BytesType (CASSANDRA-1274)


0.6.3
 * retry to make streaming connections up to 8 times. (CASSANDRA-1019)
 * reject describe_ring() calls on invalid keyspaces (CASSANDRA-1111)
 * fix cache size calculation for size of 100% (CASSANDRA-1129)
 * fix cache capacity only being recalculated once (CASSANDRA-1129)
 * remove hourly scan of all hints on the off chance that the gossiper
   missed a status change; instead, expose deliverHintsToEndpoint to JMX
   so it can be done manually, if necessary (CASSANDRA-1141)
 * don't reject reads at CL.ALL (CASSANDRA-1152)
 * reject deletions to supercolumns in CFs containing only standard
   columns (CASSANDRA-1139)
 * avoid preserving login information after client disconnects
   (CASSANDRA-1057)
 * prefer sun jdk to openjdk in debian init script (CASSANDRA-1174)
 * detect partioner config changes between restarts and fail fast 
   (CASSANDRA-1146)
 * use generation time to resolve node token reassignment disagreements
   (CASSANDRA-1118)
 * restructure the startup ordering of Gossiper and MessageService to avoid
   timing anomalies (CASSANDRA-1160)
 * detect incomplete commit log hearders (CASSANDRA-1119)
 * force anti-entropy service to stream files on the stream stage to avoid
   sending streams out of order (CASSANDRA-1169)
 * remove inactive stream managers after AES streams files (CASSANDRA-1169)
 * allow removing entire row through batch_mutate Deletion (CASSANDRA-1027)
 * add JMX metrics for row-level bloom filter false positives (CASSANDRA-1212)
 * added a redhat init script to contrib (CASSANDRA-1201)
 * use midpoint when bootstrapping a new machine into range with not
   much data yet instead of random token (CASSANDRA-1112)
 * kill server on OOM in executor stage as well as Thrift (CASSANDRA-1226)
 * remove opportunistic repairs, when two machines with overlapping replica
   responsibilities happen to finish major compactions of the same CF near
   the same time.  repairs are now fully manual (CASSANDRA-1190)
 * add ability to lower compaction priority (default is no change from 0.6.2)
   (CASSANDRA-1181)


0.6.2
 * fix contrib/word_count build. (CASSANDRA-992)
 * split CommitLogExecutorService into BatchCommitLogExecutorService and 
   PeriodicCommitLogExecutorService (CASSANDRA-1014)
 * add latency histograms to CFSMBean (CASSANDRA-1024)
 * make resolving timestamp ties deterministic by using value bytes
   as a tiebreaker (CASSANDRA-1039)
 * Add option to turn off Hinted Handoff (CASSANDRA-894)
 * fix windows startup (CASSANDRA-948)
 * make concurrent_reads, concurrent_writes configurable at runtime via JMX
   (CASSANDRA-1060)
 * disable GCInspector on non-Sun JVMs (CASSANDRA-1061)
 * fix tombstone handling in sstable rows with no other data (CASSANDRA-1063)
 * fix size of row in spanned index entries (CASSANDRA-1056)
 * install json2sstable, sstable2json, and sstablekeys to Debian package
 * StreamingService.StreamDestinations wouldn't empty itself after streaming
   finished (CASSANDRA-1076)
 * added Collections.shuffle(splits) before returning the splits in 
   ColumnFamilyInputFormat (CASSANDRA-1096)
 * do not recalculate cache capacity post-compaction if it's been manually 
   modified (CASSANDRA-1079)
 * better defaults for flush sorter + writer executor queue sizes
   (CASSANDRA-1100)
 * windows scripts for SSTableImport/Export (CASSANDRA-1051)
 * windows script for nodetool (CASSANDRA-1113)
 * expose PhiConvictThreshold (CASSANDRA-1053)
 * make repair of RF==1 a no-op (CASSANDRA-1090)
 * improve default JVM GC options (CASSANDRA-1014)
 * fix SlicePredicate serialization inside Hadoop jobs (CASSANDRA-1049)
 * close Thrift sockets in Hadoop ColumnFamilyRecordReader (CASSANDRA-1081)


0.6.1
 * fix NPE in sstable2json when no excluded keys are given (CASSANDRA-934)
 * keep the replica set constant throughout the read repair process
   (CASSANDRA-937)
 * allow querying getAllRanges with empty token list (CASSANDRA-933)
 * fix command line arguments inversion in clustertool (CASSANDRA-942)
 * fix race condition that could trigger a false-positive assertion
   during post-flush discard of old commitlog segments (CASSANDRA-936)
 * fix neighbor calculation for anti-entropy repair (CASSANDRA-924)
 * perform repair even for small entropy differences (CASSANDRA-924)
 * Use hostnames in CFInputFormat to allow Hadoop's naive string-based
   locality comparisons to work (CASSANDRA-955)
 * cache read-only BufferedRandomAccessFile length to avoid
   3 system calls per invocation (CASSANDRA-950)
 * nodes with IPv6 (and no IPv4) addresses could not join cluster
   (CASSANDRA-969)
 * Retrieve the correct number of undeleted columns, if any, from
   a supercolumn in a row that had been deleted previously (CASSANDRA-920)
 * fix index scans that cross the 2GB mmap boundaries for both mmap
   and standard i/o modes (CASSANDRA-866)
 * expose drain via nodetool (CASSANDRA-978)


0.6.0-RC1
 * JMX drain to flush memtables and run through commit log (CASSANDRA-880)
 * Bootstrapping can skip ranges under the right conditions (CASSANDRA-902)
 * fix merging row versions in range_slice for CL > ONE (CASSANDRA-884)
 * default write ConsistencyLeven chaned from ZERO to ONE
 * fix for index entries spanning mmap buffer boundaries (CASSANDRA-857)
 * use lexical comparison if time part of TimeUUIDs are the same 
   (CASSANDRA-907)
 * bound read, mutation, and response stages to fix possible OOM
   during log replay (CASSANDRA-885)
 * Use microseconds-since-epoch (UTC) in cli, instead of milliseconds
 * Treat batch_mutate Deletion with null supercolumn as "apply this predicate 
   to top level supercolumns" (CASSANDRA-834)
 * Streaming destination nodes do not update their JMX status (CASSANDRA-916)
 * Fix internal RPC timeout calculation (CASSANDRA-911)
 * Added Pig loadfunc to contrib/pig (CASSANDRA-910)


0.6.0-beta3
 * fix compaction bucketing bug (CASSANDRA-814)
 * update windows batch file (CASSANDRA-824)
 * deprecate KeysCachedFraction configuration directive in favor
   of KeysCached; move to unified-per-CF key cache (CASSANDRA-801)
 * add invalidateRowCache to ColumnFamilyStoreMBean (CASSANDRA-761)
 * send Handoff hints to natural locations to reduce load on
   remaining nodes in a failure scenario (CASSANDRA-822)
 * Add RowWarningThresholdInMB configuration option to warn before very 
   large rows get big enough to threaten node stability, and -x option to
   be able to remove them with sstable2json if the warning is unheeded
   until it's too late (CASSANDRA-843)
 * Add logging of GC activity (CASSANDRA-813)
 * fix ConcurrentModificationException in commitlog discard (CASSANDRA-853)
 * Fix hardcoded row count in Hadoop RecordReader (CASSANDRA-837)
 * Add a jmx status to the streaming service and change several DEBUG
   messages to INFO (CASSANDRA-845)
 * fix classpath in cassandra-cli.bat for Windows (CASSANDRA-858)
 * allow re-specifying host, port to cassandra-cli if invalid ones
   are first tried (CASSANDRA-867)
 * fix race condition handling rpc timeout in the coordinator
   (CASSANDRA-864)
 * Remove CalloutLocation and StagingFileDirectory from storage-conf files 
   since those settings are no longer used (CASSANDRA-878)
 * Parse a long from RowWarningThresholdInMB instead of an int (CASSANDRA-882)
 * Remove obsolete ControlPort code from DatabaseDescriptor (CASSANDRA-886)
 * move skipBytes side effect out of assert (CASSANDRA-899)
 * add "double getLoad" to StorageServiceMBean (CASSANDRA-898)
 * track row stats per CF at compaction time (CASSANDRA-870)
 * disallow CommitLogDirectory matching a DataFileDirectory (CASSANDRA-888)
 * default key cache size is 200k entries, changed from 10% (CASSANDRA-863)
 * add -Dcassandra-foreground=yes to cassandra.bat
 * exit if cluster name is changed unexpectedly (CASSANDRA-769)


0.6.0-beta1/beta2
 * add batch_mutate thrift command, deprecating batch_insert (CASSANDRA-336)
 * remove get_key_range Thrift API, deprecated in 0.5 (CASSANDRA-710)
 * add optional login() Thrift call for authentication (CASSANDRA-547)
 * support fat clients using gossiper and StorageProxy to perform
   replication in-process [jvm-only] (CASSANDRA-535)
 * support mmapped I/O for reads, on by default on 64bit JVMs 
   (CASSANDRA-408, CASSANDRA-669)
 * improve insert concurrency, particularly during Hinted Handoff
   (CASSANDRA-658)
 * faster network code (CASSANDRA-675)
 * stress.py moved to contrib (CASSANDRA-635)
 * row caching [must be explicitly enabled per-CF in config] (CASSANDRA-678)
 * present a useful measure of compaction progress in JMX (CASSANDRA-599)
 * add bin/sstablekeys (CASSNADRA-679)
 * add ConsistencyLevel.ANY (CASSANDRA-687)
 * make removetoken remove nodes from gossip entirely (CASSANDRA-644)
 * add ability to set cache sizes at runtime (CASSANDRA-708)
 * report latency and cache hit rate statistics with lifetime totals
   instead of average over the last minute (CASSANDRA-702)
 * support get_range_slice for RandomPartitioner (CASSANDRA-745)
 * per-keyspace replication factory and replication strategy (CASSANDRA-620)
 * track latency in microseconds (CASSANDRA-733)
 * add describe_ Thrift methods, deprecating get_string_property and 
   get_string_list_property
 * jmx interface for tracking operation mode and streams in general.
   (CASSANDRA-709)
 * keep memtables in sorted order to improve range query performance
   (CASSANDRA-799)
 * use while loop instead of recursion when trimming sstables compaction list 
   to avoid blowing stack in pathological cases (CASSANDRA-804)
 * basic Hadoop map/reduce support (CASSANDRA-342)


0.5.1
 * ensure all files for an sstable are streamed to the same directory.
   (CASSANDRA-716)
 * more accurate load estimate for bootstrapping (CASSANDRA-762)
 * tolerate dead or unavailable bootstrap target on write (CASSANDRA-731)
 * allow larger numbers of keys (> 140M) in a sstable bloom filter
   (CASSANDRA-790)
 * include jvm argument improvements from CASSANDRA-504 in debian package
 * change streaming chunk size to 32MB to accomodate Windows XP limitations
   (was 64MB) (CASSANDRA-795)
 * fix get_range_slice returning results in the wrong order (CASSANDRA-781)
 

0.5.0 final
 * avoid attempting to delete temporary bootstrap files twice (CASSANDRA-681)
 * fix bogus NaN in nodeprobe cfstats output (CASSANDRA-646)
 * provide a policy for dealing with single thread executors w/ a full queue
   (CASSANDRA-694)
 * optimize inner read in MessagingService, vastly improving multiple-node
   performance (CASSANDRA-675)
 * wait for table flush before streaming data back to a bootstrapping node.
   (CASSANDRA-696)
 * keep track of bootstrapping sources by table so that bootstrapping doesn't 
   give the indication of finishing early (CASSANDRA-673)


0.5.0 RC3
 * commit the correct version of the patch for CASSANDRA-663


0.5.0 RC2 (unreleased)
 * fix bugs in converting get_range_slice results to Thrift 
   (CASSANDRA-647, CASSANDRA-649)
 * expose java.util.concurrent.TimeoutException in StorageProxy methods
   (CASSANDRA-600)
 * TcpConnectionManager was holding on to disconnected connections, 
   giving the false indication they were being used. (CASSANDRA-651)
 * Remove duplicated write. (CASSANDRA-662)
 * Abort bootstrap if IP is already in the token ring (CASSANDRA-663)
 * increase default commitlog sync period, and wait for last sync to 
   finish before submitting another (CASSANDRA-668)


0.5.0 RC1
 * Fix potential NPE in get_range_slice (CASSANDRA-623)
 * add CRC32 to commitlog entries (CASSANDRA-605)
 * fix data streaming on windows (CASSANDRA-630)
 * GC compacted sstables after cleanup and compaction (CASSANDRA-621)
 * Speed up anti-entropy validation (CASSANDRA-629)
 * Fix anti-entropy assertion error (CASSANDRA-639)
 * Fix pending range conflicts when bootstapping or moving
   multiple nodes at once (CASSANDRA-603)
 * Handle obsolete gossip related to node movement in the case where
   one or more nodes is down when the movement occurs (CASSANDRA-572)
 * Include dead nodes in gossip to avoid a variety of problems
   and fix HH to removed nodes (CASSANDRA-634)
 * return an InvalidRequestException for mal-formed SlicePredicates
   (CASSANDRA-643)
 * fix bug determining closest neighbor for use in multiple datacenters
   (CASSANDRA-648)
 * Vast improvements in anticompaction speed (CASSANDRA-607)
 * Speed up log replay and writes by avoiding redundant serializations
   (CASSANDRA-652)


0.5.0 beta 2
 * Bootstrap improvements (several tickets)
 * add nodeprobe repair anti-entropy feature (CASSANDRA-193, CASSANDRA-520)
 * fix possibility of partition when many nodes restart at once
   in clusters with multiple seeds (CASSANDRA-150)
 * fix NPE in get_range_slice when no data is found (CASSANDRA-578)
 * fix potential NPE in hinted handoff (CASSANDRA-585)
 * fix cleanup of local "system" keyspace (CASSANDRA-576)
 * improve computation of cluster load balance (CASSANDRA-554)
 * added super column read/write, column count, and column/row delete to
   cassandra-cli (CASSANDRA-567, CASSANDRA-594)
 * fix returning live subcolumns of deleted supercolumns (CASSANDRA-583)
 * respect JAVA_HOME in bin/ scripts (several tickets)
 * add StorageService.initClient for fat clients on the JVM (CASSANDRA-535)
   (see contrib/client_only for an example of use)
 * make consistency_level functional in get_range_slice (CASSANDRA-568)
 * optimize key deserialization for RandomPartitioner (CASSANDRA-581)
 * avoid GCing tombstones except on major compaction (CASSANDRA-604)
 * increase failure conviction threshold, resulting in less nodes
   incorrectly (and temporarily) marked as down (CASSANDRA-610)
 * respect memtable thresholds during log replay (CASSANDRA-609)
 * support ConsistencyLevel.ALL on read (CASSANDRA-584)
 * add nodeprobe removetoken command (CASSANDRA-564)


0.5.0 beta
 * Allow multiple simultaneous flushes, improving flush throughput 
   on multicore systems (CASSANDRA-401)
 * Split up locks to improve write and read throughput on multicore systems
   (CASSANDRA-444, CASSANDRA-414)
 * More efficient use of memory during compaction (CASSANDRA-436)
 * autobootstrap option: when enabled, all non-seed nodes will attempt
   to bootstrap when started, until bootstrap successfully
   completes. -b option is removed.  (CASSANDRA-438)
 * Unless a token is manually specified in the configuration xml,
   a bootstraping node will use a token that gives it half the
   keys from the most-heavily-loaded node in the cluster,
   instead of generating a random token. 
   (CASSANDRA-385, CASSANDRA-517)
 * Miscellaneous bootstrap fixes (several tickets)
 * Ability to change a node's token even after it has data on it
   (CASSANDRA-541)
 * Ability to decommission a live node from the ring (CASSANDRA-435)
 * Semi-automatic loadbalancing via nodeprobe (CASSANDRA-192)
 * Add ability to set compaction thresholds at runtime via
   JMX / nodeprobe.  (CASSANDRA-465)
 * Add "comment" field to ColumnFamily definition. (CASSANDRA-481)
 * Additional JMX metrics (CASSANDRA-482)
 * JSON based export and import tools (several tickets)
 * Hinted Handoff fixes (several tickets)
 * Add key cache to improve read performance (CASSANDRA-423)
 * Simplified construction of custom ReplicationStrategy classes
   (CASSANDRA-497)
 * Graphical application (Swing) for ring integrity verification and 
   visualization was added to contrib (CASSANDRA-252)
 * Add DCQUORUM, DCQUORUMSYNC consistency levels and corresponding
   ReplicationStrategy / EndpointSnitch classes.  Experimental.
   (CASSANDRA-492)
 * Web client interface added to contrib (CASSANDRA-457)
 * More-efficient flush for Random, CollatedOPP partitioners 
   for normal writes (CASSANDRA-446) and bulk load (CASSANDRA-420)
 * Add MemtableFlushAfterMinutes, a global replacement for the old 
   per-CF FlushPeriodInMinutes setting (CASSANDRA-463)
 * optimizations to slice reading (CASSANDRA-350) and supercolumn
   queries (CASSANDRA-510)
 * force binding to given listenaddress for nodes with multiple
   interfaces (CASSANDRA-546)
 * stress.py benchmarking tool improvements (several tickets)
 * optimized replica placement code (CASSANDRA-525)
 * faster log replay on restart (CASSANDRA-539, CASSANDRA-540)
 * optimized local-node writes (CASSANDRA-558)
 * added get_range_slice, deprecating get_key_range (CASSANDRA-344)
 * expose TimedOutException to thrift (CASSANDRA-563)
 

0.4.2
 * Add validation disallowing null keys (CASSANDRA-486)
 * Fix race conditions in TCPConnectionManager (CASSANDRA-487)
 * Fix using non-utf8-aware comparison as a sanity check.
   (CASSANDRA-493)
 * Improve default garbage collector options (CASSANDRA-504)
 * Add "nodeprobe flush" (CASSANDRA-505)
 * remove NotFoundException from get_slice throws list (CASSANDRA-518)
 * fix get (not get_slice) of entire supercolumn (CASSANDRA-508)
 * fix null token during bootstrap (CASSANDRA-501)


0.4.1
 * Fix FlushPeriod columnfamily configuration regression
   (CASSANDRA-455)
 * Fix long column name support (CASSANDRA-460)
 * Fix for serializing a row that only contains tombstones
   (CASSANDRA-458)
 * Fix for discarding unneeded commitlog segments (CASSANDRA-459)
 * Add SnapshotBeforeCompaction configuration option (CASSANDRA-426)
 * Fix compaction abort under insufficient disk space (CASSANDRA-473)
 * Fix reading subcolumn slice from tombstoned CF (CASSANDRA-484)
 * Fix race condition in RVH causing occasional NPE (CASSANDRA-478)


0.4.0
 * fix get_key_range problems when a node is down (CASSANDRA-440)
   and add UnavailableException to more Thrift methods
 * Add example EndPointSnitch contrib code (several tickets)


0.4.0 RC2
 * fix SSTable generation clash during compaction (CASSANDRA-418)
 * reject method calls with null parameters (CASSANDRA-308)
 * properly order ranges in nodeprobe output (CASSANDRA-421)
 * fix logging of certain errors on executor threads (CASSANDRA-425)


0.4.0 RC1
 * Bootstrap feature is live; use -b on startup (several tickets)
 * Added multiget api (CASSANDRA-70)
 * fix Deadlock with SelectorManager.doProcess and TcpConnection.write
   (CASSANDRA-392)
 * remove key cache b/c of concurrency bugs in third-party
   CLHM library (CASSANDRA-405)
 * update non-major compaction logic to use two threshold values
   (CASSANDRA-407)
 * add periodic / batch commitlog sync modes (several tickets)
 * inline BatchMutation into batch_insert params (CASSANDRA-403)
 * allow setting the logging level at runtime via mbean (CASSANDRA-402)
 * change default comparator to BytesType (CASSANDRA-400)
 * add forwards-compatible ConsistencyLevel parameter to get_key_range
   (CASSANDRA-322)
 * r/m special case of blocking for local destination when writing with 
   ConsistencyLevel.ZERO (CASSANDRA-399)
 * Fixes to make BinaryMemtable [bulk load interface] useful (CASSANDRA-337);
   see contrib/bmt_example for an example of using it.
 * More JMX properties added (several tickets)
 * Thrift changes (several tickets)
    - Merged _super get methods with the normal ones; return values
      are now of ColumnOrSuperColumn.
    - Similarly, merged batch_insert_super into batch_insert.



0.4.0 beta
 * On-disk data format has changed to allow billions of keys/rows per
   node instead of only millions
 * Multi-keyspace support
 * Scan all sstables for all queries to avoid situations where
   different types of operation on the same ColumnFamily could
   disagree on what data was present
 * Snapshot support via JMX
 * Thrift API has changed a _lot_:
    - removed time-sorted CFs; instead, user-defined comparators
      may be defined on the column names, which are now byte arrays.
      Default comparators are provided for UTF8, Bytes, Ascii, Long (i64),
      and UUID types.
    - removed colon-delimited strings in thrift api in favor of explicit
      structs such as ColumnPath, ColumnParent, etc.  Also normalized
      thrift struct and argument naming.
    - Added columnFamily argument to get_key_range.
    - Change signature of get_slice to accept starting and ending
      columns as well as an offset.  (This allows use of indexes.)
      Added "ascending" flag to allow reasonably-efficient reverse
      scans as well.  Removed get_slice_by_range as redundant.
    - get_key_range operates on one CF at a time
    - changed `block` boolean on insert methods to ConsistencyLevel enum,
      with options of NONE, ONE, QUORUM, and ALL.
    - added similar consistency_level parameter to read methods
    - column-name-set slice with no names given now returns zero columns
      instead of all of them.  ("all" can run your server out of memory.
      use a range-based slice with a high max column count instead.)
 * Removed the web interface. Node information can now be obtained by 
   using the newly introduced nodeprobe utility.
 * More JMX stats
 * Remove magic values from internals (e.g. special key to indicate
   when to flush memtables)
 * Rename configuration "table" to "keyspace"
 * Moved to crash-only design; no more shutdown (just kill the process)
 * Lots of bug fixes

Full list of issues resolved in 0.4 is at https://issues.apache.org/jira/secure/IssueNavigator.jspa?reset=true&&pid=12310865&fixfor=12313862&resolution=1&sorter/field=issuekey&sorter/order=DESC


0.3.0 RC3
 * Fix potential deadlock under load in TCPConnection.
   (CASSANDRA-220)


0.3.0 RC2
 * Fix possible data loss when server is stopped after replaying
   log but before new inserts force memtable flush.
   (CASSANDRA-204)
 * Added BUGS file


0.3.0 RC1
 * Range queries on keys, including user-defined key collation
 * Remove support
 * Workarounds for a weird bug in JDK select/register that seems
   particularly common on VM environments. Cassandra should deploy
   fine on EC2 now
 * Much improved infrastructure: the beginnings of a decent test suite
   ("ant test" for unit tests; "nosetests" for system tests), code
   coverage reporting, etc.
 * Expanded node status reporting via JMX
 * Improved error reporting/logging on both server and client
 * Reduced memory footprint in default configuration
 * Combined blocking and non-blocking versions of insert APIs
 * Added FlushPeriodInMinutes configuration parameter to force
   flushing of infrequently-updated ColumnFamilies<|MERGE_RESOLUTION|>--- conflicted
+++ resolved
@@ -1,4 +1,3 @@
-<<<<<<< HEAD
 2.2.10
  * Avoid starting gossiper in RemoveTest (CASSANDRA-13407)
  * Fix weightedSize() for row-cache reported by JMX and NodeTool (CASSANDRA-13393)
@@ -19,10 +18,7 @@
  * Exceptions encountered calling getSeeds() breaks OTC thread (CASSANDRA-13018)
  * Commitlog replay may fail if last mutation is within 4 bytes of end of segment (CASSANDRA-13282)
 Merged from 2.1:
-=======
-2.1.18
  * Set javac encoding to utf-8 (CASSANDRA-13466)
->>>>>>> 572fef8a
  * Fix 2ndary index queries on partition keys for tables with static columns (CASSANDRA-13147)
  * Fix ParseError unhashable type list in cqlsh copy from (CASSANDRA-13364)
  * Remove unused repositories (CASSANDRA-13278)
