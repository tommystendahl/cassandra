--- conflicted
+++ resolved
@@ -1,4 +1,3 @@
-<<<<<<< HEAD
 3.4
  * Allow custom tracing implementations (CASSANDRA-10392)
  * Extract LoaderOptions to be able to be used from outside (CASSANDRA-10637)
@@ -30,10 +29,7 @@
  * Add nodetool gettimeout and settimeout commands (CASSANDRA-10953)
  * Add 3.0 metadata to sstablemetadata output (CASSANDRA-10838)
 Merged from 3.0:
-=======
-3.0.4
  * Failed aggregate creation breaks server permanently (CASSANDRA-11064)
->>>>>>> c6ed2e0b
  * Add sstabledump tool (CASSANDRA-7464)
  * Introduce backpressure for hints (CASSANDRA-10972)
  * Fix ClusteringPrefix not being able to read tombstone range boundaries (CASSANDRA-11158)
