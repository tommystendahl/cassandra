--- conflicted
+++ resolved
@@ -114,11 +114,7 @@
  * Fix Adler32 digest for compressed sstables (CASSANDRA-8778)
  * Add nodetool statushandoff/statusbackup (CASSANDRA-8912)
 Merged from 2.0:
-<<<<<<< HEAD
-2.0.14:
-=======
  * Allow specifying the tmp dir (CASSANDRA-7712)
->>>>>>> 77d58f90
  * Improve compaction estimated tasks estimation (CASSANDRA-8904)
  * Fix duplicate up/down messages sent to native clients (CASSANDRA-7816)
  * Expose commit log archive status via JMX (CASSANDRA-8734)
