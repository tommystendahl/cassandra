/*
 * Licensed to the Apache Software Foundation (ASF) under one
 * or more contributor license agreements.  See the NOTICE file
 * distributed with this work for additional information
 * regarding copyright ownership.  The ASF licenses this file
 * to you under the Apache License, Version 2.0 (the
 * "License"); you may not use this file except in compliance
 * with the License.  You may obtain a copy of the License at
 *
 *     http://www.apache.org/licenses/LICENSE-2.0
 *
 * Unless required by applicable law or agreed to in writing, software
 * distributed under the License is distributed on an "AS IS" BASIS,
 * WITHOUT WARRANTIES OR CONDITIONS OF ANY KIND, either express or implied.
 * See the License for the specific language governing permissions and
 * limitations under the License.
 */
package org.apache.cassandra.cql3.validation.entities;

import java.nio.ByteBuffer;
import java.util.*;
import java.util.concurrent.Callable;
import java.util.concurrent.CountDownLatch;

import org.apache.commons.lang3.StringUtils;
import org.junit.Test;

import org.apache.cassandra.schema.ColumnMetadata;
import org.apache.cassandra.schema.TableMetadata;
import org.apache.cassandra.config.DatabaseDescriptor;
import org.apache.cassandra.cql3.CQLTester;
import org.apache.cassandra.cql3.ColumnIdentifier;
import org.apache.cassandra.cql3.QueryProcessor;
import org.apache.cassandra.cql3.restrictions.StatementRestrictions;
import org.apache.cassandra.cql3.statements.IndexTarget;
import org.apache.cassandra.db.ColumnFamilyStore;
import org.apache.cassandra.db.DeletionTime;
import org.apache.cassandra.db.marshal.AbstractType;
import org.apache.cassandra.db.rows.Cell;
import org.apache.cassandra.db.rows.Row;
import org.apache.cassandra.exceptions.ConfigurationException;
import org.apache.cassandra.exceptions.SyntaxException;
import org.apache.cassandra.index.IndexNotAvailableException;
import org.apache.cassandra.index.SecondaryIndexManager;
import org.apache.cassandra.index.StubIndex;
import org.apache.cassandra.index.internal.CustomCassandraIndex;
import org.apache.cassandra.index.sasi.SASIIndex;
import org.apache.cassandra.schema.IndexMetadata;
import org.apache.cassandra.service.ClientState;
import org.apache.cassandra.transport.messages.ResultMessage;
import org.apache.cassandra.utils.ByteBufferUtil;
import org.apache.cassandra.utils.MD5Digest;
import org.apache.cassandra.utils.Pair;

import static org.apache.cassandra.Util.throwAssert;
import static org.apache.cassandra.utils.ByteBufferUtil.EMPTY_BYTE_BUFFER;
import static org.apache.cassandra.utils.ByteBufferUtil.bytes;
import static org.junit.Assert.assertEquals;
import static org.junit.Assert.assertFalse;
import static org.junit.Assert.assertNotNull;
import static org.junit.Assert.assertNull;
import static org.junit.Assert.assertTrue;
import static org.junit.Assert.fail;

public class SecondaryIndexTest extends CQLTester
{
    private static final int TOO_BIG = 1024 * 65;

    @Test
    public void testCreateAndDropIndex() throws Throwable
    {
        testCreateAndDropIndex("test", false);
        testCreateAndDropIndex("test2", true);
    }

    @Test
    public void testCreateAndDropIndexWithQuotedIdentifier() throws Throwable
    {
        testCreateAndDropIndex("\"quoted_ident\"", false);
        testCreateAndDropIndex("\"quoted_ident2\"", true);
    }

    @Test
    public void testCreateAndDropIndexWithCamelCaseIdentifier() throws Throwable
    {
        testCreateAndDropIndex("CamelCase", false);
        testCreateAndDropIndex("CamelCase2", true);
    }

    /**
     * Test creating and dropping an index with the specified name.
     *
     * @param indexName         the index name
     * @param addKeyspaceOnDrop add the keyspace name in the drop statement
     * @throws Throwable if an error occurs
     */
    private void testCreateAndDropIndex(String indexName, boolean addKeyspaceOnDrop) throws Throwable
    {
        execute("USE system");
        assertInvalidMessage(String.format("Index '%s' could not be found",
                                           removeQuotes(indexName.toLowerCase(Locale.US))),
                             "DROP INDEX " + indexName + ";");

        createTable("CREATE TABLE %s (a int primary key, b int);");
        createIndex("CREATE INDEX " + indexName + " ON %s(b);");
        createIndex("CREATE INDEX IF NOT EXISTS " + indexName + " ON %s(b);");

        assertInvalidMessage(String.format("Index %s already exists",
                                           removeQuotes(indexName.toLowerCase(Locale.US))),
                             "CREATE INDEX " + indexName + " ON %s(b)");

        // IF NOT EXISTS should apply in cases where the new index differs from an existing one in name only
        String otherIndexName = "index_" + System.nanoTime();
        assertEquals(1, getCurrentColumnFamilyStore().metadata().indexes.size());
        createIndex("CREATE INDEX IF NOT EXISTS " + otherIndexName + " ON %s(b)");
        assertEquals(1, getCurrentColumnFamilyStore().metadata().indexes.size());
        assertInvalidMessage(String.format("Index %s is a duplicate of existing index %s",
                                           removeQuotes(otherIndexName.toLowerCase(Locale.US)),
                                           removeQuotes(indexName.toLowerCase(Locale.US))),
                             "CREATE INDEX " + otherIndexName + " ON %s(b)");

        execute("INSERT INTO %s (a, b) values (?, ?);", 0, 0);
        execute("INSERT INTO %s (a, b) values (?, ?);", 1, 1);
        execute("INSERT INTO %s (a, b) values (?, ?);", 2, 2);
        execute("INSERT INTO %s (a, b) values (?, ?);", 3, 1);

        assertRows(execute("SELECT * FROM %s where b = ?", 1), row(1, 1), row(3, 1));
        assertInvalidMessage(String.format("Index '%s' could not be found in any of the tables of keyspace 'system'",
                                           removeQuotes(indexName.toLowerCase(Locale.US))),
                             "DROP INDEX " + indexName);

        if (addKeyspaceOnDrop)
        {
            dropIndex("DROP INDEX " + KEYSPACE + "." + indexName);
        }
        else
        {
            execute("USE " + KEYSPACE);
            execute("DROP INDEX " + indexName);
        }

        assertInvalidMessage(StatementRestrictions.REQUIRES_ALLOW_FILTERING_MESSAGE,
                             "SELECT * FROM %s where b = ?", 1);
        dropIndex("DROP INDEX IF EXISTS " + indexName);
        assertInvalidMessage(String.format("Index '%s' could not be found",
                                           removeQuotes(indexName.toLowerCase(Locale.US))),
                             "DROP INDEX " + indexName);
    }

    /**
     * Removes the quotes from the specified index name.
     *
     * @param indexName the index name from which the quotes must be removed.
     * @return the unquoted index name.
     */
    private static String removeQuotes(String indexName)
    {
        return StringUtils.remove(indexName, '\"');
    }

    /**
     * Check that you can query for an indexed column even with a key EQ clause,
     * migrated from cql_tests.py:TestCQL.static_cf_test()
     */
    @Test
    public void testSelectWithEQ() throws Throwable
    {
        createTable("CREATE TABLE %s (userid uuid PRIMARY KEY, firstname text, lastname text, age int)");
        createIndex("CREATE INDEX byAge ON %s(age)");

        UUID id1 = UUID.fromString("550e8400-e29b-41d4-a716-446655440000");
        UUID id2 = UUID.fromString("f47ac10b-58cc-4372-a567-0e02b2c3d479");

        execute("INSERT INTO %s (userid, firstname, lastname, age) VALUES (?, 'Frodo', 'Baggins', 32)", id1);
        execute("UPDATE %s SET firstname = 'Samwise', lastname = 'Gamgee', age = 33 WHERE userid = ?", id2);

        beforeAndAfterFlush(() -> {
            assertEmpty(execute("SELECT firstname FROM %s WHERE userid = ? AND age = 33", id1));

            assertRows(execute("SELECT firstname FROM %s WHERE userid = ? AND age = 33", id2),
                       row("Samwise"));
        });
    }

    /**
     * Check CREATE INDEX without name and validate the index can be dropped,
     * migrated from cql_tests.py:TestCQL.nameless_index_test()
     */
    @Test
    public void testNamelessIndex() throws Throwable
    {
        createTable(" CREATE TABLE %s (id text PRIMARY KEY, birth_year int)");

        createIndex("CREATE INDEX on %s (birth_year)");

        execute("INSERT INTO %s (id, birth_year) VALUES ('Tom', 42)");
        execute("INSERT INTO %s (id, birth_year) VALUES ('Paul', 24)");
        execute("INSERT INTO %s (id, birth_year) VALUES ('Bob', 42)");

        beforeAndAfterFlush(() -> {
            assertRows(execute("SELECT id FROM %s WHERE birth_year = 42"),
                       row("Tom"),
                       row("Bob"));
        });

        execute("DROP INDEX %s_birth_year_idx");

        assertInvalid("SELECT id FROM users WHERE birth_year = 42");
    }

    /**
     * Test range queries with 2ndary indexes (#4257),
     * migrated from cql_tests.py:TestCQL.range_query_2ndary_test()
     */
    @Test
    public void testRangeQuery() throws Throwable
    {
        createTable("CREATE TABLE %s (id int primary key, row int, setid int)");
        createIndex("CREATE INDEX indextest_setid_idx ON %s (setid)");

        execute("INSERT INTO %s (id, row, setid) VALUES (?, ?, ?)", 0, 0, 0);
        execute("INSERT INTO %s (id, row, setid) VALUES (?, ?, ?)", 1, 1, 0);
        execute("INSERT INTO %s (id, row, setid) VALUES (?, ?, ?)", 2, 2, 0);
        execute("INSERT INTO %s (id, row, setid) VALUES (?, ?, ?)", 3, 3, 0);

        assertInvalid("SELECT * FROM %s WHERE setid = 0 AND row < 1");

        beforeAndAfterFlush(() -> {
            assertRows(execute("SELECT * FROM %s WHERE setid = 0 AND row < 1 ALLOW FILTERING"),
                       row(0, 0, 0));
        });
    }

    /**
     * Check for unknown compression parameters options (#4266),
     * migrated from cql_tests.py:TestCQL.compression_option_validation_test()
     */
    @Test
    public void testUnknownCompressionOptions() throws Throwable
    {
        String tableName = createTableName();
        assertInvalidThrow(SyntaxException.class, String.format("CREATE TABLE %s (key varchar PRIMARY KEY, password varchar, gender varchar) WITH compression_parameters:sstable_compressor = 'DeflateCompressor'", tableName));

        assertInvalidThrow(ConfigurationException.class, String.format("CREATE TABLE %s (key varchar PRIMARY KEY, password varchar, gender varchar) WITH compression = { 'sstable_compressor': 'DeflateCompressor' }",
                                                                       tableName));
    }

    /**
     * Migrated from cql_tests.py:TestCQL.indexes_composite_test()
     */
    @Test
    public void testIndexOnComposite() throws Throwable
    {
        String tableName = createTable("CREATE TABLE %s (blog_id int, timestamp int, author text, content text, PRIMARY KEY (blog_id, timestamp))");

        execute("INSERT INTO %s (blog_id, timestamp, author, content) VALUES (?, ?, ?, ?)", 0, 0, "bob", "1st post");
        execute("INSERT INTO %s (blog_id, timestamp, author, content) VALUES (?, ?, ?, ?)", 0, 1, "tom", "2nd post");
        execute("INSERT INTO %s (blog_id, timestamp, author, content) VALUES (?, ?, ?, ?)", 0, 2, "bob", "3rd post");
        execute("INSERT INTO %s (blog_id, timestamp, author, content) VALUES (?, ?, ?, ?)", 0, 3, "tom", "4th post");
        execute("INSERT INTO %s (blog_id, timestamp, author, content) VALUES (?, ?, ?, ?)", 1, 0, "bob", "5th post");

        createIndex("CREATE INDEX authoridx ON %s (author)");

        assertTrue(waitForIndex(keyspace(), tableName, "authoridx"));

        beforeAndAfterFlush(() -> {
            assertRows(execute("SELECT blog_id, timestamp FROM %s WHERE author = 'bob'"),
                       row(1, 0),
                       row(0, 0),
                       row(0, 2));
        });

        execute("INSERT INTO %s (blog_id, timestamp, author, content) VALUES (?, ?, ?, ?)", 1, 1, "tom", "6th post");
        execute("INSERT INTO %s (blog_id, timestamp, author, content) VALUES (?, ?, ?, ?)", 1, 2, "tom", "7th post");
        execute("INSERT INTO %s (blog_id, timestamp, author, content) VALUES (?, ?, ?, ?)", 1, 3, "bob", "8th post");

        beforeAndAfterFlush(() -> {
            assertRows(execute("SELECT blog_id, timestamp FROM %s WHERE author = 'bob'"),
                       row(1, 0),
                       row(1, 3),
                       row(0, 0),
                       row(0, 2));
        });

        execute("DELETE FROM %s WHERE blog_id = 0 AND timestamp = 2");

        beforeAndAfterFlush(() -> {
            assertRows(execute("SELECT blog_id, timestamp FROM %s WHERE author = 'bob'"),
                       row(1, 0),
                       row(1, 3),
                       row(0, 0));
        });
    }

    /**
     * Test for the validation bug of #4709,
     * migrated from cql_tests.py:TestCQL.refuse_in_with_indexes_test()
     */
    @Test
    public void testInvalidIndexSelect() throws Throwable
    {
        createTable("create table %s (pk varchar primary key, col1 varchar, col2 varchar)");
        createIndex("create index on %s (col1)");
        createIndex("create index on %s (col2)");

        execute("insert into %s (pk, col1, col2) values ('pk1','foo1','bar1')");
        execute("insert into %s (pk, col1, col2) values ('pk1a','foo1','bar1')");
        execute("insert into %s (pk, col1, col2) values ('pk1b','foo1','bar1')");
        execute("insert into %s (pk, col1, col2) values ('pk1c','foo1','bar1')");
        execute("insert into %s (pk, col1, col2) values ('pk2','foo2','bar2')");
        execute("insert into %s (pk, col1, col2) values ('pk3','foo3','bar3')");
        assertInvalid("select * from %s where col2 in ('bar1', 'bar2')");

        //Migrated from cql_tests.py:TestCQL.bug_6050_test()
        createTable("CREATE TABLE %s (k int PRIMARY KEY, a int, b int)");

        createIndex("CREATE INDEX ON %s (a)");
        assertInvalid("SELECT * FROM %s WHERE a = 3 AND b IN (1, 3)");

    }

    /**
     * Migrated from cql_tests.py:TestCQL.edge_2i_on_complex_pk_test()
     */
    @Test
    public void testIndexesOnComplexPrimaryKey() throws Throwable
    {
        createTable("CREATE TABLE %s (pk0 int, pk1 int, ck0 int, ck1 int, ck2 int, value int, PRIMARY KEY ((pk0, pk1), ck0, ck1, ck2))");

        execute("CREATE INDEX ON %s (pk0)");
        execute("CREATE INDEX ON %s (ck0)");
        execute("CREATE INDEX ON %s (ck1)");
        execute("CREATE INDEX ON %s (ck2)");

        execute("INSERT INTO %s (pk0, pk1, ck0, ck1, ck2, value) VALUES (0, 1, 2, 3, 4, 5)");
        execute("INSERT INTO %s (pk0, pk1, ck0, ck1, ck2, value) VALUES (1, 2, 3, 4, 5, 0)");
        execute("INSERT INTO %s (pk0, pk1, ck0, ck1, ck2, value) VALUES (2, 3, 4, 5, 0, 1)");
        execute("INSERT INTO %s (pk0, pk1, ck0, ck1, ck2, value) VALUES (3, 4, 5, 0, 1, 2)");
        execute("INSERT INTO %s (pk0, pk1, ck0, ck1, ck2, value) VALUES (4, 5, 0, 1, 2, 3)");
        execute("INSERT INTO %s (pk0, pk1, ck0, ck1, ck2, value) VALUES (5, 0, 1, 2, 3, 4)");

        beforeAndAfterFlush(() -> {
            assertRows(execute("SELECT value FROM %s WHERE pk0 = 2"),
                       row(1));

            assertRows(execute("SELECT value FROM %s WHERE ck0 = 0"),
                       row(3));

            assertRows(execute("SELECT value FROM %s WHERE pk0 = 3 AND pk1 = 4 AND ck1 = 0"),
                       row(2));

            assertRows(execute("SELECT value FROM %s WHERE pk0 = 5 AND pk1 = 0 AND ck0 = 1 AND ck2 = 3 ALLOW FILTERING"),
                       row(4));
        });
    }

    /**
     * Test for CASSANDRA-5240,
     * migrated from cql_tests.py:TestCQL.bug_5240_test()
     */
    @Test
    public void testIndexOnCompoundRowKey() throws Throwable
    {
        createTable("CREATE TABLE %s (interval text, seq int, id int, severity int, PRIMARY KEY ((interval, seq), id) ) WITH CLUSTERING ORDER BY (id DESC)");

        execute("CREATE INDEX ON %s (severity)");

        execute("insert into %s (interval, seq, id , severity) values('t',1, 1, 1)");
        execute("insert into %s (interval, seq, id , severity) values('t',1, 2, 1)");
        execute("insert into %s (interval, seq, id , severity) values('t',1, 3, 2)");
        execute("insert into %s (interval, seq, id , severity) values('t',1, 4, 3)");
        execute("insert into %s (interval, seq, id , severity) values('t',2, 1, 3)");
        execute("insert into %s (interval, seq, id , severity) values('t',2, 2, 3)");
        execute("insert into %s (interval, seq, id , severity) values('t',2, 3, 1)");
        execute("insert into %s (interval, seq, id , severity) values('t',2, 4, 2)");

        beforeAndAfterFlush(() -> {
            assertRows(execute("select * from %s where severity = 3 and interval = 't' and seq =1"),
                       row("t", 1, 4, 3));

        });
    }

    /**
     * Migrated from cql_tests.py:TestCQL.secondary_index_counters()
     */
    @Test
    public void testIndexOnCountersInvalid() throws Throwable
    {
        createTable("CREATE TABLE %s (k int PRIMARY KEY, c counter)");
        assertInvalid("CREATE INDEX ON test(c)");
    }

    /**
     * Migrated from cql_tests.py:TestCQL.collection_indexing_test()
     */
    @Test
    public void testIndexOnCollections() throws Throwable
    {
        createTable(" CREATE TABLE %s ( k int, v int, l list<int>, s set<text>, m map<text, int>, PRIMARY KEY (k, v))");

        createIndex("CREATE INDEX ON %s (l)");
        createIndex("CREATE INDEX ON %s (s)");
        createIndex("CREATE INDEX ON %s (m)");

        execute("INSERT INTO %s (k, v, l, s, m) VALUES (0, 0, [1, 2],    {'a'},      {'a' : 1})");
        execute("INSERT INTO %s (k, v, l, s, m) VALUES (0, 1, [3, 4],    {'b', 'c'}, {'a' : 1, 'b' : 2})");
        execute("INSERT INTO %s (k, v, l, s, m) VALUES (0, 2, [1],       {'a', 'c'}, {'c' : 3})");
        execute("INSERT INTO %s (k, v, l, s, m) VALUES (1, 0, [1, 2, 4], {},         {'b' : 1})");
        execute("INSERT INTO %s (k, v, l, s, m) VALUES (1, 1, [4, 5],    {'d'},      {'a' : 1, 'b' : 3})");

        beforeAndAfterFlush(() -> {
            // lists
            assertRows(execute("SELECT k, v FROM %s WHERE l CONTAINS 1"), row(1, 0), row(0, 0), row(0, 2));
            assertRows(execute("SELECT k, v FROM %s WHERE k = 0 AND l CONTAINS 1"), row(0, 0), row(0, 2));
            assertRows(execute("SELECT k, v FROM %s WHERE l CONTAINS 2"), row(1, 0), row(0, 0));
            assertEmpty(execute("SELECT k, v FROM %s WHERE l CONTAINS 6"));

            // sets
            assertRows(execute("SELECT k, v FROM %s WHERE s CONTAINS 'a'"), row(0, 0), row(0, 2));
            assertRows(execute("SELECT k, v FROM %s WHERE k = 0 AND s CONTAINS 'a'"), row(0, 0), row(0, 2));
            assertRows(execute("SELECT k, v FROM %s WHERE s CONTAINS 'd'"), row(1, 1));
            assertEmpty(execute("SELECT k, v FROM %s  WHERE s CONTAINS 'e'"));

            // maps
            assertRows(execute("SELECT k, v FROM %s WHERE m CONTAINS 1"), row(1, 0), row(1, 1), row(0, 0), row(0, 1));
            assertRows(execute("SELECT k, v FROM %s WHERE k = 0 AND m CONTAINS 1"), row(0, 0), row(0, 1));
            assertRows(execute("SELECT k, v FROM %s WHERE m CONTAINS 2"), row(0, 1));
            assertEmpty(execute("SELECT k, v FROM %s  WHERE m CONTAINS 4"));
        });
    }

    @Test
    public void testSelectOnMultiIndexOnCollectionsWithNull() throws Throwable
    {
        createTable(" CREATE TABLE %s ( k int, v int, x text, l list<int>, s set<text>, m map<text, int>, PRIMARY KEY (k, v))");

        createIndex("CREATE INDEX ON %s (x)");
        createIndex("CREATE INDEX ON %s (v)");
        createIndex("CREATE INDEX ON %s (s)");
        createIndex("CREATE INDEX ON %s (m)");


        execute("INSERT INTO %s (k, v, x, l, s, m) VALUES (0, 0, 'x', [1, 2],    {'a'},      {'a' : 1})");
        execute("INSERT INTO %s (k, v, x, l, s, m) VALUES (0, 1, 'x', [3, 4],    {'b', 'c'}, {'a' : 1, 'b' : 2})");
        execute("INSERT INTO %s (k, v, x, l, s, m) VALUES (0, 2, 'x', [1],       {'a', 'c'}, {'c' : 3})");
        execute("INSERT INTO %s (k, v, x, l, s, m) VALUES (1, 0, 'x', [1, 2, 4], {},         {'b' : 1})");
        execute("INSERT INTO %s (k, v, x, l, s, m) VALUES (1, 1, 'x', [4, 5],    {'d'},      {'a' : 1, 'b' : 3})");
        execute("INSERT INTO %s (k, v, x, l, s, m) VALUES (1, 2, 'x', null,      null,       null)");

        beforeAndAfterFlush(() -> {
            // lists
            assertRows(execute("SELECT k, v FROM %s WHERE x = 'x' AND l CONTAINS 1 ALLOW FILTERING"), row(1, 0), row(0, 0), row(0, 2));
            assertRows(execute("SELECT k, v FROM %s WHERE x = 'x' AND k = 0 AND l CONTAINS 1 ALLOW FILTERING"), row(0, 0), row(0, 2));
            assertRows(execute("SELECT k, v FROM %s WHERE x = 'x' AND l CONTAINS 2 ALLOW FILTERING"), row(1, 0), row(0, 0));
            assertEmpty(execute("SELECT k, v FROM %s WHERE x = 'x' AND l CONTAINS 6 ALLOW FILTERING"));

            // sets
            assertRows(execute("SELECT k, v FROM %s WHERE x = 'x' AND s CONTAINS 'a' ALLOW FILTERING" ), row(0, 0), row(0, 2));
            assertRows(execute("SELECT k, v FROM %s WHERE x = 'x' AND k = 0 AND s CONTAINS 'a' ALLOW FILTERING"), row(0, 0), row(0, 2));
            assertRows(execute("SELECT k, v FROM %s WHERE x = 'x' AND s CONTAINS 'd' ALLOW FILTERING"), row(1, 1));
            assertEmpty(execute("SELECT k, v FROM %s  WHERE x = 'x' AND s CONTAINS 'e' ALLOW FILTERING"));

            // maps
            assertRows(execute("SELECT k, v FROM %s WHERE x = 'x' AND m CONTAINS 1 ALLOW FILTERING"), row(1, 0), row(1, 1), row(0, 0), row(0, 1));
            assertRows(execute("SELECT k, v FROM %s WHERE x = 'x' AND k = 0 AND m CONTAINS 1 ALLOW FILTERING"), row(0, 0), row(0, 1));
            assertRows(execute("SELECT k, v FROM %s WHERE x = 'x' AND m CONTAINS 2 ALLOW FILTERING"), row(0, 1));
            assertEmpty(execute("SELECT k, v FROM %s  WHERE x = 'x' AND m CONTAINS 4 ALLOW FILTERING"));
        });
    }

    /**
     * Migrated from cql_tests.py:TestCQL.map_keys_indexing()
     */
    @Test
    public void testIndexOnMapKeys() throws Throwable
    {
        createTable("CREATE TABLE %s (k int, v int, m map<text, int>, PRIMARY KEY (k, v))");

        createIndex("CREATE INDEX ON %s(keys(m))");

        execute("INSERT INTO %s (k, v, m) VALUES (0, 0, {'a' : 1})");
        execute("INSERT INTO %s (k, v, m) VALUES (0, 1, {'a' : 1, 'b' : 2})");
        execute("INSERT INTO %s (k, v, m) VALUES (0, 2, {'c' : 3})");
        execute("INSERT INTO %s (k, v, m) VALUES (1, 0, {'b' : 1})");
        execute("INSERT INTO %s (k, v, m) VALUES (1, 1, {'a' : 1, 'b' : 3})");

        // maps
        beforeAndAfterFlush(() -> {
            assertRows(execute("SELECT k, v FROM %s WHERE m CONTAINS KEY 'a'"), row(1, 1), row(0, 0), row(0, 1));
            assertRows(execute("SELECT k, v FROM %s WHERE k = 0 AND m CONTAINS KEY 'a'"), row(0, 0), row(0, 1));
            assertRows(execute("SELECT k, v FROM %s WHERE m CONTAINS KEY 'c'"), row(0, 2));
            assertEmpty(execute("SELECT k, v FROM %s  WHERE m CONTAINS KEY 'd'"));
        });
    }

    /**
     * Test for #6950 bug,
     * migrated from cql_tests.py:TestCQL.key_index_with_reverse_clustering()
     */
    @Test
    public void testIndexOnKeyWithReverseClustering() throws Throwable
    {
        createTable("CREATE TABLE %s (k1 int, k2 int, v int, PRIMARY KEY ((k1, k2), v) ) WITH CLUSTERING ORDER BY (v DESC)");

        createIndex("CREATE INDEX ON %s (k2)");

        execute("INSERT INTO %s (k1, k2, v) VALUES (0, 0, 1)");
        execute("INSERT INTO %s (k1, k2, v) VALUES (0, 1, 2)");
        execute("INSERT INTO %s (k1, k2, v) VALUES (0, 0, 3)");
        execute("INSERT INTO %s (k1, k2, v) VALUES (1, 0, 4)");
        execute("INSERT INTO %s (k1, k2, v) VALUES (1, 1, 5)");
        execute("INSERT INTO %s (k1, k2, v) VALUES (2, 0, 7)");
        execute("INSERT INTO %s (k1, k2, v) VALUES (2, 1, 8)");
        execute("INSERT INTO %s (k1, k2, v) VALUES (3, 0, 1)");

        beforeAndAfterFlush(() -> {
            assertRows(execute("SELECT * FROM %s WHERE k2 = 0 AND v >= 2 ALLOW FILTERING"),
                       row(2, 0, 7),
                       row(0, 0, 3),
                       row(1, 0, 4));
        });
    }

    /**
     * Test for CASSANDRA-6612,
     * migrated from cql_tests.py:TestCQL.bug_6612_test()
     */
    @Test
    public void testSelectCountOnIndexedColumn() throws Throwable
    {
        createTable("CREATE TABLE %s (username text, session_id text, app_name text, account text, last_access timestamp, created_on timestamp, PRIMARY KEY (username, session_id, app_name, account))");

        createIndex("create index ON %s (app_name)");
        createIndex("create index ON %s (last_access)");

        beforeAndAfterFlush(() -> {
            assertRows(execute("select count(*) from %s where app_name='foo' and account='bar' and last_access > 4 allow filtering"), row(0L));
        });

        execute("insert into %s (username, session_id, app_name, account, last_access, created_on) values ('toto', 'foo', 'foo', 'bar', 12, 13)");

        beforeAndAfterFlush(() -> {
            assertRows(execute("select count(*) from %s where app_name='foo' and account='bar' and last_access > 4 allow filtering"), row(1L));
        });
    }

    @Test
    public void testSyntaxVariationsForIndexOnCollectionsValue() throws Throwable
    {
        createTable("CREATE TABLE %s (k int, m map<int, int>, l list<int>, s set<int>, PRIMARY KEY (k))");
        createAndDropCollectionValuesIndex("m");
        createAndDropCollectionValuesIndex("l");
        createAndDropCollectionValuesIndex("s");
    }

    private void createAndDropCollectionValuesIndex(String columnName) throws Throwable
    {
        String indexName = columnName + "_idx";
        SecondaryIndexManager indexManager = getCurrentColumnFamilyStore().indexManager;
        createIndex(String.format("CREATE INDEX %s on %%s(%s)", indexName, columnName));
        IndexMetadata indexDef = indexManager.getIndexByName(indexName).getIndexMetadata();
        assertEquals(String.format("values(%s)", columnName), indexDef.options.get(IndexTarget.TARGET_OPTION_NAME));
        dropIndex(String.format("DROP INDEX %s.%s", KEYSPACE, indexName));
        assertFalse(indexManager.hasIndexes());
        createIndex(String.format("CREATE INDEX %s on %%s(values(%s))", indexName, columnName));
        assertEquals(indexDef, indexManager.getIndexByName(indexName).getIndexMetadata());
        dropIndex(String.format("DROP INDEX %s.%s", KEYSPACE, indexName));
    }

    @Test
    public void testCreateIndexWithQuotedColumnNames() throws Throwable
    {
        createTable("CREATE TABLE %s (" +
                    " k int," +
                    " v int, " +
                    " lower_case_map map<int, int>," +
                    " \"MixedCaseMap\" map<int, int>," +
                    " lower_case_frozen_list frozen<list<int>>," +
                    " \"UPPER_CASE_FROZEN_LIST\" frozen<list<int>>," +
                    " \"set name with spaces\" set<int>," +
                    " \"column_name_with\"\"escaped quote\" int," +
                    " PRIMARY KEY (k))");

        createAndDropIndexWithQuotedColumnIdentifier("\"v\"");
        createAndDropIndexWithQuotedColumnIdentifier("keys(\"lower_case_map\")");
        createAndDropIndexWithQuotedColumnIdentifier("keys(\"MixedCaseMap\")");
        createAndDropIndexWithQuotedColumnIdentifier("full(\"lower_case_frozen_list\")");
        createAndDropIndexWithQuotedColumnIdentifier("full(\"UPPER_CASE_FROZEN_LIST\")");
        createAndDropIndexWithQuotedColumnIdentifier("values(\"set name with spaces\")");
        createAndDropIndexWithQuotedColumnIdentifier("\"column_name_with\"\"escaped quote\"");
    }

    private void createAndDropIndexWithQuotedColumnIdentifier(String target) throws Throwable
    {
        String indexName = "test_mixed_case_idx";
        createIndex(String.format("CREATE INDEX %s ON %%s(%s)", indexName, target));
        SecondaryIndexManager indexManager = getCurrentColumnFamilyStore().indexManager;
        IndexMetadata indexDef = indexManager.getIndexByName(indexName).getIndexMetadata();
        dropIndex(String.format("DROP INDEX %s.%s", KEYSPACE, indexName));
        // verify we can re-create the index using the target string
        createIndex(String.format("CREATE INDEX %s ON %%s(%s)",
                                  indexName, indexDef.options.get(IndexTarget.TARGET_OPTION_NAME)));
        assertEquals(indexDef, indexManager.getIndexByName(indexName).getIndexMetadata());
        dropIndex(String.format("DROP INDEX %s.%s", KEYSPACE, indexName));
    }


    /**
     * Test for CASSANDRA-5732, Can not query secondary index
     * migrated from cql_tests.py:TestCQL.bug_5732_test(),
     * which was executing with a row cache size of 100 MB
     * and restarting the node, here we just cleanup the cache.
     */
    @Test
    public void testCanQuerySecondaryIndex() throws Throwable
    {
        String tableName = createTable("CREATE TABLE %s (k int PRIMARY KEY, v int,)");

        execute("ALTER TABLE %s WITH CACHING = { 'keys': 'ALL', 'rows_per_partition': 'ALL' }");
        execute("INSERT INTO %s (k,v) VALUES (0,0)");
        execute("INSERT INTO %s (k,v) VALUES (1,1)");

        createIndex("CREATE INDEX testindex on %s (v)");
        assertTrue(waitForIndex(keyspace(), tableName, "testindex"));

        assertRows(execute("SELECT k FROM %s WHERE v = 0"), row(0));
        cleanupCache();
        assertRows(execute("SELECT k FROM %s WHERE v = 0"), row(0));
    }

    // CASSANDRA-8280/8081
    // reject updates with indexed values where value > 64k
    // make sure we check conditional and unconditional statements,
    // both singly and in batches (CASSANDRA-10536)
    @Test
    public void testIndexOnCompositeValueOver64k() throws Throwable
    {
        createTable("CREATE TABLE %s(a int, b int, c blob, PRIMARY KEY (a))");
        createIndex("CREATE INDEX ON %s(c)");
        failInsert("INSERT INTO %s (a, b, c) VALUES (0, 0, ?)", ByteBuffer.allocate(TOO_BIG));
        failInsert("INSERT INTO %s (a, b, c) VALUES (0, 0, ?) IF NOT EXISTS", ByteBuffer.allocate(TOO_BIG));
        failInsert("BEGIN BATCH\n" +
                   "INSERT INTO %s (a, b, c) VALUES (0, 0, ?);\n" +
                   "APPLY BATCH",
                   ByteBuffer.allocate(TOO_BIG));
        failInsert("BEGIN BATCH\n" +
                   "INSERT INTO %s (a, b, c) VALUES (0, 0, ?) IF NOT EXISTS;\n" +
                   "APPLY BATCH",
                   ByteBuffer.allocate(TOO_BIG));
    }

    @Test
    public void testCompactTableWithValueOver64k() throws Throwable
    {
        createTable("CREATE TABLE %s(a int, b blob, PRIMARY KEY (a)) WITH COMPACT STORAGE");
        createIndex("CREATE INDEX ON %s(b)");
        failInsert("INSERT INTO %s (a, b) VALUES (0, ?)", ByteBuffer.allocate(TOO_BIG));
        failInsert("INSERT INTO %s (a, b) VALUES (0, ?) IF NOT EXISTS", ByteBuffer.allocate(TOO_BIG));
        failInsert("BEGIN BATCH\n" +
                   "INSERT INTO %s (a, b) VALUES (0, ?);\n" +
                   "APPLY BATCH",
                   ByteBuffer.allocate(TOO_BIG));
        failInsert("BEGIN BATCH\n" +
                   "INSERT INTO %s (a, b) VALUES (0, ?) IF NOT EXISTS;\n" +
                   "APPLY BATCH",
                   ByteBuffer.allocate(TOO_BIG));
    }

    @Test
    public void testIndexOnPartitionKeyInsertValueOver64k() throws Throwable
    {
        createTable("CREATE TABLE %s(a int, b int, c blob, PRIMARY KEY ((a, b)))");
        createIndex("CREATE INDEX ON %s(a)");
        succeedInsert("INSERT INTO %s (a, b, c) VALUES (0, 0, ?) IF NOT EXISTS", ByteBuffer.allocate(TOO_BIG));
        succeedInsert("INSERT INTO %s (a, b, c) VALUES (0, 0, ?)", ByteBuffer.allocate(TOO_BIG));
        succeedInsert("BEGIN BATCH\n" +
                      "INSERT INTO %s (a, b, c) VALUES (0, 0, ?);\n" +
                      "APPLY BATCH", ByteBuffer.allocate(TOO_BIG));

        // the indexed value passes validation, but the batch size will
        // exceed the default failure threshold, so temporarily raise it
        // (the non-conditional batch doesn't hit this because
        // BatchStatement::executeInternal skips the size check but CAS
        // path does not)
        long batchSizeThreshold = DatabaseDescriptor.getBatchSizeFailThreshold();
        try
        {
            DatabaseDescriptor.setBatchSizeFailThresholdInKB( (TOO_BIG / 1024) * 2);
            succeedInsert("BEGIN BATCH\n" +
                          "INSERT INTO %s (a, b, c) VALUES (1, 1, ?) IF NOT EXISTS;\n" +
                          "APPLY BATCH", ByteBuffer.allocate(TOO_BIG));
        }
        finally
        {
            DatabaseDescriptor.setBatchSizeFailThresholdInKB((int) (batchSizeThreshold / 1024));
        }
    }

    @Test
    public void testIndexOnPartitionKeyWithStaticColumnAndNoRows() throws Throwable
    {
        createTable("CREATE TABLE %s (pk1 int, pk2 int, c int, s int static, v int, PRIMARY KEY((pk1, pk2), c))");
        createIndex("CREATE INDEX ON %s (pk2)");
        execute("INSERT INTO %s (pk1, pk2, c, s, v) VALUES (?, ?, ?, ?, ?)", 1, 1, 1, 9, 1);
        execute("INSERT INTO %s (pk1, pk2, c, s, v) VALUES (?, ?, ?, ?, ?)", 1, 1, 2, 9, 2);
        execute("INSERT INTO %s (pk1, pk2, s) VALUES (?, ?, ?)", 2, 1, 9);
        execute("INSERT INTO %s (pk1, pk2, c, s, v) VALUES (?, ?, ?, ?, ?)", 3, 1, 1, 9, 1);

        assertRows(execute("SELECT * FROM %s WHERE pk2 = ?", 1),
                   row(2, 1, null, 9, null),
                   row(1, 1, 1, 9, 1),
                   row(1, 1, 2, 9, 2),
                   row(3, 1, 1, 9, 1));

        execute("UPDATE %s SET s=?, v=? WHERE pk1=? AND pk2=? AND c=?", 9, 1, 1, 10, 2);
        assertRows(execute("SELECT * FROM %s WHERE pk2 = ?", 10), row(1, 10, 2, 9, 1));

        execute("UPDATE %s SET s=? WHERE pk1=? AND pk2=?", 9, 1, 20);
        assertRows(execute("SELECT * FROM %s WHERE pk2 = ?", 20), row(1, 20, null, 9, null));
    }

    @Test
    public void testIndexOnClusteringColumnInsertValueOver64k() throws Throwable
    {
        createTable("CREATE TABLE %s(a int, b int, c blob, PRIMARY KEY (a, b))");
        createIndex("CREATE INDEX ON %s(b)");
        succeedInsert("INSERT INTO %s (a, b, c) VALUES (0, 0, ?) IF NOT EXISTS", ByteBuffer.allocate(TOO_BIG));
        succeedInsert("INSERT INTO %s (a, b, c) VALUES (0, 0, ?)", ByteBuffer.allocate(TOO_BIG));
        succeedInsert("BEGIN BATCH\n" +
                      "INSERT INTO %s (a, b, c) VALUES (0, 0, ?);\n" +
                      "APPLY BATCH", ByteBuffer.allocate(TOO_BIG));

        // the indexed value passes validation, but the batch size will
        // exceed the default failure threshold, so temporarily raise it
        // (the non-conditional batch doesn't hit this because
        // BatchStatement::executeInternal skips the size check but CAS
        // path does not)
        long batchSizeThreshold = DatabaseDescriptor.getBatchSizeFailThreshold();
        try
        {
            DatabaseDescriptor.setBatchSizeFailThresholdInKB( (TOO_BIG / 1024) * 2);
            succeedInsert("BEGIN BATCH\n" +
                          "INSERT INTO %s (a, b, c) VALUES (1, 1, ?) IF NOT EXISTS;\n" +
                          "APPLY BATCH", ByteBuffer.allocate(TOO_BIG));
        }
        finally
        {
            DatabaseDescriptor.setBatchSizeFailThresholdInKB((int)(batchSizeThreshold / 1024));
        }
    }

    @Test
    public void testIndexOnFullCollectionEntryInsertCollectionValueOver64k() throws Throwable
    {
        createTable("CREATE TABLE %s(a int, b frozen<map<int, blob>>, PRIMARY KEY (a))");
        createIndex("CREATE INDEX ON %s(full(b))");
        Map<Integer, ByteBuffer> map = new HashMap<>();
        map.put(0, ByteBuffer.allocate(1024 * 65));
        failInsert("INSERT INTO %s (a, b) VALUES (0, ?)", map);
        failInsert("INSERT INTO %s (a, b) VALUES (0, ?) IF NOT EXISTS", map);
        failInsert("BEGIN BATCH\n" +
                   "INSERT INTO %s (a, b) VALUES (0, ?);\n" +
                   "APPLY BATCH", map);
        failInsert("BEGIN BATCH\n" +
                   "INSERT INTO %s (a, b) VALUES (0, ?) IF NOT EXISTS;\n" +
                   "APPLY BATCH", map);
    }

    @Test
    public void prepareStatementsWithLIKEClauses() throws Throwable
    {
        createTable("CREATE TABLE %s (a int, c1 text, c2 text, v1 text, v2 text, v3 int, PRIMARY KEY (a, c1, c2))");
        createIndex(String.format("CREATE CUSTOM INDEX c1_idx on %%s(c1) USING '%s' WITH OPTIONS = {'mode' : 'PREFIX'}",
                                  SASIIndex.class.getName()));
        createIndex(String.format("CREATE CUSTOM INDEX c2_idx on %%s(c2) USING '%s' WITH OPTIONS = {'mode' : 'CONTAINS'}",
                                  SASIIndex.class.getName()));
        createIndex(String.format("CREATE CUSTOM INDEX v1_idx on %%s(v1) USING '%s' WITH OPTIONS = {'mode' : 'PREFIX'}",
                                  SASIIndex.class.getName()));
        createIndex(String.format("CREATE CUSTOM INDEX v2_idx on %%s(v2) USING '%s' WITH OPTIONS = {'mode' : 'CONTAINS'}",
                                  SASIIndex.class.getName()));
        createIndex(String.format("CREATE CUSTOM INDEX v3_idx on %%s(v3) USING '%s'", SASIIndex.class.getName()));

        forcePreparedValues();
        // prefix mode indexes support prefix/contains/matches
        assertInvalidMessage("c1 LIKE '%<term>' abc is only supported on properly indexed columns",
                             "SELECT * FROM %s WHERE c1 LIKE ?",
                             "%abc");
        assertInvalidMessage("c1 LIKE '%<term>%' abc is only supported on properly indexed columns",
                             "SELECT * FROM %s WHERE c1 LIKE ?",
                             "%abc%");
        execute("SELECT * FROM %s WHERE c1 LIKE ?", "abc%");
        execute("SELECT * FROM %s WHERE c1 LIKE ?", "abc");
        assertInvalidMessage("v1 LIKE '%<term>' abc is only supported on properly indexed columns",
                             "SELECT * FROM %s WHERE v1 LIKE ?",
                             "%abc");
        assertInvalidMessage("v1 LIKE '%<term>%' abc is only supported on properly indexed columns",
                             "SELECT * FROM %s WHERE v1 LIKE ?",
                             "%abc%");
        execute("SELECT * FROM %s WHERE v1 LIKE ?", "abc%");
        execute("SELECT * FROM %s WHERE v1 LIKE ?", "abc");

        // contains mode indexes support prefix/suffix/contains/matches
        execute("SELECT * FROM %s WHERE c2 LIKE ?", "abc%");
        execute("SELECT * FROM %s WHERE c2 LIKE ?", "%abc");
        execute("SELECT * FROM %s WHERE c2 LIKE ?", "%abc%");
        execute("SELECT * FROM %s WHERE c2 LIKE ?", "abc");
        execute("SELECT * FROM %s WHERE v2 LIKE ?", "abc%");
        execute("SELECT * FROM %s WHERE v2 LIKE ?", "%abc");
        execute("SELECT * FROM %s WHERE v2 LIKE ?", "%abc%");
        execute("SELECT * FROM %s WHERE v2 LIKE ?", "abc");

        // LIKE is not supported on indexes of non-literal values
        // this is rejected before binding, so the value isn't available in the error message
        assertInvalidMessage("LIKE restriction is only supported on properly indexed columns. v3 LIKE ? is not valid",
                             "SELECT * FROM %s WHERE v3 LIKE ?",
                             "%abc");
        assertInvalidMessage("LIKE restriction is only supported on properly indexed columns. v3 LIKE ? is not valid",
                             "SELECT * FROM %s WHERE v3 LIKE ?",
                             "%abc%");
        assertInvalidMessage("LIKE restriction is only supported on properly indexed columns. v3 LIKE ? is not valid",
                             "SELECT * FROM %s WHERE v3 LIKE ?",
                             "%abc%");
        assertInvalidMessage("LIKE restriction is only supported on properly indexed columns. v3 LIKE ? is not valid",
                             "SELECT * FROM %s WHERE v3 LIKE ?",
                             "abc");
    }

    public void failInsert(String insertCQL, Object...args) throws Throwable
    {
        try
        {
            execute(insertCQL, args);
            fail("Expected statement to fail validation");
        }
        catch (Exception e)
        {
            // as expected
        }
    }

    public void succeedInsert(String insertCQL, Object...args) throws Throwable
    {
        execute(insertCQL, args);
        flush();
    }

    /**
     * Migrated from cql_tests.py:TestCQL.clustering_indexing_test()
     */
    @Test
    public void testIndexesOnClustering() throws Throwable
    {
        createTable("CREATE TABLE %s ( id1 int, id2 int, author text, time bigint, v1 text, v2 text, PRIMARY KEY ((id1, id2), author, time))");

        createIndex("CREATE INDEX ON %s (time)");
        execute("CREATE INDEX ON %s (id2)");

        execute("INSERT INTO %s (id1, id2, author, time, v1, v2) VALUES(0, 0, 'bob', 0, 'A', 'A')");
        execute("INSERT INTO %s (id1, id2, author, time, v1, v2) VALUES(0, 0, 'bob', 1, 'B', 'B')");
        execute("INSERT INTO %s (id1, id2, author, time, v1, v2) VALUES(0, 1, 'bob', 2, 'C', 'C')");
        execute("INSERT INTO %s (id1, id2, author, time, v1, v2) VALUES(0, 0, 'tom', 0, 'D', 'D')");
        execute("INSERT INTO %s (id1, id2, author, time, v1, v2) VALUES(0, 1, 'tom', 1, 'E', 'E')");

        assertRows(execute("SELECT v1 FROM %s WHERE time = 1"),
                   row("B"), row("E"));

        assertRows(execute("SELECT v1 FROM %s WHERE id2 = 1"),
                   row("C"), row("E"));

        assertRows(execute("SELECT v1 FROM %s WHERE id1 = 0 AND id2 = 0 AND author = 'bob' AND time = 0"),
                   row("A"));

        // Test for CASSANDRA-8206
        execute("UPDATE %s SET v2 = null WHERE id1 = 0 AND id2 = 0 AND author = 'bob' AND time = 1");

        assertRows(execute("SELECT v1 FROM %s WHERE id2 = 0"),
                   row("A"), row("B"), row("D"));

        assertRows(execute("SELECT v1 FROM %s WHERE time = 1"),
                   row("B"), row("E"));
    }

    /**
     * Migrated from cql_tests.py:TestCQL.invalid_clustering_indexing_test()
     */
    @Test
    public void testIndexesOnClusteringInvalid() throws Throwable
    {
        createTable("CREATE TABLE %s (a int, b int, c int, d int, PRIMARY KEY ((a, b))) WITH COMPACT STORAGE");
        assertInvalid("CREATE INDEX ON %s (a)");
        assertInvalid("CREATE INDEX ON %s (b)");

        createTable("CREATE TABLE %s (a int, b int, c int, PRIMARY KEY (a, b)) WITH COMPACT STORAGE");
        assertInvalid("CREATE INDEX ON %s (a)");
        assertInvalid("CREATE INDEX ON %s (b)");
        assertInvalid("CREATE INDEX ON %s (c)");
    }

    @Test
    public void testMultipleIndexesOnOneColumn() throws Throwable
    {
        String indexClassName = StubIndex.class.getName();
        createTable("CREATE TABLE %s (a int, b int, c int, PRIMARY KEY ((a), b))");
        // uses different options otherwise the two indexes are considered duplicates
        createIndex(String.format("CREATE CUSTOM INDEX c_idx_1 ON %%s(c) USING '%s' WITH OPTIONS = {'foo':'a'}", indexClassName));
        createIndex(String.format("CREATE CUSTOM INDEX c_idx_2 ON %%s(c) USING '%s' WITH OPTIONS = {'foo':'b'}", indexClassName));

        ColumnFamilyStore cfs = getCurrentColumnFamilyStore();
        TableMetadata cfm = cfs.metadata();
        StubIndex index1 = (StubIndex)cfs.indexManager.getIndex(cfm.indexes
                                                                   .get("c_idx_1")
                                                                   .orElseThrow(throwAssert("index not found")));
        StubIndex index2 = (StubIndex)cfs.indexManager.getIndex(cfm.indexes
                                                                   .get("c_idx_2")
                                                                   .orElseThrow(throwAssert("index not found")));
        Object[] row1a = row(0, 0, 0);
        Object[] row1b = row(0, 0, 1);
        Object[] row2 = row(2, 2, 2);
        execute("INSERT INTO %s (a, b, c) VALUES (?, ?, ?)", row1a);
        execute("INSERT INTO %s (a, b, c) VALUES (?, ?, ?)", row1b);
        execute("INSERT INTO %s (a, b, c) VALUES (?, ?, ?)", row2);

        assertEquals(2, index1.rowsInserted.size());
        assertColumnValue(0, "c", index1.rowsInserted.get(0), cfm);
        assertColumnValue(2, "c", index1.rowsInserted.get(1), cfm);

        assertEquals(2, index2.rowsInserted.size());
        assertColumnValue(0, "c", index2.rowsInserted.get(0), cfm);
        assertColumnValue(2, "c", index2.rowsInserted.get(1), cfm);

        assertEquals(1, index1.rowsUpdated.size());
        assertColumnValue(0, "c", index1.rowsUpdated.get(0).left, cfm);
        assertColumnValue(1, "c", index1.rowsUpdated.get(0).right, cfm);

        assertEquals(1, index2.rowsUpdated.size());
        assertColumnValue(0, "c", index2.rowsUpdated.get(0).left, cfm);
        assertColumnValue(1, "c", index2.rowsUpdated.get(0).right, cfm);
    }

    @Test
    public void testDeletions() throws Throwable
    {
        // Test for bugs like CASSANDRA-10694.  These may not be readily visible with the built-in secondary index
        // implementation because of the stale entry handling.

        String indexClassName = StubIndex.class.getName();
        createTable("CREATE TABLE %s (a int, b int, c int, PRIMARY KEY ((a), b))");
        createIndex(String.format("CREATE CUSTOM INDEX c_idx ON %%s(c) USING '%s'", indexClassName));

        ColumnFamilyStore cfs = getCurrentColumnFamilyStore();
        TableMetadata cfm = cfs.metadata();
        StubIndex index1 = (StubIndex) cfs.indexManager.getIndex(cfm.indexes
                .get("c_idx")
                .orElseThrow(throwAssert("index not found")));

        execute("INSERT INTO %s (a, b, c) VALUES (?, ?, ?) USING TIMESTAMP 1", 0, 0, 0);
        assertEquals(1, index1.rowsInserted.size());

        execute("DELETE FROM %s USING TIMESTAMP 2 WHERE a = ? AND b = ?", 0, 0);
        assertEquals(1, index1.rowsUpdated.size());
        Pair<Row, Row> update = index1.rowsUpdated.get(0);
        Row existingRow = update.left;
        Row newRow = update.right;

        // check the existing row from the update call
        assertTrue(existingRow.deletion().isLive());
        assertEquals(DeletionTime.LIVE, existingRow.deletion().time());
        assertEquals(1L, existingRow.primaryKeyLivenessInfo().timestamp());

        // check the new row from the update call
        assertFalse(newRow.deletion().isLive());
        assertEquals(2L, newRow.deletion().time().markedForDeleteAt());
        assertFalse(newRow.cells().iterator().hasNext());

        // delete the same row again
        execute("DELETE FROM %s USING TIMESTAMP 3 WHERE a = ? AND b = ?", 0, 0);
        assertEquals(2, index1.rowsUpdated.size());
        update = index1.rowsUpdated.get(1);
        existingRow = update.left;
        newRow = update.right;

        // check the new row from the update call
        assertFalse(existingRow.deletion().isLive());
        assertEquals(2L, existingRow.deletion().time().markedForDeleteAt());
        assertFalse(existingRow.cells().iterator().hasNext());

        // check the new row from the update call
        assertFalse(newRow.deletion().isLive());
        assertEquals(3L, newRow.deletion().time().markedForDeleteAt());
        assertFalse(newRow.cells().iterator().hasNext());
    }

    @Test
    public void testUpdatesToMemtableData() throws Throwable
    {
        // verify the contract specified by Index.Indexer::updateRow(oldRowData, newRowData),
        // when a row in the memtable is updated, the indexer should be informed of:
        // * new columns
        // * removed columns
        // * columns whose value, timestamp or ttl have been modified.
        // Any columns which are unchanged by the update are not passed to the Indexer
        // Note that for simplicity this test resets the index between each scenario
        createTable("CREATE TABLE %s (k int, c int, v1 int, v2 int, PRIMARY KEY (k,c))");
        createIndex(String.format("CREATE CUSTOM INDEX test_index ON %%s() USING '%s'", StubIndex.class.getName()));
        execute("INSERT INTO %s (k, c, v1, v2) VALUES (0, 0, 0, 0) USING TIMESTAMP 0");

        ColumnMetadata v1 = getCurrentColumnFamilyStore().metadata().getColumn(new ColumnIdentifier("v1", true));
        ColumnMetadata v2 = getCurrentColumnFamilyStore().metadata().getColumn(new ColumnIdentifier("v2", true));

        StubIndex index = (StubIndex)getCurrentColumnFamilyStore().indexManager.getIndexByName("test_index");
        assertEquals(1, index.rowsInserted.size());

        // Overwrite a single value, leaving the other untouched
        execute("UPDATE %s USING TIMESTAMP 1 SET v1=1 WHERE k=0 AND c=0");
        assertEquals(1, index.rowsUpdated.size());
        Row oldRow = index.rowsUpdated.get(0).left;
        assertEquals(1, oldRow.size());
        validateCell(oldRow.getCell(v1), v1, ByteBufferUtil.bytes(0), 0);
        Row newRow = index.rowsUpdated.get(0).right;
        assertEquals(1, newRow.size());
        validateCell(newRow.getCell(v1), v1, ByteBufferUtil.bytes(1), 1);
        index.reset();

        // Overwrite both values
        execute("UPDATE %s USING TIMESTAMP 2 SET v1=2, v2=2 WHERE k=0 AND c=0");
        assertEquals(1, index.rowsUpdated.size());
        oldRow = index.rowsUpdated.get(0).left;
        assertEquals(2, oldRow.size());
        validateCell(oldRow.getCell(v1), v1, ByteBufferUtil.bytes(1), 1);
        validateCell(oldRow.getCell(v2), v2, ByteBufferUtil.bytes(0), 0);
        newRow = index.rowsUpdated.get(0).right;
        assertEquals(2, newRow.size());
        validateCell(newRow.getCell(v1), v1, ByteBufferUtil.bytes(2), 2);
        validateCell(newRow.getCell(v2), v2, ByteBufferUtil.bytes(2), 2);
        index.reset();

        // Delete one value
        execute("DELETE v1 FROM %s USING TIMESTAMP 3 WHERE k=0 AND c=0");
        assertEquals(1, index.rowsUpdated.size());
        oldRow = index.rowsUpdated.get(0).left;
        assertEquals(1, oldRow.size());
        validateCell(oldRow.getCell(v1), v1, ByteBufferUtil.bytes(2), 2);
        newRow = index.rowsUpdated.get(0).right;
        assertEquals(1, newRow.size());
        Cell newCell = newRow.getCell(v1);
        assertTrue(newCell.isTombstone());
        assertEquals(3, newCell.timestamp());
        index.reset();

        // Modify the liveness of the primary key, the delta rows should contain
        // no cell data as only the pk was altered, but it should illustrate the
        // change to the liveness info
        execute("INSERT INTO %s(k, c) VALUES (0, 0) USING TIMESTAMP 4");
        assertEquals(1, index.rowsUpdated.size());
        oldRow = index.rowsUpdated.get(0).left;
        assertEquals(0, oldRow.size());
        assertEquals(0, oldRow.primaryKeyLivenessInfo().timestamp());
        newRow = index.rowsUpdated.get(0).right;
        assertEquals(0, newRow.size());
        assertEquals(4, newRow.primaryKeyLivenessInfo().timestamp());
    }

    @Test
    public void testIndexQueriesWithIndexNotReady() throws Throwable
    {
        createTable("CREATE TABLE %s (pk int, ck int, value int, PRIMARY KEY (pk, ck))");

        for (int i = 0; i < 10; i++)
            for (int j = 0; j < 10; j++)
                execute("INSERT INTO %s (pk, ck, value) VALUES (?, ?, ?)", i, j, i + j);

        createIndex("CREATE CUSTOM INDEX testIndex ON %s (value) USING '" + IndexBlockingOnInitialization.class.getName() + "'");
        try
        {
            execute("SELECT value FROM %s WHERE value = 2");
            fail();
        }
        catch (IndexNotAvailableException e)
        {
            assertTrue(true);
        }
        finally
        {
            execute("DROP index " + KEYSPACE + ".testIndex");
        }
    }

    @Test
    public void droppingIndexInvalidatesPreparedStatements() throws Throwable
    {
        createTable("CREATE TABLE %s (a int, b int, c int, PRIMARY KEY ((a), b))");
        String indexName = createIndex("CREATE INDEX ON %s(c)");
        MD5Digest cqlId = prepareStatement("SELECT * FROM %s.%s WHERE c=?").statementId;

        assertNotNull(QueryProcessor.instance.getPrepared(cqlId));

        dropIndex("DROP INDEX %s." + indexName);

        assertNull(QueryProcessor.instance.getPrepared(cqlId));
    }

    // See CASSANDRA-11021
    @Test
    public void testIndexesOnNonStaticColumnsWhereSchemaIncludesStaticColumns() throws Throwable
    {
        createTable("CREATE TABLE %s (a int, b int, c int static, d int, PRIMARY KEY (a, b))");
        createIndex("CREATE INDEX b_idx on %s(b)");
        createIndex("CREATE INDEX d_idx on %s(d)");

        execute("INSERT INTO %s (a, b, c ,d) VALUES (0, 0, 0, 0)");
        execute("INSERT INTO %s (a, b, c, d) VALUES (1, 1, 1, 1)");
        assertRows(execute("SELECT * FROM %s WHERE b = 0"), row(0, 0, 0, 0));
        assertRows(execute("SELECT * FROM %s WHERE d = 1"), row(1, 1, 1, 1));

        execute("UPDATE %s SET c = 2 WHERE a = 0");
        execute("UPDATE %s SET c = 3, d = 4 WHERE a = 1 AND b = 1");
        assertRows(execute("SELECT * FROM %s WHERE b = 0"), row(0, 0, 2, 0));
        assertRows(execute("SELECT * FROM %s WHERE d = 4"), row(1, 1, 3, 4));

        execute("DELETE FROM %s WHERE a = 0");
        execute("DELETE FROM %s WHERE a = 1 AND b = 1");
        assertEmpty(execute("SELECT * FROM %s WHERE b = 0"));
        assertEmpty(execute("SELECT * FROM %s WHERE d = 3"));
    }

    @Test
    public void testWithEmptyRestrictionValueAndSecondaryIndex() throws Throwable
    {
        createTable("CREATE TABLE %s (pk blob, c blob, v blob, PRIMARY KEY ((pk), c))");
        createIndex("CREATE INDEX on %s(c)");
        createIndex("CREATE INDEX on %s(v)");

        execute("INSERT INTO %s (pk, c, v) VALUES (?, ?, ?)", bytes("foo123"), bytes("1"), bytes("1"));
        execute("INSERT INTO %s (pk, c, v) VALUES (?, ?, ?)", bytes("foo123"), bytes("2"), bytes("1"));

        beforeAndAfterFlush(() -> {
            // Test clustering columns restrictions
            assertEmpty(execute("SELECT * FROM %s WHERE pk = textAsBlob('foo123') AND c = textAsBlob('');"));

            assertEmpty(execute("SELECT * FROM %s WHERE pk = textAsBlob('foo123') AND (c) = (textAsBlob(''));"));

            assertRows(execute("SELECT * FROM %s WHERE pk = textAsBlob('foo123') AND c IN (textAsBlob(''), textAsBlob('1'));"),
                       row(bytes("foo123"), bytes("1"), bytes("1")));

            assertRows(execute("SELECT * FROM %s WHERE pk = textAsBlob('foo123') AND (c) IN ((textAsBlob('')), (textAsBlob('1')));"),
                       row(bytes("foo123"), bytes("1"), bytes("1")));

            assertRows(execute("SELECT * FROM %s WHERE pk = textAsBlob('foo123') AND c > textAsBlob('') AND v = textAsBlob('1') ALLOW FILTERING;"),
                       row(bytes("foo123"), bytes("1"), bytes("1")),
                       row(bytes("foo123"), bytes("2"), bytes("1")));

            assertRows(execute("SELECT * FROM %s WHERE pk = textAsBlob('foo123') AND c >= textAsBlob('') AND v = textAsBlob('1') ALLOW FILTERING;"),
                       row(bytes("foo123"), bytes("1"), bytes("1")),
                       row(bytes("foo123"), bytes("2"), bytes("1")));

            assertRows(execute("SELECT * FROM %s WHERE pk = textAsBlob('foo123') AND (c) >= (textAsBlob('')) AND v = textAsBlob('1') ALLOW FILTERING;"),
                       row(bytes("foo123"), bytes("1"), bytes("1")),
                       row(bytes("foo123"), bytes("2"), bytes("1")));

            assertEmpty(execute("SELECT * FROM %s WHERE pk = textAsBlob('foo123') AND c <= textAsBlob('') AND v = textAsBlob('1') ALLOW FILTERING;"));

            assertEmpty(execute("SELECT * FROM %s WHERE pk = textAsBlob('foo123') AND (c) <= (textAsBlob('')) AND v = textAsBlob('1') ALLOW FILTERING;"));

            assertEmpty(execute("SELECT * FROM %s WHERE pk = textAsBlob('foo123') AND (c) < (textAsBlob('')) AND v = textAsBlob('1') ALLOW FILTERING;"));

            assertEmpty(execute("SELECT * FROM %s WHERE pk = textAsBlob('foo123') AND c < textAsBlob('') AND v = textAsBlob('1') ALLOW FILTERING;"));

            assertEmpty(execute("SELECT * FROM %s WHERE pk = textAsBlob('foo123') AND c > textAsBlob('') AND c < textAsBlob('') AND v = textAsBlob('1') ALLOW FILTERING;"));

            assertEmpty(execute("SELECT * FROM %s WHERE pk = textAsBlob('foo123') AND (c) > (textAsBlob('')) AND (c) < (textAsBlob('')) AND v = textAsBlob('1') ALLOW FILTERING;"));
        });

        execute("INSERT INTO %s (pk, c, v) VALUES (?, ?, ?)",
                bytes("foo123"), EMPTY_BYTE_BUFFER, bytes("1"));

        beforeAndAfterFlush(() -> {

            assertRows(execute("SELECT * FROM %s WHERE pk = textAsBlob('foo123') AND c = textAsBlob('');"),
                       row(bytes("foo123"), EMPTY_BYTE_BUFFER, bytes("1")));

            assertRows(execute("SELECT * FROM %s WHERE pk = textAsBlob('foo123') AND (c) = (textAsBlob(''));"),
                       row(bytes("foo123"), EMPTY_BYTE_BUFFER, bytes("1")));

            assertRows(execute("SELECT * FROM %s WHERE pk = textAsBlob('foo123') AND c IN (textAsBlob(''), textAsBlob('1'));"),
                       row(bytes("foo123"), EMPTY_BYTE_BUFFER, bytes("1")),
                       row(bytes("foo123"), bytes("1"), bytes("1")));

            assertRows(execute("SELECT * FROM %s WHERE pk = textAsBlob('foo123') AND (c) IN ((textAsBlob('')), (textAsBlob('1')));"),
                       row(bytes("foo123"), EMPTY_BYTE_BUFFER, bytes("1")),
                       row(bytes("foo123"), bytes("1"), bytes("1")));

            assertRows(execute("SELECT * FROM %s WHERE pk = textAsBlob('foo123') AND c > textAsBlob('') AND v = textAsBlob('1') ALLOW FILTERING;"),
                       row(bytes("foo123"), bytes("1"), bytes("1")),
                       row(bytes("foo123"), bytes("2"), bytes("1")));

            assertRows(execute("SELECT * FROM %s WHERE pk = textAsBlob('foo123') AND c >= textAsBlob('') AND v = textAsBlob('1') ALLOW FILTERING;"),
                       row(bytes("foo123"), EMPTY_BYTE_BUFFER, bytes("1")),
                       row(bytes("foo123"), bytes("1"), bytes("1")),
                       row(bytes("foo123"), bytes("2"), bytes("1")));

            assertRows(execute("SELECT * FROM %s WHERE pk = textAsBlob('foo123') AND (c) >= (textAsBlob('')) AND v = textAsBlob('1') ALLOW FILTERING;"),
                       row(bytes("foo123"), EMPTY_BYTE_BUFFER, bytes("1")),
                       row(bytes("foo123"), bytes("1"), bytes("1")),
                       row(bytes("foo123"), bytes("2"), bytes("1")));

            assertRows(execute("SELECT * FROM %s WHERE pk = textAsBlob('foo123') AND c <= textAsBlob('') AND v = textAsBlob('1') ALLOW FILTERING;"),
                       row(bytes("foo123"), EMPTY_BYTE_BUFFER, bytes("1")));

            assertRows(execute("SELECT * FROM %s WHERE pk = textAsBlob('foo123') AND (c) <= (textAsBlob('')) AND v = textAsBlob('1') ALLOW FILTERING;"),
                       row(bytes("foo123"), EMPTY_BYTE_BUFFER, bytes("1")));

            assertEmpty(execute("SELECT * FROM %s WHERE pk = textAsBlob('foo123') AND c < textAsBlob('') AND v = textAsBlob('1') ALLOW FILTERING;"));

            assertEmpty(execute("SELECT * FROM %s WHERE pk = textAsBlob('foo123') AND (c) < (textAsBlob('')) AND v = textAsBlob('1') ALLOW FILTERING;"));

            assertEmpty(execute("SELECT * FROM %s WHERE pk = textAsBlob('foo123') AND c >= textAsBlob('') AND c < textAsBlob('') AND v = textAsBlob('1') ALLOW FILTERING;"));

            assertEmpty(execute("SELECT * FROM %s WHERE pk = textAsBlob('foo123') AND (c) >= (textAsBlob('')) AND c < textAsBlob('') AND v = textAsBlob('1') ALLOW FILTERING;"));

            // Test restrictions on non-primary key value
            assertEmpty(execute("SELECT * FROM %s WHERE pk = textAsBlob('foo123') AND v = textAsBlob('');"));
        });

        execute("INSERT INTO %s (pk, c, v) VALUES (?, ?, ?)",
                bytes("foo123"), bytes("3"), EMPTY_BYTE_BUFFER);

        beforeAndAfterFlush(() -> {

            assertRows(execute("SELECT * FROM %s WHERE pk = textAsBlob('foo123') AND v = textAsBlob('');"),
                       row(bytes("foo123"), bytes("3"), EMPTY_BYTE_BUFFER));
        });
    }

    @Test
    public void testEmptyRestrictionValueWithSecondaryIndexAndCompactTables() throws Throwable
    {
        createTable("CREATE TABLE %s (pk blob, c blob, v blob, PRIMARY KEY ((pk), c)) WITH COMPACT STORAGE");
        assertInvalidMessage("Secondary indexes are not supported on COMPACT STORAGE tables that have clustering columns",
                            "CREATE INDEX on %s(c)");

        createTable("CREATE TABLE %s (pk blob PRIMARY KEY, v blob) WITH COMPACT STORAGE");
        createIndex("CREATE INDEX on %s(v)");

        execute("INSERT INTO %s (pk, v) VALUES (?, ?)", bytes("foo123"), bytes("1"));

        // Test restrictions on non-primary key value
        assertEmpty(execute("SELECT * FROM %s WHERE pk = textAsBlob('foo123') AND v = textAsBlob('');"));

        execute("INSERT INTO %s (pk, v) VALUES (?, ?)", bytes("foo124"), EMPTY_BYTE_BUFFER);

        assertRows(execute("SELECT * FROM %s WHERE v = textAsBlob('');"),
                   row(bytes("foo124"), EMPTY_BYTE_BUFFER));
    }

    @Test
    public void testPartitionKeyWithIndex() throws Throwable
    {
        createTable("CREATE TABLE %s (a int, b int, c int, PRIMARY KEY ((a, b)))");
        createIndex("CREATE INDEX ON %s (a);");
        createIndex("CREATE INDEX ON %s (b);");

        execute("INSERT INTO %s (a, b, c) VALUES (1,2,3)");
        execute("INSERT INTO %s (a, b, c) VALUES (2,3,4)");
        execute("INSERT INTO %s (a, b, c) VALUES (5,6,7)");

        beforeAndAfterFlush(() -> {
            assertRows(execute("SELECT * FROM %s WHERE a = 1"),
                       row(1, 2, 3));
            assertRows(execute("SELECT * FROM %s WHERE b = 3"),
                       row(2, 3, 4));

        });
    }

    @Test
    public void testAllowFilteringOnPartitionKeyWithSecondaryIndex() throws Throwable
    {
        createTable("CREATE TABLE %s (pk1 int, pk2 int, c1 int, c2 int, v int, " +
                    "PRIMARY KEY ((pk1, pk2), c1, c2))");
        createIndex("CREATE INDEX v_idx_1 ON %s (v);");

        for (int i = 1; i <= 5; i++)
        {
            for (int j = 1; j <= 2; j++)
            {
                execute("INSERT INTO %s (pk1, pk2, c1, c2, v) VALUES (?, ?, ?, ?, ?)", j, 1, 1, 1, i);
                execute("INSERT INTO %s (pk1, pk2, c1, c2, v) VALUES (?, ?, ?, ?, ?)", j, 1, 1, i, i);
                execute("INSERT INTO %s (pk1, pk2, c1, c2, v) VALUES (?, ?, ?, ?, ?)", j, 1, i, i, i);
                execute("INSERT INTO %s (pk1, pk2, c1, c2, v) VALUES (?, ?, ?, ?, ?)", j, i, i, i, i);
            }
        }

        beforeAndAfterFlush(() -> {
            assertEmpty(execute("SELECT * FROM %s WHERE pk1 = 1 AND  c1 > 0 AND c1 < 5 AND c2 = 1 AND v = 3 ALLOW FILTERING;"));

            assertRows(execute("SELECT * FROM %s WHERE pk1 = 1 AND  c1 > 0 AND c1 < 5 AND c2 = 3 AND v = 3 ALLOW FILTERING;"),
                       row(1, 3, 3, 3, 3),
                       row(1, 1, 1, 3, 3),
                       row(1, 1, 3, 3, 3));

            assertEmpty(execute("SELECT * FROM %s WHERE pk1 = 1 AND  c2 > 1 AND c2 < 5 AND v = 1 ALLOW FILTERING;"));

            assertRows(execute("SELECT * FROM %s WHERE pk1 = 1 AND  c1 > 1 AND c2 > 2 AND v = 3 ALLOW FILTERING;"),
                       row(1, 3, 3, 3, 3),
                       row(1, 1, 3, 3, 3));

            assertRows(execute("SELECT * FROM %s WHERE pk1 = 1 AND  pk2 > 1 AND c2 > 2 AND v = 3 ALLOW FILTERING;"),
                       row(1, 3, 3, 3, 3));

            assertRowsIgnoringOrder(execute("SELECT * FROM %s WHERE pk2 > 1 AND  c1 IN(0,1,2) AND v <= 3 ALLOW FILTERING;"),
                                    row(1, 2, 2, 2, 2),
                                    row(2, 2, 2, 2, 2));

            assertRows(execute("SELECT * FROM %s WHERE pk1 >= 2 AND pk2 <=3 AND  c1 IN(0,1,2) AND c2 IN(0,1,2) AND v < 3  ALLOW FILTERING;"),
                       row(2, 2, 2, 2, 2),
                       row(2, 1, 1, 2, 2),
                       row(2, 1, 2, 2, 2));

            assertInvalidMessage(StatementRestrictions.REQUIRES_ALLOW_FILTERING_MESSAGE,
                                 "SELECT * FROM %s WHERE pk1 >= 1 AND pk2 <=3 AND  c1 IN(0,1,2) AND c2 IN(0,1,2) AND v = 3");
        });
    }

    @Test
    public void testAllowFilteringOnPartitionKeyWithIndexForContains() throws Throwable
    {
        createTable("CREATE TABLE %s (k1 int, k2 int, v set<int>, PRIMARY KEY ((k1, k2)))");
        createIndex("CREATE INDEX ON %s(k2)");

        execute("INSERT INTO %s (k1, k2, v) VALUES (?, ?, ?)", 0, 0, set(1, 2, 3));
        execute("INSERT INTO %s (k1, k2, v) VALUES (?, ?, ?)", 0, 1, set(2, 3, 4));
        execute("INSERT INTO %s (k1, k2, v) VALUES (?, ?, ?)", 1, 0, set(3, 4, 5));
        execute("INSERT INTO %s (k1, k2, v) VALUES (?, ?, ?)", 1, 1, set(4, 5, 6));

        beforeAndAfterFlush(() -> {
            assertInvalidMessage(StatementRestrictions.REQUIRES_ALLOW_FILTERING_MESSAGE,
                                 "SELECT * FROM %s WHERE k2 > ?", 0);

            assertRows(execute("SELECT * FROM %s WHERE k2 > ? ALLOW FILTERING", 0),
                       row(0, 1, set(2, 3, 4)),
                       row(1, 1, set(4, 5, 6)));

            assertRows(execute("SELECT * FROM %s WHERE k2 >= ? AND v CONTAINS ? ALLOW FILTERING", 1, 6),
                       row(1, 1, set(4, 5, 6)));

            assertEmpty(execute("SELECT * FROM %s WHERE k2 < ? AND v CONTAINS ? ALLOW FILTERING", 0, 7));
        });
    }

    @Test
    public void testIndexOnStaticColumnWithPartitionWithoutRows() throws Throwable
    {
        createTable("CREATE TABLE %s (pk int, c int, s int static, v int, PRIMARY KEY(pk, c))");
        createIndex("CREATE INDEX ON %s (s)");

        execute("INSERT INTO %s (pk, c, s, v) VALUES (?, ?, ?, ?)", 1, 1, 9, 1);
        execute("INSERT INTO %s (pk, c, s, v) VALUES (?, ?, ?, ?)", 1, 2, 9, 2);
        execute("INSERT INTO %s (pk, s) VALUES (?, ?)", 2, 9);
        execute("INSERT INTO %s (pk, c, s, v) VALUES (?, ?, ?, ?)", 3, 1, 9, 1);
        flush();

        assertRows(execute("SELECT * FROM %s WHERE s = ?", 9),
                   row(1, 1, 9, 1),
                   row(1, 2, 9, 2),
                   row(2, null, 9, null),
                   row(3, 1, 9, 1));

        execute("DELETE FROM %s WHERE pk = ?", 3);

        assertRows(execute("SELECT * FROM %s WHERE s = ?", 9),
                   row(1, 1, 9, 1),
                   row(1, 2, 9, 2),
                   row(2, null, 9, null));
    }

    @Test
    public void testIndexOnRegularColumnWithPartitionWithoutRows() throws Throwable
    {
        createTable("CREATE TABLE %s (pk int, c int, s int static, v int, PRIMARY KEY(pk, c))");
        createIndex("CREATE INDEX ON %s (v)");

        execute("INSERT INTO %s (pk, c, s, v) VALUES (?, ?, ?, ?)", 1, 1, 9, 1);
        execute("INSERT INTO %s (pk, c, s, v) VALUES (?, ?, ?, ?)", 1, 2, 9, 2);
        execute("INSERT INTO %s (pk, s) VALUES (?, ?)", 2, 9);
        execute("INSERT INTO %s (pk, c, s, v) VALUES (?, ?, ?, ?)", 3, 1, 9, 1);
        flush();

        execute("DELETE FROM %s WHERE pk = ? and c = ?", 3, 1);

        assertRows(execute("SELECT * FROM %s WHERE v = ?", 1),
                   row(1, 1, 9, 1));
    }

    @Test
    public void testIndexOnDurationColumn() throws Throwable
    {
        createTable("CREATE TABLE %s (k int PRIMARY KEY, d duration)");
        assertInvalidMessage("Secondary indexes are not supported on duration columns",
                             "CREATE INDEX ON %s (d)");

        createTable("CREATE TABLE %s (k int PRIMARY KEY, l list<duration>)");
        assertInvalidMessage("Secondary indexes are not supported on collections containing durations",
                             "CREATE INDEX ON %s (l)");

        createTable("CREATE TABLE %s (k int PRIMARY KEY, m map<int, duration>)");
        assertInvalidMessage("Secondary indexes are not supported on collections containing durations",
                             "CREATE INDEX ON %s (m)");

        createTable("CREATE TABLE %s (k int PRIMARY KEY, t tuple<int, duration>)");
        assertInvalidMessage("Secondary indexes are not supported on tuples containing durations",
                             "CREATE INDEX ON %s (t)");

        String udt = createType("CREATE TYPE %s (i int, d duration)");

        createTable("CREATE TABLE %s (k int PRIMARY KEY, t " + udt + ")");
        assertInvalidMessage("Secondary indexes are not supported on UDTs containing durations",
                             "CREATE INDEX ON %s (t)");
    }

    @Test
    public void testIndexOnFrozenUDT() throws Throwable
    {
        String type = createType("CREATE TYPE %s (a int)");
        String tableName = createTable("CREATE TABLE %s (k int PRIMARY KEY, v frozen<" + type + ">)");

        Object udt1 = userType("a", 1);
        Object udt2 = userType("a", 2);

        execute("INSERT INTO %s (k, v) VALUES (?, ?)", 0, udt1);
        String indexName = createIndex("CREATE INDEX ON %s (v)");
        execute("INSERT INTO %s (k, v) VALUES (?, ?)", 1, udt2);
        execute("INSERT INTO %s (k, v) VALUES (?, ?)", 1, udt1);
        assertTrue(waitForIndex(keyspace(), tableName, indexName));

        assertRows(execute("SELECT * FROM %s WHERE v = ?", udt1), row(1, udt1), row(0, udt1));
        assertEmpty(execute("SELECT * FROM %s WHERE v = ?", udt2));

        execute("DELETE FROM %s WHERE k = 0");
        assertRows(execute("SELECT * FROM %s WHERE v = ?", udt1), row(1, udt1));

        dropIndex("DROP INDEX %s." + indexName);
        assertInvalidMessage(String.format("Index '%s' could not be found", indexName),
                             String.format("DROP INDEX %s.%s", KEYSPACE, indexName));
        assertInvalidMessage(StatementRestrictions.REQUIRES_ALLOW_FILTERING_MESSAGE,
                             "SELECT * FROM %s WHERE v = ?", udt1);
    }

    @Test
    public void testIndexOnFrozenCollectionOfUDT() throws Throwable
    {
        String type = createType("CREATE TYPE %s (a int)");
        String tableName = createTable("CREATE TABLE %s (k int PRIMARY KEY, v frozen<set<frozen<" + type + ">>>)");

        Object udt1 = userType("a", 1);
        Object udt2 = userType("a", 2);

        execute("INSERT INTO %s (k, v) VALUES (?, ?)", 1, set(udt1, udt2));
        assertInvalidMessage("Frozen collections only support full()", "CREATE INDEX idx ON %s (keys(v))");
        assertInvalidMessage("Frozen collections only support full()", "CREATE INDEX idx ON %s (values(v))");
        String indexName = createIndex("CREATE INDEX ON %s (full(v))");

        execute("INSERT INTO %s (k, v) VALUES (?, ?)", 2, set(udt2));
        assertTrue(waitForIndex(keyspace(), tableName, indexName));

        assertInvalidMessage(StatementRestrictions.REQUIRES_ALLOW_FILTERING_MESSAGE,
                             "SELECT * FROM %s WHERE v CONTAINS ?", udt1);

        assertRows(execute("SELECT * FROM %s WHERE v = ?", set(udt1, udt2)), row(1, set(udt1, udt2)));
        assertRows(execute("SELECT * FROM %s WHERE v = ?", set(udt2)), row(2, set(udt2)));

        execute("DELETE FROM %s WHERE k = 2");
        assertEmpty(execute("SELECT * FROM %s WHERE v = ?", set(udt2)));

        dropIndex("DROP INDEX %s." + indexName);
        assertInvalidMessage(String.format("Index '%s' could not be found", indexName),
                             String.format("DROP INDEX %s.%s", KEYSPACE, indexName));
        assertInvalidMessage(StatementRestrictions.REQUIRES_ALLOW_FILTERING_MESSAGE,
                             "SELECT * FROM %s WHERE v CONTAINS ?", udt1);
    }

    @Test
    public void testIndexOnNonFrozenCollectionOfFrozenUDT() throws Throwable
    {
        String type = createType("CREATE TYPE %s (a int)");
        String tableName = createTable("CREATE TABLE %s (k int PRIMARY KEY, v set<frozen<" + type + ">>)");

        Object udt1 = userType("a", 1);
        Object udt2 = userType("a", 2);

        execute("INSERT INTO %s (k, v) VALUES (?, ?)", 1, set(udt1));
        assertInvalidMessage("Cannot create index on keys of column v with non-map type",
                             "CREATE INDEX ON %s (keys(v))");
        assertInvalidMessage("full() indexes can only be created on frozen collections",
                             "CREATE INDEX ON %s (full(v))");
        String indexName = createIndex("CREATE INDEX ON %s (values(v))");

        execute("INSERT INTO %s (k, v) VALUES (?, ?)", 2, set(udt2));
        execute("UPDATE %s SET v = v + ? WHERE k = ?", set(udt2), 1);
        assertTrue(waitForIndex(keyspace(), tableName, indexName));

        assertRows(execute("SELECT * FROM %s WHERE v CONTAINS ?", udt1), row(1, set(udt1, udt2)));
        assertRows(execute("SELECT * FROM %s WHERE v CONTAINS ?", udt2), row(1, set(udt1, udt2)), row(2, set(udt2)));

        execute("DELETE FROM %s WHERE k = 1");
        assertEmpty(execute("SELECT * FROM %s WHERE v CONTAINS ?", udt1));
        assertRows(execute("SELECT * FROM %s WHERE v CONTAINS ?", udt2), row(2, set(udt2)));

        dropIndex("DROP INDEX %s." + indexName);
        assertInvalidMessage(String.format("Index '%s' could not be found", indexName),
                             String.format("DROP INDEX %s.%s", KEYSPACE, indexName));
        assertInvalidMessage(StatementRestrictions.REQUIRES_ALLOW_FILTERING_MESSAGE,
                             "SELECT * FROM %s WHERE v CONTAINS ?", udt1);
    }

    @Test
    public void testIndexOnNonFrozenUDT() throws Throwable
    {
        String type = createType("CREATE TYPE %s (a int)");
        createTable("CREATE TABLE %s (k int PRIMARY KEY, v " + type + ")");
        assertInvalidMessage("Secondary indexes are not supported on non-frozen UDTs", "CREATE INDEX ON %s (v)");
        assertInvalidMessage("Non-collection columns support only simple indexes", "CREATE INDEX ON %s (keys(v))");
        assertInvalidMessage("Non-collection columns support only simple indexes", "CREATE INDEX ON %s (values(v))");
        assertInvalidMessage("full() indexes can only be created on frozen collections", "CREATE INDEX ON %s (full(v))");
    }

<<<<<<< HEAD
    private ResultMessage.Prepared prepareStatement(String cql)
=======
    @Test
    public void testIndexOnPartitionKeyInsertExpiringColumn() throws Throwable
    {
        createTable("CREATE TABLE %s (k1 int, k2 int, a int, b int, PRIMARY KEY ((k1, k2)))");
        createIndex("CREATE INDEX on %s(k1)");
        execute("INSERT INTO %s (k1, k2, a, b) VALUES (1, 2, 3, 4)");
        assertRows(execute("SELECT * FROM %s WHERE k1 = 1"), row(1, 2, 3, 4));
        execute("UPDATE %s USING TTL 1 SET b = 10 WHERE k1 = 1 AND k2 = 2");
        Thread.sleep(1000);
        assertRows(execute("SELECT * FROM %s WHERE k1 = 1"), row(1, 2, 3, null));
    }

    @Test
    public void testIndexOnClusteringKeyInsertExpiringColumn() throws Throwable
    {
        createTable("CREATE TABLE %s (pk int, ck int, a int, b int, PRIMARY KEY (pk, ck))");
        createIndex("CREATE INDEX on %s(ck)");
        execute("INSERT INTO %s (pk, ck, a, b) VALUES (1, 2, 3, 4)");
        assertRows(execute("SELECT * FROM %s WHERE ck = 2"), row(1, 2, 3, 4));
        execute("UPDATE %s USING TTL 1 SET b = 10 WHERE pk = 1 AND ck = 2");
        Thread.sleep(1000);
        assertRows(execute("SELECT * FROM %s WHERE ck = 2"), row(1, 2, 3, null));
    }

    @Test
    public void testIndexOnRegularColumnInsertExpiringColumn() throws Throwable
    {
        createTable("CREATE TABLE %s (pk int, ck int, a int, b int, PRIMARY KEY (pk, ck))");
        createIndex("CREATE INDEX on %s(a)");
        execute("INSERT INTO %s (pk, ck, a, b) VALUES (1, 2, 3, 4)");
        assertRows(execute("SELECT * FROM %s WHERE a = 3"), row(1, 2, 3, 4));

        execute("UPDATE %s USING TTL 1 SET b = 10 WHERE pk = 1 AND ck = 2");
        Thread.sleep(1000);
        assertRows(execute("SELECT * FROM %s WHERE a = 3"), row(1, 2, 3, null));

        execute("UPDATE %s USING TTL 1 SET a = 5 WHERE pk = 1 AND ck = 2");
        Thread.sleep(1000);
        assertEmpty(execute("SELECT * FROM %s WHERE a = 3"));
        assertEmpty(execute("SELECT * FROM %s WHERE a = 5"));
    }

    private ResultMessage.Prepared prepareStatement(String cql, boolean forThrift)
>>>>>>> f33cdcb8
    {
        return QueryProcessor.prepare(String.format(cql, KEYSPACE, currentTable()),
                                      ClientState.forInternalCalls());
    }

    private void validateCell(Cell cell, ColumnMetadata def, ByteBuffer val, long timestamp)
    {
        assertNotNull(cell);
        assertEquals(0, def.type.compare(cell.value(), val));
        assertEquals(timestamp, cell.timestamp());
    }

    private static void assertColumnValue(int expected, String name, Row row, TableMetadata cfm)
    {
        ColumnMetadata col = cfm.getColumn(new ColumnIdentifier(name, true));
        AbstractType<?> type = col.type;
        assertEquals(expected, type.compose(row.getCell(col).value()));
    }

    /**
     * <code>CassandraIndex</code> that blocks during the initialization.
     */
    public static class IndexBlockingOnInitialization extends CustomCassandraIndex
    {
        private final CountDownLatch latch = new CountDownLatch(1);

        public IndexBlockingOnInitialization(ColumnFamilyStore baseCfs, IndexMetadata indexDef)
        {
            super(baseCfs, indexDef);
        }

        @Override
        public Callable<?> getInitializationTask()
        {
            return () -> {
                latch.await();
                return null;
            };
        }

        @Override
        public Callable<?> getInvalidateTask()
        {
            latch.countDown();
            return super.getInvalidateTask();
        }
    }
}<|MERGE_RESOLUTION|>--- conflicted
+++ resolved
@@ -1524,9 +1524,6 @@
         assertInvalidMessage("full() indexes can only be created on frozen collections", "CREATE INDEX ON %s (full(v))");
     }
 
-<<<<<<< HEAD
-    private ResultMessage.Prepared prepareStatement(String cql)
-=======
     @Test
     public void testIndexOnPartitionKeyInsertExpiringColumn() throws Throwable
     {
@@ -1569,8 +1566,7 @@
         assertEmpty(execute("SELECT * FROM %s WHERE a = 5"));
     }
 
-    private ResultMessage.Prepared prepareStatement(String cql, boolean forThrift)
->>>>>>> f33cdcb8
+    private ResultMessage.Prepared prepareStatement(String cql)
     {
         return QueryProcessor.prepare(String.format(cql, KEYSPACE, currentTable()),
                                       ClientState.forInternalCalls());
