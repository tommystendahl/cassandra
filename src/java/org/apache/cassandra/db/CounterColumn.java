--- conflicted
+++ resolved
@@ -113,11 +113,7 @@
     @Override
     public IColumn diff(IColumn column)
     {
-<<<<<<< HEAD
-        assert column instanceof CounterColumn : "Wrong class type. " + ((column == null) ? "null" : column.getClass().getSimpleName()) + " found.";
-=======
         assert (column instanceof CounterColumn) || (column instanceof DeletedColumn) : "Wrong class type: " + column.getClass();
->>>>>>> d97a5ca4
 
         if (timestamp() < column.timestamp())
             return column;
