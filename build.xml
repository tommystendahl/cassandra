<?xml version="1.0" encoding="UTF-8" standalone="no"?>
<!--
 ~ Licensed to the Apache Software Foundation (ASF) under one
 ~ or more contributor license agreements.  See the NOTICE file
 ~ distributed with this work for additional information
 ~ regarding copyright ownership.  The ASF licenses this file
 ~ to you under the Apache License, Version 2.0 (the
 ~ "License"); you may not use this file except in compliance
 ~ with the License.  You may obtain a copy of the License at
 ~
 ~    http://www.apache.org/licenses/LICENSE-2.0
 ~
 ~ Unless required by applicable law or agreed to in writing,
 ~ software distributed under the License is distributed on an
 ~ "AS IS" BASIS, WITHOUT WARRANTIES OR CONDITIONS OF ANY
 ~ KIND, either express or implied.  See the License for the
 ~ specific language governing permissions and limitations
 ~ under the License.
 -->
<project basedir="." default="jar" name="apache-cassandra"
         xmlns:artifact="antlib:org.apache.maven.artifact.ant">
    <property environment="env"/>
    <property file="build.properties" />
    <property file="build.properties.default" />
    <property name="debuglevel" value="source,lines,vars"/>

    <!-- default version and SCM information -->
    <property name="base.version" value="4.0"/>
    <property name="scm.connection" value="scm:git://git.apache.org/cassandra.git"/>
    <property name="scm.developerConnection" value="scm:git://git.apache.org/cassandra.git"/>
    <property name="scm.url" value="http://git-wip-us.apache.org/repos/asf?p=cassandra.git;a=tree"/>

    <!-- directory details -->
    <property name="basedir" value="."/>
    <property name="build.src" value="${basedir}/src"/>
    <property name="build.src.java" value="${basedir}/src/java"/>
    <property name="build.src.antlr" value="${basedir}/src/antlr"/>
    <property name="build.src.jdkoverride" value="${basedir}/src/jdkoverride" />
    <property name="build.src.resources" value="${basedir}/src/resources"/>
    <property name="build.src.gen-java" value="${basedir}/src/gen-java"/>
    <property name="build.lib" value="${basedir}/lib"/>
    <property name="build.dir" value="${basedir}/build"/>
    <property name="build.dir.lib" value="${basedir}/build/lib"/>
    <property name="build.test.dir" value="${build.dir}/test"/>
    <property name="build.classes" value="${build.dir}/classes"/>
    <property name="build.classes.main" value="${build.classes}/main" />
    <property name="javadoc.dir" value="${build.dir}/javadoc"/>
    <property name="javadoc.jars.dir" value="${build.dir}/javadocs"/>
    <property name="interface.dir" value="${basedir}/interface"/>
    <property name="test.dir" value="${basedir}/test"/>
    <property name="test.resources" value="${test.dir}/resources"/>
    <property name="test.lib" value="${build.dir}/test/lib"/>
    <property name="test.classes" value="${build.dir}/test/classes"/>
    <property name="test.conf" value="${test.dir}/conf"/>
    <property name="test.data" value="${test.dir}/data"/>
    <property name="test.name" value="*Test"/>
    <property name="test.classlistfile" value="testlist.txt"/>
    <property name="benchmark.name" value=""/>
    <property name="test.methods" value=""/>
    <property name="test.runners" value="1"/>
    <property name="test.unit.src" value="${test.dir}/unit"/>
    <property name="test.long.src" value="${test.dir}/long"/>
    <property name="test.burn.src" value="${test.dir}/burn"/>
    <property name="test.microbench.src" value="${test.dir}/microbench"/>
    <property name="dist.dir" value="${build.dir}/dist"/>
    <property name="tmp.dir" value="${java.io.tmpdir}"/>

    <property name="doc.dir" value="${basedir}/doc"/>

    <property name="source.version" value="1.8"/>
    <property name="target.version" value="1.8"/>

    <condition property="version" value="${base.version}">
      <isset property="release"/>
    </condition>
    <property name="version" value="${base.version}-SNAPSHOT"/>
    <property name="version.properties.dir"
              value="${build.src.resources}/org/apache/cassandra/config/" />
    <property name="final.name" value="${ant.project.name}-${version}"/>

    <!-- details of what version of Maven ANT Tasks to fetch -->
    <property name="maven-ant-tasks.version" value="2.1.3" />
    <property name="maven-ant-tasks.local" value="${user.home}/.m2/repository/org/apache/maven/maven-ant-tasks"/>
    <property name="maven-ant-tasks.url"
              value="http://repo2.maven.org/maven2/org/apache/maven/maven-ant-tasks" />
    <!-- details of how and which Maven repository we publish to -->
    <property name="maven.version" value="3.0.3" />
    <condition property="maven-repository-url" value="https://repository.apache.org/service/local/staging/deploy/maven2">
      <isset property="release"/>
    </condition>
    <condition property="maven-repository-id" value="apache.releases.https">
      <isset property="release"/>
    </condition>
    <property name="maven-repository-url" value="https://repository.apache.org/content/repositories/snapshots"/>
    <property name="maven-repository-id" value="apache.snapshots.https"/>

    <property name="test.timeout" value="240000" />
    <property name="test.long.timeout" value="600000" />
    <property name="test.burn.timeout" value="600000" />

    <!-- default for cql tests. Can be override by -Dcassandra.test.use_prepared=false -->
    <property name="cassandra.test.use_prepared" value="true" />

    <!-- skip flushing schema tables during tests -->
    <property name="cassandra.test.flush_local_schema_changes" value="false" />

    <!-- http://www.eclemma.org/jacoco/ -->
    <property name="jacoco.export.dir" value="${build.dir}/jacoco/" />
    <property name="jacoco.partials.dir" value="${jacoco.export.dir}/partials" />
    <property name="jacoco.partialexecfile" value="${jacoco.partials.dir}/partial.exec" />
    <property name="jacoco.finalexecfile" value="${jacoco.export.dir}/jacoco.exec" />
    <property name="jacoco.version" value="0.7.5.201505241946"/>

    <property name="byteman.version" value="3.0.3"/>

    <property name="ecj.version" value="4.4.2"/>

    <condition property="maven-ant-tasks.jar.exists">
      <available file="${build.dir}/maven-ant-tasks-${maven-ant-tasks.version}.jar" />
    </condition>

    <condition property="maven-ant-tasks.jar.local">
      <available file="${maven-ant-tasks.local}/${maven-ant-tasks.version}/maven-ant-tasks-${maven-ant-tasks.version}.jar" />
    </condition>

    <condition property="is.source.artifact">
      <available file="${build.src.java}" type="dir" />
    </condition>

    <tstamp>
      <format property="YEAR" pattern="yyyy"/>
    </tstamp>

    <!-- Check if all tests are being run or just one. If it's all tests don't spam the console with test output.
         If it's an individual test print the output from the test under the assumption someone is debugging the test
         and wants to know what is going on without having to context switch to the log file that is generated.
         Debug level output still needs to be retrieved from the log file.  -->
    <script language="javascript">
        if (project.getProperty("cassandra.keepBriefBrief") == null)
        {
            if (project.getProperty("test.name").equals("*Test"))
                project.setProperty("cassandra.keepBriefBrief", "true");
            else
                project.setProperty("cassandra.keepBriefBrief", "false");
        }
    </script>

    <!--
         Add all the dependencies.
    -->
    <path id="maven-ant-tasks.classpath" path="${build.dir}/maven-ant-tasks-${maven-ant-tasks.version}.jar" />
    <path id="cassandra.classpath">
        <pathelement location="${build.classes.main}" />
        <fileset dir="${build.lib}">
            <include name="**/*.jar" />
            <exclude name="**/*-sources.jar"/>
            <exclude name="**/ant-*.jar"/>
        </fileset>
        <fileset dir="${build.dir.lib}">
            <include name="**/*.jar" />
            <exclude name="**/*-sources.jar"/>
            <exclude name="**/ant-*.jar"/>
        </fileset>
    </path>

  <macrodef name="create-javadoc">
    <attribute name="destdir"/>
    <element name="filesets"/>
    <sequential>
      <javadoc destdir="@{destdir}" author="true" version="true" use="true"
        windowtitle="${ant.project.name} API" classpathref="cassandra.classpath"
        bottom="Copyright &amp;copy; ${YEAR} The Apache Software Foundation"
        useexternalfile="yes"
        maxmemory="256m">
        <filesets/>
      </javadoc>
    </sequential>
  </macrodef>

    <!--
        Setup the output directories.
    -->
    <target name="init">
        <fail unless="is.source.artifact"
            message="Not a source artifact, stopping here." />
        <mkdir dir="${build.classes.main}"/>
        <mkdir dir="${test.lib}"/>
        <mkdir dir="${test.classes}"/>
        <mkdir dir="${stress.test.classes}"/>
        <mkdir dir="${build.src.gen-java}"/>
        <mkdir dir="${build.dir.lib}"/>
        <mkdir dir="${jacoco.export.dir}"/>
        <mkdir dir="${jacoco.partials.dir}"/>
    </target>

    <target name="clean" description="Remove all locally created artifacts">
        <delete dir="${build.test.dir}" />
        <delete dir="${build.classes}" />
        <delete dir="${build.src.gen-java}" />
        <delete dir="${version.properties.dir}" />
        <delete dir="${jacoco.export.dir}" />
        <delete dir="${jacoco.partials.dir}"/>
    </target>
    <target depends="clean" name="cleanall"/>

    <target name="realclean" depends="clean" description="Remove the entire build directory and all downloaded artifacts">
        <delete dir="${build.dir}" />
    </target>

    <!--
       This generates the CQL grammar files from Cql.g
    -->
    <target name="check-gen-cql3-grammar">
        <uptodate property="cql3current"
                targetfile="${build.src.gen-java}/org/apache/cassandra/cql3/Cql.tokens">
            <srcfiles dir="${build.src.antlr}">
                <include name="*.g"/>
            </srcfiles>
        </uptodate>
    </target>

    <target name="gen-cql3-grammar" depends="check-gen-cql3-grammar" unless="cql3current">
      <echo>Building Grammar ${build.src.antlr}/Cql.g  ...</echo>
      <java classname="org.antlr.Tool"
            classpath="${build.dir.lib}/jars/antlr-3.5.2.jar;${build.lib}/antlr-runtime-3.5.2.jar;${build.lib}/ST4-4.0.8.jar"
            fork="true"
            failonerror="true">
         <jvmarg value="-Xmx512M" />
         <arg value="-Xconversiontimeout" />
         <arg value="10000" />
         <arg value="${build.src.antlr}/Cql.g" />
         <arg value="-fo" />
         <arg value="${build.src.gen-java}/org/apache/cassandra/cql3/" />
         <arg value="-Xmaxinlinedfastates"/>
         <arg value="10"/> <!-- default is 60 -->
      </java>
    </target>

    <target name="generate-cql-html" depends="maven-ant-tasks-init" description="Generate HTML from textile source">
        <artifact:dependencies pathId="wikitext.classpath">
            <dependency groupId="com.datastax.wikitext" artifactId="wikitext-core-ant" version="1.3"/>
            <dependency groupId="org.fusesource.wikitext" artifactId="textile-core" version="1.3"/>
        </artifact:dependencies>
        <taskdef classpathref="wikitext.classpath" resource="wikitexttasks.properties" />
        <wikitext-to-html markupLanguage="Textile">
            <fileset dir="${basedir}">
                <include name="doc/cql3/*.textile"/>
            </fileset>
        </wikitext-to-html>
    </target>

    <target name="gen-doc" depends="maven-ant-tasks-init" description="Generate documentation">
        <exec executable="make" osfamily="unix" dir="${doc.dir}">
            <arg value="html"/>
        </exec>
        <exec executable="cmd" osfamily="dos" dir="${doc.dir}">
            <arg value="/c"/>
            <arg value="make.bat"/>
            <arg value="html"/>
        </exec>
    </target>

    <!--
        Generates Java sources for tokenization support from jflex
        grammar files
    -->
    <target name="generate-jflex-java" description="Generate Java from jflex grammar">
        <taskdef classname="jflex.anttask.JFlexTask" classpath="${build.lib}/jflex-1.6.0.jar" name="jflex" />
        <jflex file="${build.src.java}/org/apache/cassandra/index/sasi/analyzer/StandardTokenizerImpl.jflex" destdir="${build.src.gen-java}/" />
    </target>

    <!--
       Fetch Maven Ant Tasks and Cassandra's dependencies
       These targets are intentionally free of dependencies so that they
       can be run stand-alone from a binary release artifact.
    -->
    <target name="maven-ant-tasks-localrepo" unless="maven-ant-tasks.jar.exists" if="maven-ant-tasks.jar.local"
            depends="init" description="Fetch Maven ANT Tasks from Maven Local Repository">
      <copy file="${maven-ant-tasks.local}/${maven-ant-tasks.version}/maven-ant-tasks-${maven-ant-tasks.version}.jar"
           tofile="${build.dir}/maven-ant-tasks-${maven-ant-tasks.version}.jar"/>
      <property name="maven-ant-tasks.jar.exists" value="true"/>
    </target>

    <target name="maven-ant-tasks-download" depends="init,maven-ant-tasks-localrepo" unless="maven-ant-tasks.jar.exists"
            description="Fetch Maven ANT Tasks from Maven Central Repositroy">
      <echo>Downloading Maven ANT Tasks...</echo>
      <get src="${maven-ant-tasks.url}/${maven-ant-tasks.version}/maven-ant-tasks-${maven-ant-tasks.version}.jar"
           dest="${build.dir}/maven-ant-tasks-${maven-ant-tasks.version}.jar" usetimestamp="true" />
      <copy file="${build.dir}/maven-ant-tasks-${maven-ant-tasks.version}.jar"
            tofile="${maven-ant-tasks.local}/${maven-ant-tasks.version}/maven-ant-tasks-${maven-ant-tasks.version}.jar"/>
    </target>

    <target name="maven-ant-tasks-init" depends="init,maven-ant-tasks-download" unless="maven-ant-tasks.initialized"
            description="Initialize Maven ANT Tasks">
      <typedef uri="antlib:org.apache.maven.artifact.ant" classpathref="maven-ant-tasks.classpath" />

      <!-- define the remote repositories we use -->
      <artifact:remoteRepository id="central"   url="${artifact.remoteRepository.central}"/>
      <artifact:remoteRepository id="apache"    url="${artifact.remoteRepository.apache}"/>

      <macrodef name="install">
        <attribute name="pomFile"/>
        <attribute name="file"/>
        <attribute name="classifier" default=""/>
        <attribute name="packaging" default="jar"/>
        <sequential>
          <artifact:mvn mavenVersion="${maven.version}" fork="true" failonerror="true">
            <arg value="org.apache.maven.plugins:maven-install-plugin:2.3.1:install-file" />
            <arg value="-DpomFile=@{pomFile}" />
            <arg value="-Dfile=@{file}" />
            <arg value="-Dclassifier=@{classifier}" />
            <arg value="-Dpackaging=@{packaging}" />
          </artifact:mvn>
        </sequential>
      </macrodef>

      <macrodef name="deploy">
        <attribute name="pomFile"/>
        <attribute name="file"/>
        <attribute name="classifier" default=""/>
        <attribute name="packaging" default="jar"/>
        <sequential>
          <artifact:mvn mavenVersion="${maven.version}" fork="true" failonerror="true">
            <jvmarg value="-Xmx512m"/>
            <arg value="org.apache.maven.plugins:maven-gpg-plugin:1.4:sign-and-deploy-file" />
            <arg value="-DretryFailedDeploymentCount=5" />
            <arg value="-Durl=${maven-repository-url}" />
            <arg value="-DrepositoryId=${maven-repository-id}" />
            <arg value="-DpomFile=@{pomFile}" />
            <arg value="-Dfile=@{file}" />
            <arg value="-Dclassifier=@{classifier}" />
            <arg value="-Dpackaging=@{packaging}" />
            <arg value="-Papache-release" />
          </artifact:mvn>
        </sequential>
      </macrodef>

      <property name="maven-ant-tasks.initialized" value="true"/>
    </target>

    <!-- this task defines the dependencies that will be fetched by Maven ANT Tasks
         the dependencies are re-used for publishing artifacts to Maven Central
         in order to keep everything consistent -->
    <target name="maven-declare-dependencies" depends="maven-ant-tasks-init"
            description="Define dependencies and dependency versions">
      <!-- The parent pom defines the versions of all dependencies -->
      <artifact:pom id="parent-pom"
                    groupId="org.apache.cassandra"
                    artifactId="cassandra-parent"
                    packaging="pom"
                    version="${version}"
                    url="http://cassandra.apache.org"
                    name="Apache Cassandra"
                    inceptionYear="2009"
                    description="The Apache Cassandra Project develops a highly scalable second-generation distributed database, bringing together Dynamo's fully distributed design and Bigtable's ColumnFamily-based data model.">
        <license name="The Apache Software License, Version 2.0" url="http://www.apache.org/licenses/LICENSE-2.0.txt"/>
        <scm connection="${scm.connection}" developerConnection="${scm.developerConnection}" url="${scm.url}"/>
        <dependencyManagement>
          <dependency groupId="org.xerial.snappy" artifactId="snappy-java" version="1.1.1.7"/>
          <dependency groupId="net.jpountz.lz4" artifactId="lz4" version="1.3.0"/>
          <dependency groupId="com.ning" artifactId="compress-lzf" version="0.8.4"/>
          <dependency groupId="com.google.guava" artifactId="guava" version="18.0"/>
          <dependency groupId="org.hdrhistogram" artifactId="HdrHistogram" version="2.1.9"/>
          <dependency groupId="commons-cli" artifactId="commons-cli" version="1.1"/>
          <dependency groupId="commons-codec" artifactId="commons-codec" version="1.9"/>
          <dependency groupId="org.apache.commons" artifactId="commons-lang3" version="3.1"/>
          <dependency groupId="org.apache.commons" artifactId="commons-math3" version="3.2"/>
          <dependency groupId="org.antlr" artifactId="antlr" version="3.5.2">
            <exclusion groupId="org.antlr" artifactId="stringtemplate"/>
          </dependency>
          <dependency groupId="org.antlr" artifactId="antlr-runtime" version="3.5.2">
            <exclusion groupId="org.antlr" artifactId="stringtemplate"/>
          </dependency>
          <dependency groupId="org.slf4j" artifactId="slf4j-api" version="1.7.7"/>
          <dependency groupId="org.slf4j" artifactId="log4j-over-slf4j" version="1.7.7"/>
          <dependency groupId="org.slf4j" artifactId="jcl-over-slf4j" version="1.7.7" />
          <dependency groupId="ch.qos.logback" artifactId="logback-core" version="1.1.3"/>
          <dependency groupId="ch.qos.logback" artifactId="logback-classic" version="1.1.3"/>
          <dependency groupId="org.codehaus.jackson" artifactId="jackson-core-asl" version="1.9.2"/>
          <dependency groupId="org.codehaus.jackson" artifactId="jackson-mapper-asl" version="1.9.2"/>
          <dependency groupId="com.googlecode.json-simple" artifactId="json-simple" version="1.1"/>
          <dependency groupId="com.boundary" artifactId="high-scale-lib" version="1.0.6"/>
          <dependency groupId="com.github.jbellis" artifactId="jamm" version="0.3.0"/>

          <dependency groupId="org.yaml" artifactId="snakeyaml" version="1.11"/>
          <dependency groupId="junit" artifactId="junit" version="4.12" />
          <dependency groupId="org.apache.rat" artifactId="apache-rat" version="0.10">
             <exclusion groupId="commons-lang" artifactId="commons-lang"/>
          </dependency>
          <dependency groupId="org.apache.hadoop" artifactId="hadoop-core" version="1.0.3">
          	<exclusion groupId="org.mortbay.jetty" artifactId="servlet-api"/>
          	<exclusion groupId="commons-logging" artifactId="commons-logging"/>
          	<exclusion groupId="org.eclipse.jdt" artifactId="core"/>
		    <exclusion groupId="ant" artifactId="ant"/>
		    <exclusion groupId="junit" artifactId="junit"/>
          </dependency>
          <dependency groupId="org.apache.hadoop" artifactId="hadoop-minicluster" version="1.0.3">
		    <exclusion groupId="asm" artifactId="asm"/> <!-- this is the outdated version 3.1 -->
          </dependency>
          <dependency groupId="net.java.dev.jna" artifactId="jna" version="4.4.0"/>

          <dependency groupId="org.jacoco" artifactId="org.jacoco.agent" version="${jacoco.version}"/>
          <dependency groupId="org.jacoco" artifactId="org.jacoco.ant" version="${jacoco.version}"/>

          <dependency groupId="org.jboss.byteman" artifactId="byteman-install" version="${byteman.version}"/>
          <dependency groupId="org.jboss.byteman" artifactId="byteman" version="${byteman.version}"/>
          <dependency groupId="org.jboss.byteman" artifactId="byteman-submit" version="${byteman.version}"/>
          <dependency groupId="org.jboss.byteman" artifactId="byteman-bmunit" version="${byteman.version}"/>


          <dependency groupId="org.openjdk.jmh" artifactId="jmh-core" version="1.13"/>
          <dependency groupId="org.openjdk.jmh" artifactId="jmh-generator-annprocess" version="1.13"/>

          <dependency groupId="org.apache.cassandra" artifactId="cassandra-all" version="${version}" />
          <dependency groupId="io.dropwizard.metrics" artifactId="metrics-core" version="3.1.0" />
          <dependency groupId="io.dropwizard.metrics" artifactId="metrics-jvm" version="3.1.0" />
          <dependency groupId="com.addthis.metrics" artifactId="reporter-config3" version="3.0.3" />
          <dependency groupId="org.mindrot" artifactId="jbcrypt" version="0.3m" />
          <dependency groupId="io.airlift" artifactId="airline" version="0.6" />
          <dependency groupId="io.netty" artifactId="netty-all" version="4.0.44.Final" />
          <dependency groupId="com.google.code.findbugs" artifactId="jsr305" version="2.0.2" />
          <dependency groupId="com.clearspring.analytics" artifactId="stream" version="2.5.2" />
          <dependency groupId="com.datastax.cassandra" artifactId="cassandra-driver-core" version="3.0.1" classifier="shaded">
            <exclusion groupId="io.netty" artifactId="netty-buffer"/>
            <exclusion groupId="io.netty" artifactId="netty-codec"/>
            <exclusion groupId="io.netty" artifactId="netty-handler"/>
            <exclusion groupId="io.netty" artifactId="netty-transport"/>
          </dependency>
          <dependency groupId="org.eclipse.jdt.core.compiler" artifactId="ecj" version="4.4.2" />
          <dependency groupId="org.caffinitas.ohc" artifactId="ohc-core" version="0.4.4" />
          <dependency groupId="org.caffinitas.ohc" artifactId="ohc-core-j8" version="0.4.4" />
          <dependency groupId="net.ju-n.compile-command-annotations" artifactId="compile-command-annotations" version="1.2.0" />
          <dependency groupId="org.fusesource" artifactId="sigar" version="1.6.4">
          	<exclusion groupId="log4j" artifactId="log4j"/>
          </dependency>
          <dependency groupId="joda-time" artifactId="joda-time" version="2.4" />
          <dependency groupId="com.carrotsearch" artifactId="hppc" version="0.5.4" />
          <dependency groupId="de.jflex" artifactId="jflex" version="1.6.0" />
          <dependency groupId="com.github.rholder" artifactId="snowball-stemmer" version="1.3.0.581.1" />
          <dependency groupId="com.googlecode.concurrent-trees" artifactId="concurrent-trees" version="2.4.0" />
	  <dependency groupId="com.github.ben-manes.caffeine" artifactId="caffeine" version="2.3.5" />
	  <dependency groupId="org.jctools" artifactId="jctools-core" version="1.2.1"/>
        </dependencyManagement>
        <developer id="adelapena" name="Andres de la Peña"/>
        <developer id="alakshman" name="Avinash Lakshman"/>
        <developer id="aleksey" name="Aleksey Yeschenko"/>
        <developer id="amorton" name="Aaron Morton"/>
        <developer id="aweisberg" name="Ariel Weisberg"/>
        <developer id="bdeggleston" name="Blake Eggleston"/>
        <developer id="benedict" name="Benedict Elliott Smith"/>
        <developer id="benjamin" name="Benjamin Lerer"/>
        <developer id="blambov" name="Branimir Lambov"/>
        <developer id="brandonwilliams" name="Brandon Williams"/>
        <developer id="carl" name="Carl Yeksigian"/>
        <developer id="dbrosius" name="David Brosiusd"/>
        <developer id="dikang" name="Dikang Gu"/>
        <developer id="eevans" name="Eric Evans"/>
        <developer id="gdusbabek" name="Gary Dusbabek"/>
        <developer id="goffinet" name="Chris Goffinet"/>
        <developer id="ifesdjeen" name="Alex Petrov"/>
        <developer id="jaakko" name="Laine Jaakko Olavi"/>
        <developer id="jake" name="T Jake Luciani"/>
        <developer id="jasonbrown" name="Jason Brown"/>
        <developer id="jbellis" name="Jonathan Ellis"/>
        <developer id="jfarrell" name="Jake Farrell"/>
        <developer id="jjirsa" name="Jeff Jirsa"/>
        <developer id="jkni" name="Joel Knighton"/>
        <developer id="jmckenzie" name="Josh McKenzie"/>
        <developer id="johan" name="Johan Oskarsson"/>
        <developer id="junrao" name="Jun Rao"/>
        <developer id="kohlisankalp" name="Sankalp Kohli"/>
        <developer id="marcuse" name="Marcus Eriksson"/>
        <developer id="mck" name="Michael Semb Wever"/>
        <developer id="mishail" name="Mikhail Stepura"/>
        <developer id="mshuler" name="Michael Shuler"/>
        <developer id="paulo" name="Paulo Motta"/>
        <developer id="pmalik" name="Prashant Malik"/>
        <developer id="rstupp" name="Robert Stupp"/>
        <developer id="scode" name="Peter Schuller"/>
        <developer id="beobal" name="Sam Tunnicliffe"/>
        <developer id="slebresne" name="Sylvain Lebresne"/>
        <developer id="stefania" name="Stefania Alborghetti"/>
        <developer id="tylerhobbs" name="Tyler Hobbs"/>
        <developer id="vijay" name="Vijay Parthasarathy"/>
        <developer id="xedin" name="Pavel Yaskevich"/>
        <developer id="yukim" name="Yuki Morishita"/>
        <developer id="zznate" name="Nate McCall"/>
      </artifact:pom>

      <!-- each dependency set then defines the subset of the dependencies for that dependency set -->
      <artifact:pom id="build-deps-pom"
                    artifactId="cassandra-build-deps">
        <parent groupId="org.apache.cassandra"
                artifactId="cassandra-parent"
                version="${version}"/>
        <dependency groupId="junit" artifactId="junit"/>
        <dependency groupId="org.psjava" artifactId="psjava" version="0.1.19" />
        <dependency groupId="org.apache.rat" artifactId="apache-rat"/>
        <dependency groupId="org.apache.hadoop" artifactId="hadoop-core"/>
      	<dependency groupId="org.apache.hadoop" artifactId="hadoop-minicluster"/>
      	<dependency groupId="com.google.code.findbugs" artifactId="jsr305"/>
        <dependency groupId="org.antlr" artifactId="antlr"/>
        <dependency groupId="com.datastax.cassandra" artifactId="cassandra-driver-core" classifier="shaded">
          <exclusion groupId="io.netty" artifactId="netty-buffer"/>
          <exclusion groupId="io.netty" artifactId="netty-codec"/>
          <exclusion groupId="io.netty" artifactId="netty-handler"/>
          <exclusion groupId="io.netty" artifactId="netty-transport"/>
        </dependency>
        <dependency groupId="org.eclipse.jdt.core.compiler" artifactId="ecj"/>
        <dependency groupId="org.caffinitas.ohc" artifactId="ohc-core" version="0.4.4" />
        <dependency groupId="org.caffinitas.ohc" artifactId="ohc-core-j8" version="0.4.4" />
        <dependency groupId="org.openjdk.jmh" artifactId="jmh-core"/>
        <dependency groupId="org.openjdk.jmh" artifactId="jmh-generator-annprocess"/>
        <dependency groupId="net.ju-n.compile-command-annotations" artifactId="compile-command-annotations"/>
        <dependency groupId="org.apache.ant" artifactId="ant-junit" version="1.9.4" />
      </artifact:pom>
      <!-- this build-deps-pom-sources "artifact" is the same as build-deps-pom but only with those
           artifacts that have "-source.jar" files -->
      <artifact:pom id="build-deps-pom-sources"
                    artifactId="cassandra-build-deps">
        <parent groupId="org.apache.cassandra"
                artifactId="cassandra-parent"
                version="${version}"/>
        <dependency groupId="junit" artifactId="junit"/>
        <dependency groupId="com.datastax.cassandra" artifactId="cassandra-driver-core" classifier="shaded">
          <exclusion groupId="io.netty" artifactId="netty-buffer"/>
          <exclusion groupId="io.netty" artifactId="netty-codec"/>
          <exclusion groupId="io.netty" artifactId="netty-handler"/>
          <exclusion groupId="io.netty" artifactId="netty-transport"/>
        </dependency>
        <dependency groupId="io.netty" artifactId="netty-all"/>
        <dependency groupId="org.eclipse.jdt.core.compiler" artifactId="ecj"/>
        <dependency groupId="org.caffinitas.ohc" artifactId="ohc-core"/>
        <dependency groupId="org.openjdk.jmh" artifactId="jmh-core"/>
        <dependency groupId="org.openjdk.jmh" artifactId="jmh-generator-annprocess"/>
        <dependency groupId="net.ju-n.compile-command-annotations" artifactId="compile-command-annotations"/>
        <dependency groupId="org.apache.ant" artifactId="ant-junit" version="1.9.4" />
      </artifact:pom>

      <artifact:pom id="coverage-deps-pom"
                    artifactId="cassandra-coverage-deps">
        <parent groupId="org.apache.cassandra"
                artifactId="cassandra-parent"
                version="${version}"/>
        <dependency groupId="org.jacoco" artifactId="org.jacoco.agent"/>
        <dependency groupId="org.jacoco" artifactId="org.jacoco.ant" />
        <dependency groupId="org.jboss.byteman" artifactId="byteman-install"/>
        <dependency groupId="org.jboss.byteman" artifactId="byteman"/>
        <dependency groupId="org.jboss.byteman" artifactId="byteman-submit"/>
        <dependency groupId="org.jboss.byteman" artifactId="byteman-bmunit"/>
      </artifact:pom>

      <artifact:pom id="test-deps-pom"
                    artifactId="cassandra-test-deps">
        <parent groupId="org.apache.cassandra"
                artifactId="cassandra-parent"
                version="${version}"/>
        <dependency groupId="joda-time" artifactId="joda-time"/>
      </artifact:pom>

      <!-- now the pom's for artifacts being deployed to Maven Central -->

      <artifact:pom id="all-pom"
                    artifactId="cassandra-all"
                    url="http://cassandra.apache.org"
                    name="Apache Cassandra">
        <parent groupId="org.apache.cassandra"
                artifactId="cassandra-parent"
                version="${version}"/>
        <scm connection="${scm.connection}" developerConnection="${scm.developerConnection}" url="${scm.url}"/>
        <dependency groupId="org.xerial.snappy" artifactId="snappy-java"/>
        <dependency groupId="net.jpountz.lz4" artifactId="lz4"/>
        <dependency groupId="com.ning" artifactId="compress-lzf"/>
        <dependency groupId="com.google.guava" artifactId="guava"/>
        <dependency groupId="commons-cli" artifactId="commons-cli"/>
        <dependency groupId="commons-codec" artifactId="commons-codec"/>
        <dependency groupId="org.apache.commons" artifactId="commons-lang3"/>
        <dependency groupId="org.apache.commons" artifactId="commons-math3"/>
        <dependency groupId="org.antlr" artifactId="antlr"/>
        <dependency groupId="org.antlr" artifactId="antlr-runtime"/>
        <dependency groupId="org.slf4j" artifactId="slf4j-api"/>
        <dependency groupId="org.slf4j" artifactId="log4j-over-slf4j"/>
        <dependency groupId="org.slf4j" artifactId="jcl-over-slf4j"/>
        <dependency groupId="org.codehaus.jackson" artifactId="jackson-core-asl"/>
        <dependency groupId="org.codehaus.jackson" artifactId="jackson-mapper-asl"/>
        <dependency groupId="com.googlecode.json-simple" artifactId="json-simple"/>
        <dependency groupId="com.boundary" artifactId="high-scale-lib"/>
        <dependency groupId="org.yaml" artifactId="snakeyaml"/>
        <dependency groupId="org.mindrot" artifactId="jbcrypt"/>
        <dependency groupId="io.dropwizard.metrics" artifactId="metrics-core"/>
        <dependency groupId="io.dropwizard.metrics" artifactId="metrics-jvm"/>
        <dependency groupId="com.addthis.metrics" artifactId="reporter-config3"/>
        <dependency groupId="com.clearspring.analytics" artifactId="stream"/>

        <dependency groupId="ch.qos.logback" artifactId="logback-core"/>
        <dependency groupId="ch.qos.logback" artifactId="logback-classic"/>

        <!-- don't need hadoop classes to run, but if you use the hadoop stuff -->
        <dependency groupId="org.apache.hadoop" artifactId="hadoop-core" optional="true"/>
        <dependency groupId="org.apache.hadoop" artifactId="hadoop-minicluster" optional="true"/>

        <!-- don't need the Java Driver to run, but if you use the hadoop stuff or UDFs -->
        <dependency groupId="com.datastax.cassandra" artifactId="cassandra-driver-core" classifier="shaded" optional="true">
          <exclusion groupId="io.netty" artifactId="netty-buffer"/>
          <exclusion groupId="io.netty" artifactId="netty-codec"/>
          <exclusion groupId="io.netty" artifactId="netty-handler"/>
          <exclusion groupId="io.netty" artifactId="netty-transport"/>
        </dependency>

        <!-- don't need jna to run, but nice to have -->
        <dependency groupId="net.java.dev.jna" artifactId="jna"/>

        <!-- don't need jamm unless running a server in which case it needs to be a -javagent to be used anyway -->
        <dependency groupId="com.github.jbellis" artifactId="jamm"/>

        <dependency groupId="io.netty" artifactId="netty-all"/>
        <dependency groupId="joda-time" artifactId="joda-time"/>
        <dependency groupId="org.fusesource" artifactId="sigar"/>
        <dependency groupId="org.eclipse.jdt.core.compiler" artifactId="ecj"/>
        <dependency groupId="org.caffinitas.ohc" artifactId="ohc-core"/>
	<dependency groupId="com.github.ben-manes.caffeine" artifactId="caffeine" />
	<dependency groupId="org.jctools" artifactId="jctools-core"/>
      </artifact:pom>
      <artifact:pom id="dist-pom"
                    artifactId="apache-cassandra"
                    packaging="pom"
                    url="http://cassandra.apache.org"
                    name="Apache Cassandra">
        <parent groupId="org.apache.cassandra"
                artifactId="cassandra-parent"
                version="${version}"/>
        <scm connection="${scm.connection}" developerConnection="${scm.developerConnection}" url="${scm.url}"/>
      </artifact:pom>
    </target>

    <target name="maven-ant-tasks-retrieve-build" depends="maven-declare-dependencies" unless="without.maven">
      <!-- retrieve artifacts -->
      <artifact:dependencies pomRefId="build-deps-pom"
                             filesetId="build-dependency-jars"
                             cacheDependencyRefs="true"
                             dependencyRefsBuildFile="${build.dir}/build-dependencies.xml">
          <remoteRepository refid="central"/>
          <remoteRepository refid="apache"/>
      </artifact:dependencies>
      <!-- retrieve -source.jar artifacts using the reference-pom with the artifacts that have these -->
      <artifact:dependencies pomRefId="build-deps-pom-sources"
                             sourcesFilesetId="build-dependency-sources"
                             cacheDependencyRefs="true"
                             dependencyRefsBuildFile="${build.dir}/build-dependencies-sources.xml">
          <remoteRepository refid="central"/>
          <remoteRepository refid="apache"/>
      </artifact:dependencies>
      <copy todir="${build.dir.lib}/jars">
          <fileset refid="build-dependency-jars"/>
          <mapper type="flatten"/>
      </copy>
      <copy todir="${build.dir.lib}/sources">
          <fileset refid="build-dependency-sources"/>
          <mapper type="flatten"/>
      </copy>
      <!-- code coverage tools -->
      <artifact:dependencies pomRefId="coverage-deps-pom"
                             filesetId="coverage-dependency-jars">
          <remoteRepository refid="central"/>
      </artifact:dependencies>
      <copy todir="${build.dir.lib}/jars">
          <fileset refid="coverage-dependency-jars"/>
          <mapper type="flatten"/>
      </copy>
      <!-- jacoco agent jar comes wrapped in a jar -->
      <unzip src="${build.dir.lib}/jars/org.jacoco.agent-${jacoco.version}.jar" dest="${build.dir.lib}/jars">
        <patternset>
            <include name="*.jar"/>
        </patternset>
        <mapper type="flatten"/>
      </unzip>
    </target>

    <target name="maven-ant-tasks-retrieve-test" depends="maven-ant-tasks-init">
      <artifact:dependencies pomRefId="test-deps-pom"
                             filesetId="test-dependency-jars"
                             sourcesFilesetId="test-dependency-sources"
                             cacheDependencyRefs="true"
                             dependencyRefsBuildFile="${build.dir}/test-dependencies.xml">
        <remoteRepository refid="apache"/>
        <remoteRepository refid="central"/>
      </artifact:dependencies>
      <copy todir="${test.lib}/jars">
        <fileset refid="test-dependency-jars"/>
        <mapper type="flatten"/>
      </copy>
      <copy todir="${test.lib}/sources">
        <fileset refid="test-dependency-sources"/>
        <mapper type="flatten"/>
      </copy>
    </target>

    <target name="echo-base-version">
        <echo message="${base.version}" />
    </target>

    <!-- create properties file with C version -->
    <target name="createVersionPropFile">
      <taskdef name="propertyfile" classname="org.apache.tools.ant.taskdefs.optional.PropertyFile"/>
      <mkdir dir="${version.properties.dir}"/>
      <propertyfile file="${version.properties.dir}/version.properties">
        <entry key="CassandraVersion" value="${version}"/>
      </propertyfile>
    </target>

    <target name="test-run" depends="build"
            description="Run in test mode.  Not for production use!">
      <java classname="org.apache.cassandra.service.CassandraDaemon" fork="true">
        <classpath>
          <path refid="cassandra.classpath"/>
          <pathelement location="${test.conf}"/>
        </classpath>
        <jvmarg value="-Dstorage-config=${test.conf}"/>
        <jvmarg value="-javaagent:${basedir}/lib/jamm-0.3.0.jar" />
        <jvmarg value="-ea"/>
      </java>
    </target>

    <!--
        The build target builds all the .class files
    -->
    <target name="build"
        depends="maven-ant-tasks-retrieve-build,build-project" description="Compile Cassandra classes"/>
    <target name="codecoverage" depends="jacoco-run,jacoco-report" description="Create code coverage report"/>

    <target depends="init,gen-cql3-grammar,generate-cql-html,generate-jflex-java"
            name="build-project">
        <echo message="${ant.project.name}: ${ant.file}"/>
        <!-- Order matters! -->
        <javac fork="true"
               debug="true" debuglevel="${debuglevel}" encoding="utf-8"
               destdir="${build.classes.main}" includeantruntime="false" source="${source.version}" target="${target.version}"
               memorymaximumsize="512M">
            <src path="${build.src.java}"/>
            <src path="${build.src.gen-java}"/>
            <compilerarg value="-XDignore.symbol.file"/>
            <compilerarg value="-Xbootclasspath/p:${build.src.jdkoverride}"/>
            <classpath refid="cassandra.classpath"/>
        </javac>
        <antcall target="createVersionPropFile"/>
        <copy todir="${build.classes.main}">
            <fileset dir="${build.src.resources}" />
        </copy>
	<copy todir="${basedir}/conf" file="${build.classes.main}/META-INF/hotspot_compiler"/>
    </target>

    <!-- Stress build file -->
    <property name="stress.build.src" value="${basedir}/tools/stress/src" />
    <property name="stress.test.src" value="${basedir}/tools/stress/test/unit" />
    <property name="stress.build.classes" value="${build.classes}/stress" />
    <property name="stress.test.classes" value="${build.dir}/test/stress-classes" />
	<property name="stress.manifest" value="${stress.build.classes}/MANIFEST.MF" />
    <path id="cassandra.classes">
        <pathelement location="${basedir}/build/classes/main" />
    </path>

    <target name="stress-build-test" depends="stress-build" description="Compile stress tests">
        <javac debug="true" debuglevel="${debuglevel}" destdir="${stress.test.classes}"
               includeantruntime="false"
               source="${source.version}"
               target="${target.version}"
               encoding="utf-8">
            <classpath>
                <path refid="cassandra.classpath"/>
                <pathelement location="${stress.build.classes}" />
            </classpath>
            <src path="${stress.test.src}"/>
        </javac>
    </target>

    <target name="stress-build" depends="build" description="build stress tool">
    	<mkdir dir="${stress.build.classes}" />
        <javac compiler="modern" debug="true" debuglevel="${debuglevel}" encoding="utf-8" destdir="${stress.build.classes}" includeantruntime="true" source="${source.version}" target="${target.version}">
            <src path="${stress.build.src}" />
            <classpath>
                <path refid="cassandra.classes" />
                <path>
                    <fileset dir="${build.lib}">
                        <include name="**/*.jar" />
                    </fileset>
                </path>
            </classpath>
        </javac>
        <copy todir="${stress.build.classes}">
            <fileset dir="${stress.build.src}/resources" />
        </copy>
    </target>

    <target name="stress-test" depends="stress-build-test, build-test" description="Runs stress tests">
        <testmacro inputdir="${stress.test.src}"
                       timeout="${test.timeout}">
        </testmacro>
    </target>

	<target name="_write-poms" depends="maven-declare-dependencies">
	    <artifact:writepom pomRefId="parent-pom" file="${build.dir}/${final.name}-parent.pom"/>
	    <artifact:writepom pomRefId="all-pom" file="${build.dir}/${final.name}.pom"/>
	</target>

	<target name="write-poms" unless="without.maven">
	    <antcall target="_write-poms" />
	</target>

    <!--
        The jar target makes cassandra.jar output.
    -->
    <target name="jar"
            depends="build, build-test, stress-build, write-poms"
            description="Assemble Cassandra JAR files">
      <mkdir dir="${build.classes.main}/META-INF" />
      <copy file="LICENSE.txt"
            tofile="${build.classes.main}/META-INF/LICENSE.txt"/>
      <copy file="NOTICE.txt"
            tofile="${build.classes.main}/META-INF/NOTICE.txt"/>

      <!-- Main Jar -->
      <jar jarfile="${build.dir}/${final.name}.jar">
        <fileset dir="${build.classes.main}">
        </fileset>
        <manifest>
        <!-- <section name="org/apache/cassandra/infrastructure"> -->
          <attribute name="Implementation-Title" value="Cassandra"/>
          <attribute name="Implementation-Version" value="${version}"/>
          <attribute name="Implementation-Vendor" value="Apache"/>
          <attribute name="Premain-Class"
                     value="org.apache.cassandra.infrastructure.continuations.CAgent"/>
        <!-- </section> -->
        </manifest>
      </jar>

      <!-- Stress jar -->
      <manifest file="${stress.manifest}">
        <attribute name="Built-By" value="Pavel Yaskevich"/>
        <attribute name="Main-Class" value="org.apache.cassandra.stress.Stress"/>
      </manifest>
      <mkdir dir="${stress.build.classes}/META-INF" />
      <mkdir dir="${build.dir}/tools/lib/" />
      <jar destfile="${build.dir}/tools/lib/stress.jar" manifest="${stress.manifest}">
        <fileset dir="${stress.build.classes}"/>
      </jar>
    </target>

    <!--
        The javadoc-jar target makes cassandra-javadoc.jar output required for publishing to Maven central repository.
    -->
    <target name="javadoc-jar" description="Assemble Cassandra JavaDoc JAR file">
      <mkdir dir="${javadoc.jars.dir}"/>
      <create-javadoc destdir="${javadoc.jars.dir}/main">
        <filesets>
          <fileset dir="${build.src.java}" defaultexcludes="yes">
            <include name="org/apache/**/*.java"/>
          </fileset>
          <fileset dir="${build.src.gen-java}" defaultexcludes="yes">
            <include name="org/apache/**/*.java"/>
          </fileset>
        </filesets>
      </create-javadoc>
      <jar jarfile="${build.dir}/${final.name}-javadoc.jar"
           basedir="${javadoc.jars.dir}/main"/>

      <!-- javadoc task always rebuilds so might as well remove the generated docs to prevent
           being pulled into the distribution by accident -->
      <delete quiet="true" dir="${javadoc.jars.dir}"/>
    </target>

    <!--
        The sources-jar target makes cassandra-sources.jar output required for publishing to Maven central repository.
    -->
    <target name="sources-jar" depends="init" description="Assemble Cassandra Sources JAR file">
      <jar jarfile="${build.dir}/${final.name}-sources.jar">
        <fileset dir="${build.src.java}" defaultexcludes="yes">
          <include name="org/apache/**/*.java"/>
        </fileset>
        <fileset dir="${build.src.gen-java}" defaultexcludes="yes">
          <include name="org/apache/**/*.java"/>
        </fileset>
      </jar>
    </target>

    <!-- creates release tarballs -->
    <target name="artifacts" depends="jar,javadoc,gen-doc"
            description="Create Cassandra release artifacts">
      <mkdir dir="${dist.dir}"/>
      <!-- fix the control linefeed so that builds on windows works on linux -->
      <fixcrlf srcdir="bin" includes="**/*" excludes="**/*.bat, **/*.ps1" eol="lf" eof="remove" />
      <fixcrlf srcdir="conf" includes="**/*" excludes="**/*.bat, **/*.ps1" eol="lf" eof="remove" />
      <fixcrlf srcdir="tools/bin" includes="**/*" excludes="**/*.bat, **/*.ps1" eol="lf" eof="remove" />
      <copy todir="${dist.dir}/lib">
        <fileset dir="${build.lib}"/>
        <fileset dir="${build.dir}">
          <include name="${final.name}.jar" />
        </fileset>
      </copy>
      <copy todir="${dist.dir}/javadoc">
        <fileset dir="${javadoc.dir}"/>
      </copy>
      <copy todir="${dist.dir}/doc">
        <fileset dir="doc">
          <include name="cql3/CQL.html" />
          <include name="cql3/CQL.css" />
          <include name="SASI.md" />
        </fileset>
      </copy>
      <copy todir="${dist.dir}/doc/html">
        <fileset dir="doc" />
        <globmapper from="build/html/*" to="*"/>
      </copy>
      <copy todir="${dist.dir}/bin">
        <fileset dir="bin"/>
      </copy>
      <copy todir="${dist.dir}/conf">
        <fileset dir="conf"/>
      </copy>
      <copy todir="${dist.dir}/pylib">
        <fileset dir="pylib">
          <include name="**" />
          <exclude name="**/*.pyc" />
        </fileset>
      </copy>
      <copy todir="${dist.dir}/">
        <fileset dir="${basedir}">
          <include name="*.txt" />
        </fileset>
      </copy>
      <copy todir="${dist.dir}/tools/bin">
        <fileset dir="${basedir}/tools/bin"/>
      </copy>
      <copy todir="${dist.dir}/tools/">
        <fileset dir="${basedir}/tools/">
            <include name="*.yaml"/>
	</fileset>
      </copy>
      <copy todir="${dist.dir}/tools/lib">
        <fileset dir="${build.dir}/tools/lib/">
            <include name="*.jar" />
        </fileset>
      </copy>
      <artifact:writepom pomRefId="dist-pom"
            file="${build.dir}/${final.name}-dist.pom"/>
      <tar compression="gzip" longfile="gnu"
        destfile="${build.dir}/${final.name}-bin.tar.gz">

        <!-- Everything but bin/ (default mode) -->
        <tarfileset dir="${dist.dir}" prefix="${final.name}">
          <include name="**"/>
          <exclude name="bin/*" />
        </tarfileset>
        <!-- Shell includes in bin/ (default mode) -->
        <tarfileset dir="${dist.dir}" prefix="${final.name}">
          <include name="bin/*.in.sh" />
        </tarfileset>
        <!-- Executable scripts in bin/ -->
        <tarfileset dir="${dist.dir}" prefix="${final.name}" mode="755">
          <include name="bin/*"/>
          <include name="tools/bin/*"/>
          <not>
                <filename name="bin/*.in.sh" />
          </not>
        </tarfileset>
      </tar>

      <tar compression="gzip" longfile="gnu"
           destfile="${build.dir}/${final.name}-src.tar.gz">

        <tarfileset dir="${basedir}"
                    prefix="${final.name}-src">
          <include name="**"/>
          <exclude name="build/**" />
          <exclude name="src/gen-java/**" />
          <exclude name=".git/**" />
          <exclude name="bin/*" /> <!-- handled separately below -->
          <!-- exclude Eclipse files -->
          <exclude name=".project" />
          <exclude name=".classpath" />
          <exclude name=".settings/**" />
          <exclude name=".externalToolBuilders/**" />
        </tarfileset>

        <!-- Shell includes and batch files in bin/ -->
        <tarfileset dir="${basedir}" prefix="${final.name}-src">
          <include name="bin/*.in.sh" />
          <include name="bin/*.bat" />
        </tarfileset>
        <!-- Everything else (assumed to be scripts), is executable -->
        <tarfileset dir="${basedir}" prefix="${final.name}-src" mode="755">
          <include name="bin/*"/>
          <exclude name="bin/*.in.sh" />
          <exclude name="bin/*.bat" />
        </tarfileset>
      </tar>
    </target>

    <target name="release" depends="eclipse-warnings,artifacts,rat-init"
            description="Create and QC release artifacts">
      <checksum forceOverwrite="yes" todir="${build.dir}" fileext=".md5"
                algorithm="MD5">
        <fileset dir="${build.dir}">
          <include name="*.tar.gz" />
        </fileset>
      </checksum>
      <checksum forceOverwrite="yes" todir="${build.dir}" fileext=".sha"
                algorithm="SHA">
        <fileset dir="${build.dir}">
          <include name="*.tar.gz" />
        </fileset>
      </checksum>

      <rat:report xmlns:rat="antlib:org.apache.rat.anttasks"
                  reportFile="${build.dir}/${final.name}-bin.rat.txt">
        <tarfileset>
          <gzipresource>
            <file file="${build.dir}/${final.name}-bin.tar.gz" />
          </gzipresource>
        </tarfileset>
      </rat:report>

      <rat:report xmlns:rat="antlib:org.apache.rat.anttasks"
                  reportFile="${build.dir}/${final.name}-src.rat.txt">
        <tarfileset>
          <gzipresource>
            <file file="${build.dir}/${final.name}-src.tar.gz" />
          </gzipresource>
        </tarfileset>
      </rat:report>
    </target>

  <target name="build-jmh" depends="build-test" description="Create JMH uber jar">
      <jar jarfile="${build.test.dir}/deps.jar">
          <zipgroupfileset dir="${build.dir.lib}/jars">
              <include name="*jmh*.jar"/>
              <include name="jopt*.jar"/>
              <include name="commons*.jar"/>
          </zipgroupfileset>
          <zipgroupfileset dir="${build.lib}" includes="*.jar"/>
      </jar>
      <jar jarfile="${build.test.dir}/benchmarks.jar">
          <manifest>
              <attribute name="Main-Class" value="org.openjdk.jmh.Main"/>
          </manifest>
          <zipfileset src="${build.test.dir}/deps.jar" excludes="META-INF/*.SF" />
          <fileset dir="${build.classes.main}"/>
          <fileset dir="${test.classes}"/>
      </jar>
  </target>

    <!-- use https://github.com/krummas/jstackjunit to get thread dumps when unit tests time out -->
  <taskdef name="junit" classname="org.krummas.junit.JStackJUnitTask" classpath="lib/jstackjunit-0.0.1.jar"/>

  <target name="build-test" depends="build" description="Compile test classes">
    <javac
     compiler="modern"
     debug="true"
     debuglevel="${debuglevel}"
     destdir="${test.classes}"
     includeantruntime="true"
     source="${source.version}"
     target="${target.version}"
     encoding="utf-8">
     <classpath>
        <path refid="cassandra.classpath"/>
     </classpath>
     <compilerarg value="-XDignore.symbol.file"/>
     <src path="${test.unit.src}"/>
     <src path="${test.long.src}"/>
     <src path="${test.burn.src}"/>
     <src path="${test.microbench.src}"/>
    </javac>

    <!-- Non-java resources needed by the test suite -->
    <copy todir="${test.classes}">
      <fileset dir="${test.resources}"/>
    </copy>
  </target>

  <!-- Defines how to run a set of tests. If you change the defaults for attributes
       you should also update them in testmacro.,
       The two are split because the helper doesn't generate
       a junit report or fail on errors, since this is called in parallel to run tests
       when we choose to run tests in parallel -->
  <macrodef name="testmacrohelper">
    <attribute name="inputdir" />
    <attribute name="timeout" default="${test.timeout}" />
    <attribute name="forkmode" default="perTest"/>
    <element name="optjvmargs" implicit="true" optional="true" />
    <attribute name="filter" default="**/${test.name}.java"/>
    <attribute name="exclude" default="" />
    <attribute name="filelist" default="" />
    <attribute name="poffset" default="0"/>
    <attribute name="testtag" default=""/>
    <attribute name="usejacoco" default="no"/>

    <sequential>
      <condition property="additionalagent"
                 value="-javaagent:${build.dir.lib}/jars/jacocoagent.jar=destfile=${jacoco.partialexecfile}"
                 else="">
        <istrue value="${usejacoco}"/>
      </condition>
      <mkdir dir="${build.test.dir}/cassandra"/>
      <mkdir dir="${build.test.dir}/output"/>
      <mkdir dir="${build.test.dir}/output/@{testtag}"/>
      <junit fork="on" forkmode="@{forkmode}" failureproperty="testfailed" maxmemory="1024m" timeout="@{timeout}">
        <formatter classname="org.apache.cassandra.CassandraXMLJUnitResultFormatter" extension=".xml" usefile="true"/>
        <formatter classname="org.apache.cassandra.CassandraBriefJUnitResultFormatter" usefile="false"/>
        <jvmarg value="-Dstorage-config=${test.conf}"/>
        <jvmarg value="-Djava.awt.headless=true"/>
        <!-- Cassandra 3.0+ needs <jvmarg line="... ${additionalagent}" /> here! (not value=) -->
        <jvmarg line="-javaagent:${basedir}/lib/jamm-0.3.0.jar ${additionalagent}" />
        <jvmarg value="-ea"/>
        <jvmarg value="-Dcassandra.debugrefcount=true"/>
        <jvmarg value="-Xss256k"/>
        <jvmarg value="-Dcassandra.memtable_row_overhead_computation_step=100"/>
        <jvmarg value="-Dcassandra.test.use_prepared=${cassandra.test.use_prepared}"/>
        <jvmarg value="-Dcassandra.test.offsetseed=@{poffset}"/>
        <jvmarg value="-Dcassandra.test.sstableformatdevelopment=true"/>
        <!-- The first time SecureRandom initializes can be slow if it blocks on /dev/random -->
        <jvmarg value="-Djava.security.egd=file:/dev/urandom" />
        <jvmarg value="-Dcassandra.testtag=@{testtag}"/>
        <jvmarg value="-Dcassandra.keepBriefBrief=${cassandra.keepBriefBrief}" />
	<optjvmargs/>
        <classpath>
          <pathelement path="${java.class.path}"/>
          <pathelement location="${stress.build.classes}"/>
          <path refid="cassandra.classpath" />
          <pathelement location="${test.classes}"/>
          <pathelement location="${stress.test.classes}"/>
          <pathelement location="${test.conf}"/>
          <fileset dir="${test.lib}">
            <include name="**/*.jar" />
          </fileset>
        </classpath>
        <batchtest todir="${build.test.dir}/output/@{testtag}">
            <fileset dir="@{inputdir}" includes="@{filter}" excludes="@{exclude}"/>
            <filelist dir="@{inputdir}" files="@{filelist}"/>
        </batchtest>
      </junit>

      <condition property="fileSep" value=";">
        <os family="windows"/>
      </condition>
      <condition property="fileSep" else=":">
        <isset property="fileSep"/>
      </condition>
      <fail unless="fileSep">Failed to set File Separator. This shouldn't happen.</fail>

      <delete quiet="true" failonerror="false" dir="${build.test.dir}/cassandra/commitlog${fileSep}@{poffset}"/>
      <delete quiet="true" failonerror="false" dir="${build.test.dir}/cassandra/cdc_raw${fileSep}@{poffset}"/>
      <delete quiet="true" failonerror="false" dir="${build.test.dir}/cassandra/data${fileSep}@{poffset}"/>
      <delete quiet="true" failonerror="false" dir="${build.test.dir}/cassandra/saved_caches${fileSep}@{poffset}"/>
      <delete quiet="true" failonerror="false" dir="${build.test.dir}/cassandra/hints${fileSep}@{poffset}"/>
    </sequential>
  </macrodef>

  <target name="testold" depends="build-test" description="Execute unit tests">
    <testmacro inputdir="${test.unit.src}" timeout="${test.timeout}">
      <jvmarg value="-Dlegacy-sstable-root=${test.data}/legacy-sstables"/>
      <jvmarg value="-Dinvalid-legacy-sstable-root=${test.data}/invalid-legacy-sstables"/>
      <jvmarg value="-Dmigration-sstable-root=${test.data}/migration-sstables"/>
      <jvmarg value="-Dcassandra.ring_delay_ms=1000"/>
      <jvmarg value="-Dcassandra.tolerate_sstable_size=true"/>
      <jvmarg value="-Djava.io.tmpdir=${tmp.dir}"/>
      <jvmarg value="-Dcassandra.skip_sync=true" />
    </testmacro>
    <fileset dir="${test.unit.src}" />
  </target>

  <!-- Will not generate a junit report or fail on error since it is called in parallel for test-compression
       That is taken care of by testparallel -->
  <macrodef name="testlist">
    <attribute name="test.file.list"/>
    <attribute name="testlist.offset"/>
    <sequential>
      <testmacrohelper inputdir="${test.unit.src}" filelist="@{test.file.list}" poffset="@{testlist.offset}" exclude="**/*.java" timeout="${test.timeout}">
        <jvmarg value="-Dlegacy-sstable-root=${test.data}/legacy-sstables"/>
        <jvmarg value="-Dinvalid-legacy-sstable-root=${test.data}/invalid-legacy-sstables"/>
        <jvmarg value="-Dmigration-sstable-root=${test.data}/migration-sstables"/>
        <jvmarg value="-Dcassandra.ring_delay_ms=1000"/>
        <jvmarg value="-Dcassandra.tolerate_sstable_size=true"/>
        <jvmarg value="-Dcassandra.config.loader=org.apache.cassandra.OffsetAwareConfigurationLoader"/>
        <jvmarg value="-Dcassandra.skip_sync=true" />
      </testmacrohelper>
    </sequential>
  </macrodef>

  <!-- Will not generate a junit report or fail on error since it is called in parallel for test-compression
       That is taken care of by testparallel -->
  <macrodef name="testlist-compression">
    <attribute name="test.file.list" />
    <attribute name="testlist.offset" />
    <sequential>
      <property name="compressed_yaml" value="${build.test.dir}/cassandra.compressed.yaml"/>
      <testmacrohelper inputdir="${test.unit.src}" filelist="@{test.file.list}" poffset="@{testlist.offset}"
                       exclude="**/*.java" timeout="${test.timeout}" testtag="compression">
        <jvmarg value="-Dlegacy-sstable-root=${test.data}/legacy-sstables"/>
        <jvmarg value="-Dinvalid-legacy-sstable-root=${test.data}/invalid-legacy-sstables"/>
        <jvmarg value="-Dmigration-sstable-root=${test.data}/migration-sstables"/>
        <jvmarg value="-Dcassandra.test.compression=true"/>
        <jvmarg value="-Dcassandra.ring_delay_ms=1000"/>
        <jvmarg value="-Dcassandra.tolerate_sstable_size=true"/>
        <jvmarg value="-Dcassandra.config=file:///${compressed_yaml}"/>
        <jvmarg value="-Dcassandra.skip_sync=true" />
        <jvmarg value="-Dcassandra.config.loader=org.apache.cassandra.OffsetAwareConfigurationLoader"/>
      </testmacrohelper>
    </sequential>
  </macrodef>

  <macrodef name="testlist-cdc">
    <attribute name="test.file.list" />
    <attribute name="testlist.offset" />
    <sequential>
      <property name="cdc_yaml" value="${build.test.dir}/cassandra.cdc.yaml"/>
      <testmacrohelper inputdir="${test.unit.src}" filelist="@{test.file.list}" poffset="@{testlist.offset}"
                       exclude="**/*.java" timeout="${test.timeout}" testtag="cdc">
        <jvmarg value="-Dlegacy-sstable-root=${test.data}/legacy-sstables"/>
        <jvmarg value="-Dinvalid-legacy-sstable-root=${test.data}/invalid-legacy-sstables"/>
        <jvmarg value="-Dmigration-sstable-root=${test.data}/migration-sstables"/>
        <jvmarg value="-Dcassandra.ring_delay_ms=1000"/>
        <jvmarg value="-Dcassandra.tolerate_sstable_size=true"/>
        <jvmarg value="-Dcassandra.config=file:///${cdc_yaml}"/>
        <jvmarg value="-Dcassandra.skip_sync=true" />
        <jvmarg value="-Dcassandra.config.loader=org.apache.cassandra.OffsetAwareConfigurationLoader"/>
      </testmacrohelper>
    </sequential>
  </macrodef>

  <!--
    Run named ant task with jacoco, such as "ant jacoco-run -Dtaskname=test"
    the target run must enable the jacoco agent if usejacoco is 'yes' -->
  <target name="jacoco-run" description="run named task with jacoco instrumentation">
    <condition property="runtask" value="${taskname}" else="test">
      <isset property="taskname"/>
    </condition>
    <antcall target="${runtask}">
      <param name="usejacoco" value="yes"/>
    </antcall>
  </target>

  <!-- Use this with an FQDN for test class, and a csv list of methods like this:
    ant testsome -Dtest.name=org.apache.cassandra.service.StorageServiceServerTest -Dtest.methods=testRegularMode,testGetAllRangesEmpty
  -->
  <target name="testsome" depends="build-test" description="Execute specific unit tests" >
    <testmacro inputdir="${test.unit.src}" timeout="${test.timeout}">
      <test name="${test.name}" methods="${test.methods}"/>
      <jvmarg value="-Dlegacy-sstable-root=${test.data}/legacy-sstables"/>
      <jvmarg value="-Dinvalid-legacy-sstable-root=${test.data}/invalid-legacy-sstables"/>
      <jvmarg value="-Dmigration-sstable-root=${test.data}/migration-sstables"/>
      <jvmarg value="-Dcassandra.ring_delay_ms=1000"/>
      <jvmarg value="-Dcassandra.tolerate_sstable_size=true"/>
      <jvmarg value="-Dcassandra.skip_sync=true" />
    </testmacro>
  </target>
<<<<<<< HEAD

  <target name="test-compression" depends="build-test" description="Execute unit tests with sstable compression enabled">
=======
    
  <target name="test-compression" depends="build-test,stress-build" description="Execute unit tests with sstable compression enabled">
>>>>>>> 3f725c9e
    <property name="compressed_yaml" value="${build.test.dir}/cassandra.compressed.yaml"/>
    <concat destfile="${compressed_yaml}">
      <fileset file="${test.conf}/cassandra.yaml"/>
      <fileset file="${test.conf}/commitlog_compression.yaml"/>
    </concat>
    <path id="all-test-classes-path">
      <fileset dir="${test.unit.src}" includes="**/${test.name}.java" />
    </path>
    <property name="all-test-classes" refid="all-test-classes-path"/>
    <testparallel testdelegate="testlist-compression" />
  </target>

  <target name="test-cdc" depends="build-test" description="Execute unit tests with change-data-capture enabled">
    <property name="cdc_yaml" value="${build.test.dir}/cassandra.cdc.yaml"/>
    <concat destfile="${cdc_yaml}">
      <fileset file="${test.conf}/cassandra.yaml"/>
      <fileset file="${test.conf}/cdc.yaml"/>
    </concat>
    <path id="all-test-classes-path">
      <fileset dir="${test.unit.src}" includes="**/${test.name}.java" />
    </path>
    <property name="all-test-classes" refid="all-test-classes-path"/>
    <testparallel testdelegate="testlist-cdc" />
  </target>

  <target name="msg-ser-gen-test" depends="build-test" description="Generates message serializations">
    <testmacro inputdir="${test.unit.src}"
        timeout="${test.timeout}" filter="**/SerializationsTest.java">
      <jvmarg value="-Dcassandra.test-serialization-writes=True"/>
    </testmacro>
  </target>

  <target name="msg-ser-test" depends="build-test" description="Tests message serializations">
      <testmacro inputdir="${test.unit.src}" timeout="${test.timeout}"
               filter="**/SerializationsTest.java"/>
  </target>

  <target name="msg-ser-test-7" depends="build-test" description="Generates message serializations">
    <testmacro inputdir="${test.unit.src}"
        timeout="${test.timeout}" filter="**/SerializationsTest.java">
      <jvmarg value="-Dcassandra.version=0.7"/>
    </testmacro>
  </target>

  <target name="msg-ser-test-10" depends="build-test" description="Tests message serializations on 1.0 messages">
    <testmacro inputdir="${test.unit.src}"
        timeout="${test.timeout}" filter="**/SerializationsTest.java">
      <jvmarg value="-Dcassandra.version=1.0"/>
    </testmacro>
  </target>

  <target name="test-burn" depends="build-test" description="Execute functional tests">
    <testmacro inputdir="${test.burn.src}"
               timeout="${test.burn.timeout}">
    </testmacro>
  </target>

  <target name="long-test" depends="build-test" description="Execute functional tests">
    <testmacro inputdir="${test.long.src}"
               timeout="${test.long.timeout}">
      <jvmarg value="-Dcassandra.ring_delay_ms=1000"/>
      <jvmarg value="-Dcassandra.tolerate_sstable_size=true"/>
    </testmacro>
  </target>

  <target name="cql-test" depends="build-test" description="Execute CQL tests">
    <sequential>
      <echo message="running CQL tests"/>
      <mkdir dir="${build.test.dir}/cassandra"/>
      <mkdir dir="${build.test.dir}/output"/>
      <junit fork="on" forkmode="once" failureproperty="testfailed" maxmemory="1024m" timeout="${test.timeout}">
        <formatter type="brief" usefile="false"/>
        <jvmarg value="-Dstorage-config=${test.conf}"/>
        <jvmarg value="-Djava.awt.headless=true"/>
        <jvmarg value="-javaagent:${basedir}/lib/jamm-0.3.0.jar" />
        <jvmarg value="-ea"/>
        <jvmarg value="-Xss256k"/>
        <jvmarg value="-Dcassandra.memtable_row_overhead_computation_step=100"/>
        <jvmarg value="-Dcassandra.test.use_prepared=${cassandra.test.use_prepared}"/>
        <jvmarg value="-Dcassandra.skip_sync=true" />
        <classpath>
          <path refid="cassandra.classpath" />
          <pathelement location="${test.classes}"/>
          <pathelement location="${test.conf}"/>
          <fileset dir="${test.lib}">
            <include name="**/*.jar" />
          </fileset>
        </classpath>
        <batchtest todir="${build.test.dir}/output">
            <fileset dir="${test.unit.src}" includes="**/cql3/*Test.java">
                <contains text="CQLTester" casesensitive="yes"/>
            </fileset>
        </batchtest>
      </junit>
      <fail message="Some CQL test(s) failed.">
        <condition>
            <and>
            <isset property="testfailed"/>
            <not>
              <isset property="ant.test.failure.ignore"/>
            </not>
          </and>
        </condition>
      </fail>
    </sequential>
  </target>

  <target name="cql-test-some" depends="build-test" description="Execute specific CQL tests" >
    <sequential>
      <echo message="running ${test.methods} tests from ${test.name}"/>
      <mkdir dir="${build.test.dir}/cassandra"/>
      <mkdir dir="${build.test.dir}/output"/>
      <junit fork="on" forkmode="once" failureproperty="testfailed" maxmemory="1024m" timeout="${test.timeout}">
        <formatter type="brief" usefile="false"/>
        <jvmarg value="-Dstorage-config=${test.conf}"/>
        <jvmarg value="-Djava.awt.headless=true"/>
        <jvmarg value="-javaagent:${basedir}/lib/jamm-0.3.0.jar" />
        <jvmarg value="-ea"/>
        <jvmarg value="-Xss256k"/>
        <jvmarg value="-Dcassandra.test.use_prepared=${cassandra.test.use_prepared}"/>
        <jvmarg value="-Dcassandra.memtable_row_overhead_computation_step=100"/>
        <jvmarg value="-Dcassandra.skip_sync=true" />
        <classpath>
          <path refid="cassandra.classpath" />
          <pathelement location="${test.classes}"/>
          <pathelement location="${test.conf}"/>
          <fileset dir="${test.lib}">
            <include name="**/*.jar" />
          </fileset>
        </classpath>
        <test name="org.apache.cassandra.cql3.${test.name}" methods="${test.methods}" todir="${build.test.dir}/output"/>
      </junit>
    </sequential>
  </target>

  <target name="test-all"
          depends="eclipse-warnings,test,long-test,test-compression,stress-test"
          description="Run all tests except for those under test-burn" />

  <!-- Use JaCoCo ant extension without needing externally saved lib -->
  <target name="jacoco-init" depends="maven-ant-tasks-init">
    <artifact:dependencies pathId="jacocoant.classpath">
      <dependency groupId="org.jacoco" artifactId="org.jacoco.ant" version="${jacoco.version}" />
    </artifact:dependencies>
    <typedef uri="antlib:org.jacoco.ant" classpathref="jacocoant.classpath"/>
  </target>

  <target name="jacoco-merge" depends="jacoco-init">
    <jacoco:merge destfile="${jacoco.finalexecfile}" xmlns:jacoco="antlib:org.jacoco.ant">
        <fileset dir="${jacoco.export.dir}" includes="*.exec,**/*.exec"/>
    </jacoco:merge>
  </target>

  <target name="jacoco-report" depends="jacoco-merge">
    <jacoco:report xmlns:jacoco="antlib:org.jacoco.ant">
      <executiondata>
        <file file="${jacoco.finalexecfile}" />
      </executiondata>
      <structure name="JaCoCo Cassandara Coverage Report">
        <classfiles>
          <fileset dir="${build.classes.main}">
            <include name="**/*.class"/>
          </fileset>
        </classfiles>
        <sourcefiles encoding="UTF-8">
          <dirset dir="${build.src}">
            <include name="java"/>
            <include name="gen-java"/>
          </dirset>
        </sourcefiles>
      </structure>
      <!-- to produce reports in different formats. -->
      <html destdir="${jacoco.export.dir}" />
      <csv destfile="${jacoco.export.dir}/report.csv" />
      <xml destfile="${jacoco.export.dir}/report.xml" />
    </jacoco:report>
  </target>

  <target name="jacoco-cleanup" description="Destroy JaCoCo exec data and reports">
    <delete file="${jacoco.partialexecfile}"/>
    <delete dir="${jacoco.export.dir}"/>
  </target>

  <!--
    License audit tool
  -->
  <target name="rat-init" depends="maven-ant-tasks-init">
    <artifact:dependencies pathId="rat.classpath">
      <dependency groupId="org.apache.rat" artifactId="apache-rat-tasks" version="0.6" />
    </artifact:dependencies>
    <typedef uri="antlib:org.apache.rat.anttasks" classpathref="rat.classpath"/>
  </target>

  <target name="rat-check" depends="rat-init">
    <rat:report xmlns:rat="antlib:org.apache.rat.anttasks"
                reportFile="${build.dir}/rat-report.log">
      <fileset dir="."  excludesfile=".rat-excludes" />
    </rat:report>
    <condition property="rat.passed">
      <isfileselected file="${build.dir}/rat-report.log">
        <containsregexp expression="^0 Unknown Licenses"/>
      </isfileselected>
    </condition>
    <fail unless="rat.passed">Unknown licenses: See build/rat-report.log.</fail>
  </target>

  <target name="rat-write" depends="rat-init">
    <echo>RAT: invoking addLicense to write missing headers</echo>
    <java classname="org.apache.rat.Report" fork="true"
          output="${build.dir}/rat-report.log">
      <classpath refid="rat.classpath" />
      <arg value="-a" />
      <arg value="--force" />
      <arg value="." />
    </java>
  </target>

  <target name="javadoc" depends="init" description="Create javadoc" unless="no-javadoc">
    <create-javadoc destdir="${javadoc.dir}">
      <filesets>
        <fileset dir="${build.src.java}" defaultexcludes="yes">
          <include name="org/apache/**/*.java"/>
        </fileset>
      </filesets>
    </create-javadoc>
   </target>

  <!-- Run tests not in parallel and reports errors and generates a junit report after -->
  <macrodef name="testmacro">
    <attribute name="inputdir" />
    <attribute name="timeout" default="${test.timeout}" />
    <attribute name="forkmode" default="perTest"/>
    <element name="optjvmargs" implicit="true" optional="true" />
    <attribute name="filter" default="**/${test.name}.java"/>
    <attribute name="exclude" default="" />
    <attribute name="filelist" default="" />
    <attribute name="poffset" default="0"/>
    <attribute name="testtag" default=""/>

    <sequential>
      <testmacrohelper inputdir="@{inputdir}" timeout="@{timeout}"
                       forkmode="@{forkmode}" filter="@{filter}"
                       exclude="@{exclude}" filelist="@{filelist}" poffset="@{poffset}"
                       testtag="@{testtag}" >
          <optjvmargs/>
      </testmacrohelper>
      <junitreport todir="${build.test.dir}">
        <fileset dir="${build.test.dir}/output">
          <include name="**/TEST-*.xml"/>
        </fileset>
        <report format="frames" todir="${build.test.dir}/junitreport"/>
      </junitreport>
      <fail message="Some test(s) failed.">
        <condition>
            <and>
            <isset property="testfailed"/>
            <not>
              <isset property="ant.test.failure.ignore"/>
            </not>
          </and>
        </condition>
      </fail>
    </sequential>
  </macrodef>

  <!-- Run tests in parallel and report errors after and generate a junit report -->
  <macrodef name="testparallel">
    <attribute name="testdelegate"/>
    <sequential>
      <testparallelhelper testdelegate="@{testdelegate}"/>
      <junitreport todir="${build.test.dir}">
        <fileset dir="${build.test.dir}/output">
          <include name="**/TEST-*.xml"/>
        </fileset>
        <report format="frames" todir="${build.test.dir}/junitreport"/>
      </junitreport>
      <fail message="Some test(s) failed.">
        <condition>
            <and>
            <isset property="testfailed"/>
            <not>
              <isset property="ant.test.failure.ignore"/>
            </not>
          </and>
        </condition>
      </fail>
    </sequential>
  </macrodef>

  <!-- Run multiple junit tasks in parallel, but don't track errors or generate a report after
       If a test fails the testfailed property will be set. All the tests are run using te testdelegate
       macro that is specified as an attribute and they will be run concurrently in this ant process -->
  <scriptdef name="testparallelhelper" language="javascript">
    <attribute name="testdelegate"/>
    <![CDATA[
        var Integer = java.lang.Integer;
        sep = project.getProperty("path.separator");
        all = project.getProperty("all-test-classes").split(sep);
        dir = project.getProperty("test.unit.src");

        numRunners = parseInt(project.getProperty("test.runners"));

        var p = project.createTask('parallel');
        p.setThreadCount(numRunners);

        for (i = 0; i < all.length; i++) {

            if (all[i] == undefined) continue;

            task = project.createTask( attributes.get("testdelegate") );

            task.setDynamicAttribute( "test.file.list", "" + all[i]);

            task.setDynamicAttribute( "testlist.offset", "" + i );

            p.addTask(task);
        }

        p.perform();
    ]]>
  </scriptdef>

  <target name="test" depends="build-test,stress-build" description="Parallel Test Runner">
    <path id="all-test-classes-path">
      <fileset dir="${test.unit.src}" includes="**/${test.name}.java" />
    </path>
    <property name="all-test-classes" refid="all-test-classes-path"/>
    <testparallel testdelegate="testlist"/>
  </target>

  <!-- run a list of tests as provided in -Dtest.classlistfile (or default of 'testnames.txt')
  The class list file should be one test class per line, with the path starting after test/unit
  e.g. org/apache/cassandra/hints/HintMessageTest.java -->
  <target name="testclasslist" depends="build-test" description="Parallel-run tests given in file -Dtest.classlistfile (one-class-per-line, e.g. org/apache/cassandra/db/SomeTest.java)">
    <path id="all-test-classes-path">
      <fileset dir="${test.unit.src}" includesfile="${test.classlistfile}"/>
    </path>
    <property name="all-test-classes" refid="all-test-classes-path"/>
    <testparallel testdelegate="testlist"/>
  </target>

  <!-- run microbenchmarks suite -->
  <target name="microbench" depends="build-jmh">
      <java classname="org.openjdk.jmh.Main"
            fork="true"
            failonerror="true">
          <classpath>
              <path refid="cassandra.classpath" />
              <pathelement location="${test.classes}"/>
              <pathelement location="${test.conf}"/>
              <fileset dir="${test.lib}">
                  <include name="**/*.jar" />
              </fileset>
          </classpath>
          <arg value=".*microbench.*${benchmark.name}"/>
      </java>
  </target>

  <!-- Generate IDEA project description files -->
  <target name="generate-idea-files" depends="build-test" description="Generate IDEA files">
    <mkdir dir=".idea"/>
    <mkdir dir=".idea/libraries"/>
    <copy todir=".idea">
        <fileset dir="ide/idea"/>
    </copy>
    <copy tofile="${eclipse.project.name}.iml" file="ide/idea-iml-file.xml"/>
    <echo file=".idea/.name">Apache Cassandra ${eclipse.project.name}</echo>
    <echo file=".idea/modules.xml"><![CDATA[<?xml version="1.0" encoding="UTF-8"?>
<project version="4">
  <component name="ProjectModuleManager">
    <modules>
      <module fileurl="file://$PROJECT_DIR$/]]>${eclipse.project.name}<![CDATA[.iml" filepath="$PROJECT_DIR$/]]>${eclipse.project.name}<![CDATA[.iml" />
    </modules>
  </component>
</project>]]></echo>
  </target>

  <!-- Generate Eclipse project description files -->
  <target name="generate-eclipse-files" depends="build-test" description="Generate eclipse files">
    <echo file=".project"><![CDATA[<?xml version="1.0" encoding="UTF-8"?>
<projectDescription>
  <name>${eclipse.project.name}</name>
  <comment></comment>
  <projects>
  </projects>
  <buildSpec>
    <buildCommand>
      <name>org.eclipse.jdt.core.javabuilder</name>
    </buildCommand>
  </buildSpec>
  <natures>
    <nature>org.eclipse.jdt.core.javanature</nature>
  </natures>
</projectDescription>]]>
    </echo>
	<echo file=".classpath"><![CDATA[<?xml version="1.0" encoding="UTF-8"?>
<classpath>
  <classpathentry kind="src" path="src/java"/>
  <classpathentry kind="src" path="src/resources"/>
  <classpathentry kind="src" path="src/gen-java"/>
  <classpathentry kind="src" path="conf" including="hotspot_compiler"/>
  <classpathentry kind="src" output="build/test/classes" path="test/unit"/>
  <classpathentry kind="src" output="build/test/classes" path="test/long"/>
  <classpathentry kind="src" output="build/test/classes" path="test/resources" />
  <classpathentry kind="src" path="tools/stress/src"/>
  <classpathentry kind="src" output="build/test/stress-classes" path="tools/stress/test/unit" />
  <classpathentry kind="con" path="org.eclipse.jdt.launching.JRE_CONTAINER"/>
  <classpathentry kind="output" path="build/classes/eclipse"/>
  <classpathentry kind="lib" path="test/conf"/>
  <classpathentry kind="lib" path="${java.home}/../lib/tools.jar"/>
]]>
	</echo>
  	<path id="eclipse-project-libs-path">
  	 <fileset dir="lib">
  	    <include name="**/*.jar" />
     </fileset>
 	 <fileset dir="build/lib/jars">
  	    <include name="**/*.jar" />
  	 </fileset>
  	</path>
  	<property name="eclipse-project-libs" refid="eclipse-project-libs-path"/>
  	<script language="javascript" classpathref="cassandra.classpath"> <![CDATA[
  		var File = java.io.File;
  		var FilenameUtils = Packages.org.apache.commons.io.FilenameUtils;
  		jars = project.getProperty("eclipse-project-libs").split(project.getProperty("path.separator"));

  		cp = "";
  	    for (i=0; i< jars.length; i++) {
  	       srcjar = FilenameUtils.getBaseName(jars[i]) + '-sources.jar';
  		   srcdir = FilenameUtils.concat(project.getProperty("build.dir.lib"), 'sources');
  		   srcfile = new File(FilenameUtils.concat(srcdir, srcjar));

  		   cp += ' <classpathentry kind="lib" path="' + jars[i] + '"';
  		   if (srcfile.exists()) {
  		      cp += ' sourcepath="' + srcfile.getAbsolutePath() + '"';
  		   }
  		   cp += '/>\n';
  		}

  		cp += '</classpath>';

  		echo = project.createTask("echo");
  	    echo.setMessage(cp);
  		echo.setFile(new File(".classpath"));
  		echo.setAppend(true);
  	    echo.perform();
  	]]> </script>
    <mkdir dir=".settings" />
  </target>

  <pathconvert property="eclipse.project.name">
    <path path="${basedir}" />
    <regexpmapper from="^.*/([^/]+)$$" to="\1" handledirsep="yes" />
  </pathconvert>

  <!-- Clean Eclipse project description files -->
  <target name="clean-eclipse-files">
    <delete file=".project" />
    <delete file=".classpath" />
    <delete dir=".settings" />
  	<delete dir=".externalToolBuilders" />
  	<delete dir="build/eclipse-classes" />
  </target>


  <target name="eclipse-warnings" depends="build" description="Run eclipse compiler code analysis">
        <property name="ecj.log.dir" value="${build.dir}/ecj" />
        <property name="ecj.warnings.file" value="${ecj.log.dir}/eclipse_compiler_checks.txt"/>
        <mkdir  dir="${ecj.log.dir}" />

        <property name="ecj.properties" value="${basedir}/eclipse_compiler.properties" />

        <echo message="Running Eclipse Code Analysis.  Output logged to ${ecj.warnings.file}" />

	<java
	    jar="${build.dir.lib}/jars/ecj-${ecj.version}.jar"
            fork="true"
	    failonerror="true"
            maxmemory="512m">
            <arg value="-source"/>
	    <arg value="${source.version}" />
	    <arg value="-target"/>
	    <arg value="${target.version}" />
	    <arg value="-d" />
            <arg value="none" />
	    <arg value="-proc:none" />
            <arg value="-log" />
            <arg value="${ecj.warnings.file}" />
            <arg value="-properties" />
            <arg value="${ecj.properties}" />
            <arg value="-cp" />
            <arg value="${toString:cassandra.classpath}" />
            <arg value="${build.src.java}" />
        </java>
  </target>


  <!-- Publish artifacts to Maven repositories -->
  <target name="mvn-install"
          depends="maven-declare-dependencies,artifacts,jar,sources-jar,javadoc-jar"
          description="Installs the artifacts in the Maven Local Repository">

    <!-- the parent -->
    <install pomFile="${build.dir}/${final.name}-parent.pom"
             file="${build.dir}/${final.name}-parent.pom"
             packaging="pom"/>

    <!-- the distribution -->
    <install pomFile="${build.dir}/${final.name}-dist.pom"
             file="${build.dir}/${final.name}-dist.pom"
             packaging="pom"/>
    <install pomFile="${build.dir}/${final.name}-dist.pom"
             file="${build.dir}/${final.name}-bin.tar.gz"
             packaging="tar.gz"
             classifier="bin"/>
    <install pomFile="${build.dir}/${final.name}-dist.pom"
             file="${build.dir}/${final.name}-src.tar.gz"
             packaging="tar.gz"
             classifier="src"/>

    <!-- the cassandra-all jar -->
    <install pomFile="${build.dir}/${final.name}.pom"
             file="${build.dir}/${final.name}.jar"/>
    <install pomFile="${build.dir}/${final.name}.pom"
             file="${build.dir}/${final.name}-sources.jar"
             classifier="sources"/>
    <install pomFile="${build.dir}/${final.name}.pom"
             file="${build.dir}/${final.name}-javadoc.jar"
             classifier="javadoc"/>
  </target>

  <target name="publish"
          depends="mvn-install"
          if="release"
          description="Publishes the artifacts to the Maven repository">

    <!-- the parent -->
    <deploy pomFile="${build.dir}/${final.name}-parent.pom"
            file="${build.dir}/${final.name}-parent.pom"
            packaging="pom"/>

    <!-- the distribution -->
    <deploy pomFile="${build.dir}/${final.name}-dist.pom"
            file="${build.dir}/${final.name}-dist.pom"
            packaging="pom"/>
    <deploy pomFile="${build.dir}/${final.name}-dist.pom"
            file="${build.dir}/${final.name}-bin.tar.gz"
            packaging="tar.gz"
            classifier="bin"/>
    <deploy pomFile="${build.dir}/${final.name}-dist.pom"
            file="${build.dir}/${final.name}-src.tar.gz"
            packaging="tar.gz"
            classifier="src"/>

    <!-- the cassandra-all jar -->
    <deploy pomFile="${build.dir}/${final.name}.pom"
            file="${build.dir}/${final.name}.jar"/>
    <deploy pomFile="${build.dir}/${final.name}.pom"
            file="${build.dir}/${final.name}-sources.jar"
            classifier="sources"/>
    <deploy pomFile="${build.dir}/${final.name}.pom"
            file="${build.dir}/${final.name}-javadoc.jar"
            classifier="javadoc"/>
  </target>
</project><|MERGE_RESOLUTION|>--- conflicted
+++ resolved
@@ -1253,13 +1253,8 @@
       <jvmarg value="-Dcassandra.skip_sync=true" />
     </testmacro>
   </target>
-<<<<<<< HEAD
-
-  <target name="test-compression" depends="build-test" description="Execute unit tests with sstable compression enabled">
-=======
-    
+
   <target name="test-compression" depends="build-test,stress-build" description="Execute unit tests with sstable compression enabled">
->>>>>>> 3f725c9e
     <property name="compressed_yaml" value="${build.test.dir}/cassandra.compressed.yaml"/>
     <concat destfile="${compressed_yaml}">
       <fileset file="${test.conf}/cassandra.yaml"/>
