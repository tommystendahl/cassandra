/*
* Licensed to the Apache Software Foundation (ASF) under one
* or more contributor license agreements.  See the NOTICE file
* distributed with this work for additional information
* regarding copyright ownership.  The ASF licenses this file
* to you under the Apache License, Version 2.0 (the
* "License"); you may not use this file except in compliance
* with the License.  You may obtain a copy of the License at
*
*    http://www.apache.org/licenses/LICENSE-2.0
*
* Unless required by applicable law or agreed to in writing,
* software distributed under the License is distributed on an
* "AS IS" BASIS, WITHOUT WARRANTIES OR CONDITIONS OF ANY
* KIND, either express or implied.  See the License for the
* specific language governing permissions and limitations
* under the License.
*/
package org.apache.cassandra.db.commitlog;

<<<<<<< HEAD
import java.io.*;
import java.nio.ByteBuffer;
import java.util.*;
=======
import java.io.ByteArrayOutputStream;
import java.io.DataOutputStream;
import java.io.File;
import java.io.FileOutputStream;
import java.io.IOException;
import java.io.OutputStream;
import java.nio.ByteBuffer;
import java.util.Arrays;
import java.util.Collection;
import java.util.Collections;
import java.util.UUID;
>>>>>>> 1e826951
import java.util.concurrent.Callable;
import java.util.concurrent.ExecutionException;
import java.util.zip.CRC32;
import java.util.zip.Checksum;

<<<<<<< HEAD
import com.google.common.collect.Iterables;

import org.junit.*;
=======
import org.junit.Assert;
import org.junit.Before;
import org.junit.BeforeClass;
import org.junit.Test;
import org.junit.runner.RunWith;
import org.junit.runners.Parameterized;
import org.junit.runners.Parameterized.Parameters;
>>>>>>> 1e826951

import org.apache.cassandra.SchemaLoader;
import org.apache.cassandra.Util;
import org.apache.cassandra.config.DatabaseDescriptor;
import org.apache.cassandra.config.ParameterizedClass;
<<<<<<< HEAD
import org.apache.cassandra.db.*;
=======
import org.apache.cassandra.db.ColumnFamilyStore;
import org.apache.cassandra.db.Keyspace;
import org.apache.cassandra.db.Mutation;
import org.apache.cassandra.db.RowUpdateBuilder;
>>>>>>> 1e826951
import org.apache.cassandra.db.commitlog.CommitLogReplayer.CommitLogReplayException;
import org.apache.cassandra.db.compaction.CompactionManager;
import org.apache.cassandra.db.marshal.AsciiType;
import org.apache.cassandra.db.marshal.BytesType;
<<<<<<< HEAD
import org.apache.cassandra.db.partitions.PartitionUpdate;
import org.apache.cassandra.db.rows.Row;
import org.apache.cassandra.db.rows.SerializationHelper;
=======
>>>>>>> 1e826951
import org.apache.cassandra.exceptions.ConfigurationException;
import org.apache.cassandra.io.compress.DeflateCompressor;
import org.apache.cassandra.io.compress.LZ4Compressor;
import org.apache.cassandra.io.compress.SnappyCompressor;
<<<<<<< HEAD
import org.apache.cassandra.io.util.DataInputPlus;
import org.apache.cassandra.io.util.FastByteArrayInputStream;
=======
>>>>>>> 1e826951
import org.apache.cassandra.net.MessagingService;
import org.apache.cassandra.schema.KeyspaceParams;
import org.apache.cassandra.security.EncryptionContext;
import org.apache.cassandra.security.EncryptionContextGenerator;
import org.apache.cassandra.utils.*;
import org.apache.cassandra.utils.vint.VIntCoding;

import static org.apache.cassandra.utils.ByteBufferUtil.bytes;
import static org.junit.Assert.assertEquals;
import static org.junit.Assert.assertTrue;

<<<<<<< HEAD
=======
@RunWith(Parameterized.class)
>>>>>>> 1e826951
public class CommitLogTest
{
    private static final String KEYSPACE1 = "CommitLogTest";
    private static final String KEYSPACE2 = "CommitLogTestNonDurable";
    private static final String STANDARD1 = "Standard1";
    private static final String STANDARD2 = "Standard2";

<<<<<<< HEAD
    String logDirectory;
=======
    public CommitLogTest(ParameterizedClass commitLogCompression)
    {
        DatabaseDescriptor.setCommitLogCompression(commitLogCompression);
    }

    @Before
    public void setUp() throws IOException
    {
        CommitLog.instance.resetUnsafe(true);
    }

    @Parameters()
    public static Collection<Object[]> generateData()
    {
        return Arrays.asList(new Object[][] {
                { null }, // No compression
                { new ParameterizedClass(LZ4Compressor.class.getName(), Collections.emptyMap()) },
                { new ParameterizedClass(SnappyCompressor.class.getName(), Collections.emptyMap()) },
                { new ParameterizedClass(DeflateCompressor.class.getName(), Collections.emptyMap()) } });
    }
>>>>>>> 1e826951

    @BeforeClass
    public static void defineSchema() throws ConfigurationException
    {
        SchemaLoader.prepareServer();
        SchemaLoader.createKeyspace(KEYSPACE1,
                                    KeyspaceParams.simple(1),
                                    SchemaLoader.standardCFMD(KEYSPACE1, STANDARD1, 0, AsciiType.instance, BytesType.instance),
                                    SchemaLoader.standardCFMD(KEYSPACE1, STANDARD2, 0, AsciiType.instance, BytesType.instance));
        SchemaLoader.createKeyspace(KEYSPACE2,
                                    KeyspaceParams.simpleTransient(1),
                                    SchemaLoader.standardCFMD(KEYSPACE1, STANDARD1, 0, AsciiType.instance, BytesType.instance),
                                    SchemaLoader.standardCFMD(KEYSPACE1, STANDARD2, 0, AsciiType.instance, BytesType.instance));
        CompactionManager.instance.disableAutoCompaction();
    }

    @Before
    public void setup() throws IOException
    {
        logDirectory = DatabaseDescriptor.getCommitLogLocation() + "/unit";
        new File(logDirectory).mkdirs();
    }

    @Test
    public void testRecoveryWithEmptyLog() throws Exception
    {
        runExpecting(() -> {
            CommitLog.instance.recover(tmpFile(CommitLogDescriptor.current_version));
            return null;
        }, CommitLogReplayException.class);
    }

    @Test
    public void testRecoveryWithEmptyLog20() throws Exception
    {
        CommitLog.instance.recover(tmpFile(CommitLogDescriptor.VERSION_20));
    }

    @Test
    public void testRecoveryWithZeroLog() throws Exception
    {
        testRecovery(new byte[10], null);
    }

    @Test
    public void testRecoveryWithShortLog() throws Exception
    {
        // force EOF while reading log
        testRecoveryWithBadSizeArgument(100, 10);
    }

    @Test
    public void testRecoveryWithShortSize() throws Exception
    {
        runExpecting(() -> {
            testRecovery(new byte[2], CommitLogDescriptor.VERSION_20);
            return null;
        }, CommitLogReplayException.class);
    }

    @Test
    public void testRecoveryWithShortMutationSize() throws Exception
    {
        testRecoveryWithBadSizeArgument(9, 10);
    }

    private void testRecoveryWithGarbageLog() throws Exception
    {
        byte[] garbage = new byte[100];
        (new java.util.Random()).nextBytes(garbage);
        testRecovery(garbage, CommitLogDescriptor.current_version);
    }

    @Test
    public void testRecoveryWithGarbageLog_fail() throws Exception
    {
        runExpecting(() -> {
            testRecoveryWithGarbageLog();
            return null;
        }, CommitLogReplayException.class);
    }

    @Test
    public void testRecoveryWithGarbageLog_ignoredByProperty() throws Exception
    {
        try {
            System.setProperty(CommitLogReplayer.IGNORE_REPLAY_ERRORS_PROPERTY, "true");
            testRecoveryWithGarbageLog();
        } finally {
            System.clearProperty(CommitLogReplayer.IGNORE_REPLAY_ERRORS_PROPERTY);
        }
    }

    @Test
    public void testRecoveryWithBadSizeChecksum() throws Exception
    {
        Checksum checksum = new CRC32();
        checksum.update(100);
        testRecoveryWithBadSizeArgument(100, 100, ~checksum.getValue());
    }

    @Test
    public void testRecoveryWithNegativeSizeArgument() throws Exception
    {
        // garbage from a partial/bad flush could be read as a negative size even if there is no EOF
        testRecoveryWithBadSizeArgument(-10, 10); // negative size, but no EOF
    }

    @Test
    public void testDontDeleteIfDirty() throws Exception
    {
        ColumnFamilyStore cfs1 = Keyspace.open(KEYSPACE1).getColumnFamilyStore(STANDARD1);
        ColumnFamilyStore cfs2 = Keyspace.open(KEYSPACE1).getColumnFamilyStore(STANDARD2);

        // Roughly 32 MB mutation
        Mutation m = new RowUpdateBuilder(cfs1.metadata, 0, "k")
                     .clustering("bytes")
                     .add("val", ByteBuffer.allocate(DatabaseDescriptor.getCommitLogSegmentSize() / 4))
                     .build();

        // Adding it 5 times
        CommitLog.instance.add(m);
        CommitLog.instance.add(m);
        CommitLog.instance.add(m);
        CommitLog.instance.add(m);
        CommitLog.instance.add(m);

        // Adding new mutation on another CF
        Mutation m2 = new RowUpdateBuilder(cfs2.metadata, 0, "k")
                      .clustering("bytes")
                      .add("val", ByteBuffer.allocate(4))
                      .build();
        CommitLog.instance.add(m2);

        assertEquals(2, CommitLog.instance.activeSegments());

        UUID cfid2 = m2.getColumnFamilyIds().iterator().next();
        CommitLog.instance.discardCompletedSegments(cfid2, CommitLog.instance.getContext());

        // Assert we still have both our segments
        assertEquals(2, CommitLog.instance.activeSegments());
    }

    @Test
    public void testDeleteIfNotDirty() throws Exception
    {
        ColumnFamilyStore cfs1 = Keyspace.open(KEYSPACE1).getColumnFamilyStore(STANDARD1);
        ColumnFamilyStore cfs2 = Keyspace.open(KEYSPACE1).getColumnFamilyStore(STANDARD2);

        // Roughly 32 MB mutation
        Mutation rm = new RowUpdateBuilder(cfs1.metadata, 0, "k")
                      .clustering("bytes")
                      .add("val", ByteBuffer.allocate((DatabaseDescriptor.getCommitLogSegmentSize()/4) - 1))
                      .build();

        // Adding it twice (won't change segment)
        CommitLog.instance.add(rm);
        CommitLog.instance.add(rm);

        assertEquals(1, CommitLog.instance.activeSegments());

        // "Flush": this won't delete anything
        UUID cfid1 = rm.getColumnFamilyIds().iterator().next();
        CommitLog.instance.sync(true);
        CommitLog.instance.discardCompletedSegments(cfid1, CommitLog.instance.getContext());

        assertEquals(1, CommitLog.instance.activeSegments());

        // Adding new mutation on another CF, large enough (including CL entry overhead) that a new segment is created
        Mutation rm2 = new RowUpdateBuilder(cfs2.metadata, 0, "k")
                       .clustering("bytes")
                       .add("val", ByteBuffer.allocate(DatabaseDescriptor.getMaxMutationSize() - 200))
                       .build();
        CommitLog.instance.add(rm2);
        // also forces a new segment, since each entry-with-overhead is just under half the CL size
        CommitLog.instance.add(rm2);
        CommitLog.instance.add(rm2);

        assertEquals(3, CommitLog.instance.activeSegments());

        // "Flush" second cf: The first segment should be deleted since we
        // didn't write anything on cf1 since last flush (and we flush cf2)

        UUID cfid2 = rm2.getColumnFamilyIds().iterator().next();
        CommitLog.instance.discardCompletedSegments(cfid2, CommitLog.instance.getContext());

        // Assert we still have both our segment
        assertEquals(1, CommitLog.instance.activeSegments());
    }

    private static int getMaxRecordDataSize(String keyspace, ByteBuffer key, String cfName, String colName)
    {
        ColumnFamilyStore cfs = Keyspace.open(keyspace).getColumnFamilyStore(cfName);
        // We don't want to allocate a size of 0 as this is optimized under the hood and our computation would
        // break testEqualRecordLimit
        int allocSize = 1;
        Mutation rm = new RowUpdateBuilder(cfs.metadata, 0, key)
                      .clustering(colName)
                      .add("val", ByteBuffer.allocate(allocSize)).build();

        int max = DatabaseDescriptor.getMaxMutationSize();
        max -= CommitLogSegment.ENTRY_OVERHEAD_SIZE; // log entry overhead

        // Note that the size of the value if vint encoded. So we first compute the ovehead of the mutation without the value and it's size
        int mutationOverhead = (int)Mutation.serializer.serializedSize(rm, MessagingService.current_version) - (VIntCoding.computeVIntSize(allocSize) + allocSize);
        max -= mutationOverhead;

        // Now, max is the max for both the value and it's size. But we want to know how much we can allocate, i.e. the size of the value.
        int sizeOfMax = VIntCoding.computeVIntSize(max);
        max -= sizeOfMax;
        assert VIntCoding.computeVIntSize(max) == sizeOfMax; // sanity check that we're still encoded with the size we though we would
        return max;
    }

    private static int getMaxRecordDataSize()
    {
        return getMaxRecordDataSize(KEYSPACE1, bytes("k"), STANDARD1, "bytes");
    }

    // CASSANDRA-3615
    @Test
    public void testEqualRecordLimit() throws Exception
    {
        ColumnFamilyStore cfs = Keyspace.open(KEYSPACE1).getColumnFamilyStore(STANDARD1);
        Mutation rm = new RowUpdateBuilder(cfs.metadata, 0, "k")
                      .clustering("bytes")
                      .add("val", ByteBuffer.allocate(getMaxRecordDataSize()))
                      .build();

        CommitLog.instance.add(rm);
    }

    @Test(expected = IllegalArgumentException.class)
    public void testExceedRecordLimit() throws Exception
    {
        CommitLog.instance.resetUnsafe(true);
        ColumnFamilyStore cfs = Keyspace.open(KEYSPACE1).getColumnFamilyStore(STANDARD1);
        Mutation rm = new RowUpdateBuilder(cfs.metadata, 0, "k")
                      .clustering("bytes")
                      .add("val", ByteBuffer.allocate(1 + getMaxRecordDataSize()))
                      .build();
        CommitLog.instance.add(rm);
        throw new AssertionError("mutation larger than limit was accepted");
    }

    protected void testRecoveryWithBadSizeArgument(int size, int dataSize) throws Exception
    {
        Checksum checksum = new CRC32();
        checksum.update(size);
        testRecoveryWithBadSizeArgument(size, dataSize, checksum.getValue());
    }

    protected void testRecoveryWithBadSizeArgument(int size, int dataSize, long checksum) throws Exception
    {
        ByteArrayOutputStream out = new ByteArrayOutputStream();
        DataOutputStream dout = new DataOutputStream(out);
        dout.writeInt(size);
        dout.writeLong(checksum);
        dout.write(new byte[dataSize]);
        dout.close();
        testRecovery(out.toByteArray(), CommitLogReplayException.class);
    }

    /**
     * Create a temporary commit log file with an appropriate descriptor at the head.
     *
     * @return the commit log file reference and the first position after the descriptor in the file
     * (so that subsequent writes happen at the correct file location).
     */
    protected Pair<File, Integer> tmpFile() throws IOException
    {
        EncryptionContext encryptionContext = DatabaseDescriptor.getEncryptionContext();
        CommitLogDescriptor desc = new CommitLogDescriptor(CommitLogDescriptor.current_version,
                                                           CommitLogSegment.getNextId(),
                                                           DatabaseDescriptor.getCommitLogCompression(),
                                                           encryptionContext);

        // if we're testing encryption, we need to write out a cipher IV to the descriptor headers
        Map<String, String> additionalHeaders = new HashMap<>();
        if (encryptionContext.isEnabled())
        {
            byte[] buf = new byte[16];
            new Random().nextBytes(buf);
            additionalHeaders.put(EncryptionContext.ENCRYPTION_IV, Hex.bytesToHex(buf));
        }

        ByteBuffer buf = ByteBuffer.allocate(1024);
        CommitLogDescriptor.writeHeader(buf, desc, additionalHeaders);
        buf.flip();
        int positionAfterHeader = buf.limit() + 1;

        File logFile = new File(logDirectory, desc.fileName());
        logFile.deleteOnExit();

        try (OutputStream lout = new FileOutputStream(logFile))
        {
            lout.write(buf.array(), 0, buf.limit());
        }

        return Pair.create(logFile, positionAfterHeader);
    }

    protected File tmpFile(int version) throws IOException
    {
        File logFile = File.createTempFile("CommitLog-" + version + "-", ".log");
        logFile.deleteOnExit();
        assert logFile.length() == 0;
        return logFile;
    }

    protected Void testRecovery(byte[] logData, int version) throws Exception
    {
        File logFile = tmpFile(version);
        try (OutputStream lout = new FileOutputStream(logFile))
        {
            lout.write(logData);
            //statics make it annoying to test things correctly
            CommitLog.instance.recover(logFile.getPath()); //CASSANDRA-1119 / CASSANDRA-1179 throw on failure*/
        }
        return null;
    }

    protected Void testRecovery(CommitLogDescriptor desc, byte[] logData) throws Exception
    {
        File logFile = tmpFile(desc.version);
        CommitLogDescriptor fromFile = CommitLogDescriptor.fromFileName(logFile.getName());
        // Change id to match file.
        desc = new CommitLogDescriptor(desc.version, fromFile.id, desc.compression, desc.getEncryptionContext());
        ByteBuffer buf = ByteBuffer.allocate(1024);
        CommitLogDescriptor.writeHeader(buf, desc);
        try (OutputStream lout = new FileOutputStream(logFile))
        {
            lout.write(buf.array(), 0, buf.position());
            lout.write(logData);
            //statics make it annoying to test things correctly
            CommitLog.instance.recover(logFile.getPath()); //CASSANDRA-1119 / CASSANDRA-1179 throw on failure*/
        }
        return null;
    }

    @Test
    public void testRecoveryWithIdMismatch() throws Exception
    {
        CommitLogDescriptor desc = new CommitLogDescriptor(4, null, EncryptionContextGenerator.createDisabledContext());
        File logFile = tmpFile(desc.version);
        ByteBuffer buf = ByteBuffer.allocate(1024);
        CommitLogDescriptor.writeHeader(buf, desc);
        try (OutputStream lout = new FileOutputStream(logFile))
        {
            lout.write(buf.array(), 0, buf.position());

            runExpecting(() -> {
                CommitLog.instance.recover(logFile.getPath()); //CASSANDRA-1119 / CASSANDRA-1179 throw on failure*/
                return null;
            }, CommitLogReplayException.class);
        }
    }

    @Test
    public void testRecoveryWithBadCompressor() throws Exception
    {
        CommitLogDescriptor desc = new CommitLogDescriptor(4, new ParameterizedClass("UnknownCompressor", null), EncryptionContextGenerator.createDisabledContext());
        runExpecting(() -> {
            testRecovery(desc, new byte[0]);
            return null;
        }, CommitLogReplayException.class);
    }

    protected void runExpecting(Callable<Void> r, Class<?> expected)
    {
        JVMStabilityInspector.Killer originalKiller;
        KillerForTests killerForTests;

        killerForTests = new KillerForTests();
        originalKiller = JVMStabilityInspector.replaceKiller(killerForTests);

        Throwable caught = null;
        try
        {
            r.call();
        }
        catch (Throwable t)
        {
            if (expected != t.getClass())
                throw new AssertionError("Expected exception " + expected + ", got " + t, t);
            caught = t;
        }
        if (expected != null && caught == null)
            Assert.fail("Expected exception " + expected + " but call completed successfully.");

        JVMStabilityInspector.replaceKiller(originalKiller);
        assertEquals("JVM killed", expected != null, killerForTests.wasKilled());
    }

    protected void testRecovery(final byte[] logData, Class<?> expected) throws Exception
    {
        runExpecting(() -> testRecovery(logData, CommitLogDescriptor.VERSION_20), expected);
        runExpecting(() -> testRecovery(new CommitLogDescriptor(4, null, EncryptionContextGenerator.createDisabledContext()), logData), expected);
    }

<<<<<<< HEAD
    protected void testRecovery(byte[] logData) throws Exception
    {
        Pair<File, Integer> pair = tmpFile();
        try (RandomAccessFile raf = new RandomAccessFile(pair.left, "rw"))
        {
            raf.seek(pair.right);
            raf.write(logData);
            raf.close();

            CommitLog.instance.recover(pair.left); //CASSANDRA-1119 / CASSANDRA-1179 throw on failure*/
        }
    }

=======
>>>>>>> 1e826951
    @Test
    public void testTruncateWithoutSnapshot() throws ExecutionException, InterruptedException, IOException
    {
        boolean originalState = DatabaseDescriptor.isAutoSnapshot();
        try
        {
            CommitLog.instance.resetUnsafe(true);
            boolean prev = DatabaseDescriptor.isAutoSnapshot();
            DatabaseDescriptor.setAutoSnapshot(false);
            ColumnFamilyStore cfs1 = Keyspace.open(KEYSPACE1).getColumnFamilyStore(STANDARD1);
            ColumnFamilyStore cfs2 = Keyspace.open(KEYSPACE1).getColumnFamilyStore(STANDARD2);

            new RowUpdateBuilder(cfs1.metadata, 0, "k").clustering("bytes").add("val", ByteBuffer.allocate(100)).build().applyUnsafe();
            cfs1.truncateBlocking();
            DatabaseDescriptor.setAutoSnapshot(prev);
            Mutation m2 = new RowUpdateBuilder(cfs2.metadata, 0, "k")
                          .clustering("bytes")
                          .add("val", ByteBuffer.allocate(DatabaseDescriptor.getCommitLogSegmentSize() / 4))
                          .build();

            for (int i = 0 ; i < 5 ; i++)
                CommitLog.instance.add(m2);

            assertEquals(2, CommitLog.instance.activeSegments());
            ReplayPosition position = CommitLog.instance.getContext();
            for (Keyspace ks : Keyspace.system())
                for (ColumnFamilyStore syscfs : ks.getColumnFamilyStores())
                    CommitLog.instance.discardCompletedSegments(syscfs.metadata.cfId, position);
            CommitLog.instance.discardCompletedSegments(cfs2.metadata.cfId, position);
            assertEquals(1, CommitLog.instance.activeSegments());
        }
        finally
        {
            DatabaseDescriptor.setAutoSnapshot(originalState);
        }
    }

    @Test
    public void testTruncateWithoutSnapshotNonDurable() throws IOException
    {
        boolean originalState = DatabaseDescriptor.getAutoSnapshot();
        try
        {
            DatabaseDescriptor.setAutoSnapshot(false);
            Keyspace notDurableKs = Keyspace.open(KEYSPACE2);
            Assert.assertFalse(notDurableKs.getMetadata().params.durableWrites);

            ColumnFamilyStore cfs = notDurableKs.getColumnFamilyStore("Standard1");
            new RowUpdateBuilder(cfs.metadata, 0, "key1")
            .clustering("bytes").add("val", bytes("abcd"))
            .build()
            .applyUnsafe();

            assertTrue(Util.getOnlyRow(Util.cmd(cfs).columns("val").build())
                           .cells().iterator().next().value().equals(bytes("abcd")));

            cfs.truncateBlocking();

            Util.assertEmpty(Util.cmd(cfs).columns("val").build());
        }
        finally
        {
            DatabaseDescriptor.setAutoSnapshot(originalState);
        }
    }
<<<<<<< HEAD

    @Test
    public void replay_StandardMmapped() throws IOException
    {
        ParameterizedClass originalCompression = DatabaseDescriptor.getCommitLogCompression();
        EncryptionContext originalEncryptionContext = DatabaseDescriptor.getEncryptionContext();
        try
        {
            DatabaseDescriptor.setCommitLogCompression(null);
            DatabaseDescriptor.setEncryptionContext(EncryptionContextGenerator.createDisabledContext());
            CommitLog.instance.resetUnsafe(true);
            replaySimple(CommitLog.instance);
            replayWithDiscard(CommitLog.instance);
        }
        finally
        {
            DatabaseDescriptor.setCommitLogCompression(originalCompression);
            DatabaseDescriptor.setEncryptionContext(originalEncryptionContext);
            CommitLog.instance.resetUnsafe(true);
        }
    }

    @Test
    public void replay_Compressed_LZ4() throws IOException
    {
        replay_Compressed(new ParameterizedClass(LZ4Compressor.class.getName(), Collections.<String, String>emptyMap()));
    }

    @Test
    public void replay_Compressed_Snappy() throws IOException
    {
        replay_Compressed(new ParameterizedClass(SnappyCompressor.class.getName(), Collections.<String, String>emptyMap()));
    }

    @Test
    public void replay_Compressed_Deflate() throws IOException
    {
        replay_Compressed(new ParameterizedClass(DeflateCompressor.class.getName(), Collections.<String, String>emptyMap()));
    }

    private void replay_Compressed(ParameterizedClass parameterizedClass) throws IOException
    {
        ParameterizedClass originalCompression = DatabaseDescriptor.getCommitLogCompression();
        EncryptionContext originalEncryptionContext = DatabaseDescriptor.getEncryptionContext();
        try
        {
            DatabaseDescriptor.setCommitLogCompression(parameterizedClass);
            DatabaseDescriptor.setEncryptionContext(EncryptionContextGenerator.createDisabledContext());
            CommitLog.instance.resetUnsafe(true);

            replaySimple(CommitLog.instance);
            replayWithDiscard(CommitLog.instance);
        }
        finally
        {
            DatabaseDescriptor.setCommitLogCompression(originalCompression);
            DatabaseDescriptor.setEncryptionContext(originalEncryptionContext);
            CommitLog.instance.resetUnsafe(true);
        }
    }

    @Test
    public void replay_Encrypted() throws IOException
    {
        ParameterizedClass originalCompression = DatabaseDescriptor.getCommitLogCompression();
        EncryptionContext originalEncryptionContext = DatabaseDescriptor.getEncryptionContext();
        try
        {
            DatabaseDescriptor.setCommitLogCompression(null);
            DatabaseDescriptor.setEncryptionContext(EncryptionContextGenerator.createContext(true));
            CommitLog.instance.resetUnsafe(true);

            replaySimple(CommitLog.instance);
            replayWithDiscard(CommitLog.instance);
        }
        finally
        {
            DatabaseDescriptor.setCommitLogCompression(originalCompression);
            DatabaseDescriptor.setEncryptionContext(originalEncryptionContext);
            CommitLog.instance.resetUnsafe(true);
        }
    }

    private void replaySimple(CommitLog commitLog) throws IOException
    {
        int cellCount = 0;
        ColumnFamilyStore cfs = Keyspace.open(KEYSPACE1).getColumnFamilyStore(STANDARD1);
        final Mutation rm1 = new RowUpdateBuilder(cfs.metadata, 0, "k1")
                             .clustering("bytes")
                             .add("val", bytes("this is a string"))
                             .build();
        cellCount += 1;
        commitLog.add(rm1);

        final Mutation rm2 = new RowUpdateBuilder(cfs.metadata, 0, "k2")
                             .clustering("bytes")
                             .add("val", bytes("this is a string"))
                             .build();
        cellCount += 1;
        commitLog.add(rm2);

        commitLog.sync(true);

        Replayer replayer = new Replayer(commitLog, ReplayPosition.NONE);
        List<String> activeSegments = commitLog.getActiveSegmentNames();
        Assert.assertFalse(activeSegments.isEmpty());

        File[] files = new File(commitLog.location).listFiles((file, name) -> activeSegments.contains(name));
        replayer.recover(files);

        assertEquals(cellCount, replayer.cells);
    }

    private void replayWithDiscard(CommitLog commitLog) throws IOException
    {
        int cellCount = 0;
        int max = 1024;
        int discardPosition = (int)(max * .8); // an arbitrary number of entries that we'll skip on the replay
        ReplayPosition replayPosition = null;
        ColumnFamilyStore cfs = Keyspace.open(KEYSPACE1).getColumnFamilyStore(STANDARD1);

        for (int i = 0; i < max; i++)
        {
            final Mutation rm1 = new RowUpdateBuilder(cfs.metadata, 0, "k" + 1)
                                 .clustering("bytes")
                                 .add("val", bytes("this is a string"))
                                 .build();
            ReplayPosition position = commitLog.add(rm1);

            if (i == discardPosition)
                replayPosition = position;
            if (i > discardPosition)
            {
                cellCount += 1;
            }
        }

        commitLog.sync(true);

        Replayer replayer = new Replayer(commitLog, replayPosition);
        List<String> activeSegments = commitLog.getActiveSegmentNames();
        Assert.assertFalse(activeSegments.isEmpty());

        File[] files = new File(commitLog.location).listFiles((file, name) -> activeSegments.contains(name));
        replayer.recover(files);

        assertEquals(cellCount, replayer.cells);
    }

    class Replayer extends CommitLogReplayer
    {
        private final ReplayPosition filterPosition;
        int cells;
        int skipped;

        Replayer(CommitLog commitLog, ReplayPosition filterPosition)
        {
            super(commitLog, filterPosition, Collections.emptyMap(), ReplayFilter.create());
            this.filterPosition = filterPosition;
        }

        @SuppressWarnings("resource")
        void replayMutation(byte[] inputBuffer, int size, final int entryLocation, final CommitLogDescriptor desc) throws IOException
        {
            if (entryLocation <= filterPosition.position)
            {
                // Skip over this mutation.
                skipped++;
                return;
            }

            FastByteArrayInputStream bufIn = new FastByteArrayInputStream(inputBuffer, 0, size);
            Mutation mutation = Mutation.serializer.deserialize(new DataInputPlus.DataInputStreamPlus(bufIn), desc.getMessagingVersion(), SerializationHelper.Flag.LOCAL);
            for (PartitionUpdate partitionUpdate : mutation.getPartitionUpdates())
                for (Row row : partitionUpdate)
                    cells += Iterables.size(row.cells());
        }
    }
=======
>>>>>>> 1e826951
}
<|MERGE_RESOLUTION|>--- conflicted
+++ resolved
@@ -18,88 +18,57 @@
 */
 package org.apache.cassandra.db.commitlog;
 
-<<<<<<< HEAD
 import java.io.*;
 import java.nio.ByteBuffer;
 import java.util.*;
-=======
-import java.io.ByteArrayOutputStream;
-import java.io.DataOutputStream;
-import java.io.File;
-import java.io.FileOutputStream;
-import java.io.IOException;
-import java.io.OutputStream;
-import java.nio.ByteBuffer;
-import java.util.Arrays;
-import java.util.Collection;
-import java.util.Collections;
-import java.util.UUID;
->>>>>>> 1e826951
 import java.util.concurrent.Callable;
 import java.util.concurrent.ExecutionException;
 import java.util.zip.CRC32;
 import java.util.zip.Checksum;
 
-<<<<<<< HEAD
 import com.google.common.collect.Iterables;
 
 import org.junit.*;
-=======
-import org.junit.Assert;
-import org.junit.Before;
-import org.junit.BeforeClass;
-import org.junit.Test;
 import org.junit.runner.RunWith;
 import org.junit.runners.Parameterized;
 import org.junit.runners.Parameterized.Parameters;
->>>>>>> 1e826951
 
 import org.apache.cassandra.SchemaLoader;
 import org.apache.cassandra.Util;
 import org.apache.cassandra.config.DatabaseDescriptor;
 import org.apache.cassandra.config.ParameterizedClass;
-<<<<<<< HEAD
-import org.apache.cassandra.db.*;
-=======
 import org.apache.cassandra.db.ColumnFamilyStore;
 import org.apache.cassandra.db.Keyspace;
 import org.apache.cassandra.db.Mutation;
 import org.apache.cassandra.db.RowUpdateBuilder;
->>>>>>> 1e826951
 import org.apache.cassandra.db.commitlog.CommitLogReplayer.CommitLogReplayException;
 import org.apache.cassandra.db.compaction.CompactionManager;
 import org.apache.cassandra.db.marshal.AsciiType;
 import org.apache.cassandra.db.marshal.BytesType;
-<<<<<<< HEAD
 import org.apache.cassandra.db.partitions.PartitionUpdate;
 import org.apache.cassandra.db.rows.Row;
 import org.apache.cassandra.db.rows.SerializationHelper;
-=======
->>>>>>> 1e826951
 import org.apache.cassandra.exceptions.ConfigurationException;
 import org.apache.cassandra.io.compress.DeflateCompressor;
 import org.apache.cassandra.io.compress.LZ4Compressor;
 import org.apache.cassandra.io.compress.SnappyCompressor;
-<<<<<<< HEAD
 import org.apache.cassandra.io.util.DataInputPlus;
 import org.apache.cassandra.io.util.FastByteArrayInputStream;
-=======
->>>>>>> 1e826951
 import org.apache.cassandra.net.MessagingService;
 import org.apache.cassandra.schema.KeyspaceParams;
 import org.apache.cassandra.security.EncryptionContext;
 import org.apache.cassandra.security.EncryptionContextGenerator;
-import org.apache.cassandra.utils.*;
+import org.apache.cassandra.utils.Hex;
+import org.apache.cassandra.utils.JVMStabilityInspector;
+import org.apache.cassandra.utils.KillerForTests;
+import org.apache.cassandra.utils.Pair;
 import org.apache.cassandra.utils.vint.VIntCoding;
 
 import static org.apache.cassandra.utils.ByteBufferUtil.bytes;
 import static org.junit.Assert.assertEquals;
 import static org.junit.Assert.assertTrue;
 
-<<<<<<< HEAD
-=======
 @RunWith(Parameterized.class)
->>>>>>> 1e826951
 public class CommitLogTest
 {
     private static final String KEYSPACE1 = "CommitLogTest";
@@ -107,30 +76,22 @@
     private static final String STANDARD1 = "Standard1";
     private static final String STANDARD2 = "Standard2";
 
-<<<<<<< HEAD
-    String logDirectory;
-=======
-    public CommitLogTest(ParameterizedClass commitLogCompression)
+    public CommitLogTest(ParameterizedClass commitLogCompression, EncryptionContext encryptionContext)
     {
         DatabaseDescriptor.setCommitLogCompression(commitLogCompression);
-    }
-
-    @Before
-    public void setUp() throws IOException
-    {
-        CommitLog.instance.resetUnsafe(true);
+        DatabaseDescriptor.setEncryptionContext(encryptionContext);
     }
 
     @Parameters()
     public static Collection<Object[]> generateData()
     {
-        return Arrays.asList(new Object[][] {
-                { null }, // No compression
-                { new ParameterizedClass(LZ4Compressor.class.getName(), Collections.emptyMap()) },
-                { new ParameterizedClass(SnappyCompressor.class.getName(), Collections.emptyMap()) },
-                { new ParameterizedClass(DeflateCompressor.class.getName(), Collections.emptyMap()) } });
-    }
->>>>>>> 1e826951
+        return Arrays.asList(new Object[][]{
+            {null, EncryptionContextGenerator.createDisabledContext()}, // No compression, no encryption
+            {null, EncryptionContextGenerator.createContext(true)}, // Encryption
+            {new ParameterizedClass(LZ4Compressor.class.getName(), Collections.emptyMap()), EncryptionContextGenerator.createDisabledContext()},
+            {new ParameterizedClass(SnappyCompressor.class.getName(), Collections.emptyMap()), EncryptionContextGenerator.createDisabledContext()},
+            {new ParameterizedClass(DeflateCompressor.class.getName(), Collections.emptyMap()), EncryptionContextGenerator.createDisabledContext()}});
+    }
 
     @BeforeClass
     public static void defineSchema() throws ConfigurationException
@@ -150,8 +111,7 @@
     @Before
     public void setup() throws IOException
     {
-        logDirectory = DatabaseDescriptor.getCommitLogLocation() + "/unit";
-        new File(logDirectory).mkdirs();
+        CommitLog.instance.resetUnsafe(true);
     }
 
     @Test
@@ -359,14 +319,12 @@
                       .clustering("bytes")
                       .add("val", ByteBuffer.allocate(getMaxRecordDataSize()))
                       .build();
-
         CommitLog.instance.add(rm);
     }
 
     @Test(expected = IllegalArgumentException.class)
     public void testExceedRecordLimit() throws Exception
     {
-        CommitLog.instance.resetUnsafe(true);
         ColumnFamilyStore cfs = Keyspace.open(KEYSPACE1).getColumnFamilyStore(STANDARD1);
         Mutation rm = new RowUpdateBuilder(cfs.metadata, 0, "k")
                       .clustering("bytes")
@@ -408,22 +366,13 @@
                                                            DatabaseDescriptor.getCommitLogCompression(),
                                                            encryptionContext);
 
-        // if we're testing encryption, we need to write out a cipher IV to the descriptor headers
-        Map<String, String> additionalHeaders = new HashMap<>();
-        if (encryptionContext.isEnabled())
-        {
-            byte[] buf = new byte[16];
-            new Random().nextBytes(buf);
-            additionalHeaders.put(EncryptionContext.ENCRYPTION_IV, Hex.bytesToHex(buf));
-        }
 
         ByteBuffer buf = ByteBuffer.allocate(1024);
-        CommitLogDescriptor.writeHeader(buf, desc, additionalHeaders);
+        CommitLogDescriptor.writeHeader(buf, desc, getAdditionalHeaders(encryptionContext));
         buf.flip();
         int positionAfterHeader = buf.limit() + 1;
 
-        File logFile = new File(logDirectory, desc.fileName());
-        logFile.deleteOnExit();
+        File logFile = new File(DatabaseDescriptor.getCommitLogLocation(), desc.fileName());
 
         try (OutputStream lout = new FileOutputStream(logFile))
         {
@@ -433,10 +382,20 @@
         return Pair.create(logFile, positionAfterHeader);
     }
 
+    private Map<String, String> getAdditionalHeaders(EncryptionContext encryptionContext)
+    {
+        if (!encryptionContext.isEnabled())
+            return Collections.emptyMap();
+
+        // if we're testing encryption, we need to write out a cipher IV to the descriptor headers
+        byte[] buf = new byte[16];
+        new Random().nextBytes(buf);
+        return Collections.singletonMap(EncryptionContext.ENCRYPTION_IV, Hex.bytesToHex(buf));
+    }
+
     protected File tmpFile(int version) throws IOException
     {
         File logFile = File.createTempFile("CommitLog-" + version + "-", ".log");
-        logFile.deleteOnExit();
         assert logFile.length() == 0;
         return logFile;
     }
@@ -460,7 +419,7 @@
         // Change id to match file.
         desc = new CommitLogDescriptor(desc.version, fromFile.id, desc.compression, desc.getEncryptionContext());
         ByteBuffer buf = ByteBuffer.allocate(1024);
-        CommitLogDescriptor.writeHeader(buf, desc);
+        CommitLogDescriptor.writeHeader(buf, desc, getAdditionalHeaders(desc.getEncryptionContext()));
         try (OutputStream lout = new FileOutputStream(logFile))
         {
             lout.write(buf.array(), 0, buf.position());
@@ -501,11 +460,8 @@
 
     protected void runExpecting(Callable<Void> r, Class<?> expected)
     {
-        JVMStabilityInspector.Killer originalKiller;
-        KillerForTests killerForTests;
-
-        killerForTests = new KillerForTests();
-        originalKiller = JVMStabilityInspector.replaceKiller(killerForTests);
+        KillerForTests killerForTests = new KillerForTests();
+        JVMStabilityInspector.Killer originalKiller = JVMStabilityInspector.replaceKiller(killerForTests);
 
         Throwable caught = null;
         try
@@ -527,11 +483,12 @@
 
     protected void testRecovery(final byte[] logData, Class<?> expected) throws Exception
     {
+        ParameterizedClass commitLogCompression = DatabaseDescriptor.getCommitLogCompression();
+        EncryptionContext encryptionContext = DatabaseDescriptor.getEncryptionContext();
         runExpecting(() -> testRecovery(logData, CommitLogDescriptor.VERSION_20), expected);
-        runExpecting(() -> testRecovery(new CommitLogDescriptor(4, null, EncryptionContextGenerator.createDisabledContext()), logData), expected);
-    }
-
-<<<<<<< HEAD
+        runExpecting(() -> testRecovery(new CommitLogDescriptor(4, commitLogCompression, encryptionContext), logData), expected);
+    }
+
     protected void testRecovery(byte[] logData) throws Exception
     {
         Pair<File, Integer> pair = tmpFile();
@@ -545,15 +502,12 @@
         }
     }
 
-=======
->>>>>>> 1e826951
     @Test
     public void testTruncateWithoutSnapshot() throws ExecutionException, InterruptedException, IOException
     {
         boolean originalState = DatabaseDescriptor.isAutoSnapshot();
         try
         {
-            CommitLog.instance.resetUnsafe(true);
             boolean prev = DatabaseDescriptor.isAutoSnapshot();
             DatabaseDescriptor.setAutoSnapshot(false);
             ColumnFamilyStore cfs1 = Keyspace.open(KEYSPACE1).getColumnFamilyStore(STANDARD1);
@@ -612,91 +566,9 @@
             DatabaseDescriptor.setAutoSnapshot(originalState);
         }
     }
-<<<<<<< HEAD
-
-    @Test
-    public void replay_StandardMmapped() throws IOException
-    {
-        ParameterizedClass originalCompression = DatabaseDescriptor.getCommitLogCompression();
-        EncryptionContext originalEncryptionContext = DatabaseDescriptor.getEncryptionContext();
-        try
-        {
-            DatabaseDescriptor.setCommitLogCompression(null);
-            DatabaseDescriptor.setEncryptionContext(EncryptionContextGenerator.createDisabledContext());
-            CommitLog.instance.resetUnsafe(true);
-            replaySimple(CommitLog.instance);
-            replayWithDiscard(CommitLog.instance);
-        }
-        finally
-        {
-            DatabaseDescriptor.setCommitLogCompression(originalCompression);
-            DatabaseDescriptor.setEncryptionContext(originalEncryptionContext);
-            CommitLog.instance.resetUnsafe(true);
-        }
-    }
-
-    @Test
-    public void replay_Compressed_LZ4() throws IOException
-    {
-        replay_Compressed(new ParameterizedClass(LZ4Compressor.class.getName(), Collections.<String, String>emptyMap()));
-    }
-
-    @Test
-    public void replay_Compressed_Snappy() throws IOException
-    {
-        replay_Compressed(new ParameterizedClass(SnappyCompressor.class.getName(), Collections.<String, String>emptyMap()));
-    }
-
-    @Test
-    public void replay_Compressed_Deflate() throws IOException
-    {
-        replay_Compressed(new ParameterizedClass(DeflateCompressor.class.getName(), Collections.<String, String>emptyMap()));
-    }
-
-    private void replay_Compressed(ParameterizedClass parameterizedClass) throws IOException
-    {
-        ParameterizedClass originalCompression = DatabaseDescriptor.getCommitLogCompression();
-        EncryptionContext originalEncryptionContext = DatabaseDescriptor.getEncryptionContext();
-        try
-        {
-            DatabaseDescriptor.setCommitLogCompression(parameterizedClass);
-            DatabaseDescriptor.setEncryptionContext(EncryptionContextGenerator.createDisabledContext());
-            CommitLog.instance.resetUnsafe(true);
-
-            replaySimple(CommitLog.instance);
-            replayWithDiscard(CommitLog.instance);
-        }
-        finally
-        {
-            DatabaseDescriptor.setCommitLogCompression(originalCompression);
-            DatabaseDescriptor.setEncryptionContext(originalEncryptionContext);
-            CommitLog.instance.resetUnsafe(true);
-        }
-    }
-
-    @Test
-    public void replay_Encrypted() throws IOException
-    {
-        ParameterizedClass originalCompression = DatabaseDescriptor.getCommitLogCompression();
-        EncryptionContext originalEncryptionContext = DatabaseDescriptor.getEncryptionContext();
-        try
-        {
-            DatabaseDescriptor.setCommitLogCompression(null);
-            DatabaseDescriptor.setEncryptionContext(EncryptionContextGenerator.createContext(true));
-            CommitLog.instance.resetUnsafe(true);
-
-            replaySimple(CommitLog.instance);
-            replayWithDiscard(CommitLog.instance);
-        }
-        finally
-        {
-            DatabaseDescriptor.setCommitLogCompression(originalCompression);
-            DatabaseDescriptor.setEncryptionContext(originalEncryptionContext);
-            CommitLog.instance.resetUnsafe(true);
-        }
-    }
-
-    private void replaySimple(CommitLog commitLog) throws IOException
+
+    @Test
+    public void replaySimple() throws IOException
     {
         int cellCount = 0;
         ColumnFamilyStore cfs = Keyspace.open(KEYSPACE1).getColumnFamilyStore(STANDARD1);
@@ -705,28 +577,29 @@
                              .add("val", bytes("this is a string"))
                              .build();
         cellCount += 1;
-        commitLog.add(rm1);
+        CommitLog.instance.add(rm1);
 
         final Mutation rm2 = new RowUpdateBuilder(cfs.metadata, 0, "k2")
                              .clustering("bytes")
                              .add("val", bytes("this is a string"))
                              .build();
         cellCount += 1;
-        commitLog.add(rm2);
-
-        commitLog.sync(true);
-
-        Replayer replayer = new Replayer(commitLog, ReplayPosition.NONE);
-        List<String> activeSegments = commitLog.getActiveSegmentNames();
+        CommitLog.instance.add(rm2);
+
+        CommitLog.instance.sync(true);
+
+        Replayer replayer = new Replayer(CommitLog.instance, ReplayPosition.NONE);
+        List<String> activeSegments = CommitLog.instance.getActiveSegmentNames();
         Assert.assertFalse(activeSegments.isEmpty());
 
-        File[] files = new File(commitLog.location).listFiles((file, name) -> activeSegments.contains(name));
+        File[] files = new File(CommitLog.instance.location).listFiles((file, name) -> activeSegments.contains(name));
         replayer.recover(files);
 
         assertEquals(cellCount, replayer.cells);
     }
 
-    private void replayWithDiscard(CommitLog commitLog) throws IOException
+    @Test
+    public void replayWithDiscard() throws IOException
     {
         int cellCount = 0;
         int max = 1024;
@@ -740,7 +613,7 @@
                                  .clustering("bytes")
                                  .add("val", bytes("this is a string"))
                                  .build();
-            ReplayPosition position = commitLog.add(rm1);
+            ReplayPosition position = CommitLog.instance.add(rm1);
 
             if (i == discardPosition)
                 replayPosition = position;
@@ -750,13 +623,13 @@
             }
         }
 
-        commitLog.sync(true);
-
-        Replayer replayer = new Replayer(commitLog, replayPosition);
-        List<String> activeSegments = commitLog.getActiveSegmentNames();
+        CommitLog.instance.sync(true);
+
+        Replayer replayer = new Replayer(CommitLog.instance, replayPosition);
+        List<String> activeSegments = CommitLog.instance.getActiveSegmentNames();
         Assert.assertFalse(activeSegments.isEmpty());
 
-        File[] files = new File(commitLog.location).listFiles((file, name) -> activeSegments.contains(name));
+        File[] files = new File(CommitLog.instance.location).listFiles((file, name) -> activeSegments.contains(name));
         replayer.recover(files);
 
         assertEquals(cellCount, replayer.cells);
@@ -791,6 +664,4 @@
                     cells += Iterables.size(row.cells());
         }
     }
-=======
->>>>>>> 1e826951
 }
