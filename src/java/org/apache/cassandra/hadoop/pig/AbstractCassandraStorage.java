--- conflicted
+++ resolved
@@ -97,7 +97,7 @@
     protected String outputFormatClass;
     protected int splitSize = 64 * 1024;
     protected String partitionerClass;
-    protected boolean usePartitionFilter = false;
+    protected boolean usePartitionFilter = false; 
 
     public AbstractCassandraStorage()
     {
@@ -116,11 +116,7 @@
     }
 
     /** convert a column to a tuple */
-<<<<<<< HEAD
-    protected Tuple columnToTuple(IColumn col, CfInfo cfInfo, AbstractType comparator) throws IOException
-=======
     protected Tuple columnToTuple(Column col, CfInfo cfInfo, AbstractType comparator) throws IOException
->>>>>>> 3e7ebf84
     {
         CfDef cfDef = cfInfo.cfDef;
         Tuple pair = TupleFactory.getInstance().newTuple(2);
@@ -143,38 +139,11 @@
             colName = col.name();
         if (validators.get(colName) == null)
         {
-            // standard
-            Map<ByteBuffer,AbstractType> validators = getValidatorMap(cfDef);
-            ByteBuffer colName;
-            if (cfInfo.cql3Table && !cfInfo.compactCqlTable)
-            {
-                ByteBuffer[] names = ((AbstractCompositeType) parseType(cfDef.comparator_type)).split(col.name());
-                colName = names[names.length-1];
-            }
-            else
-                colName = col.name();
-            if (validators.get(colName) == null)
-            {
-                Map<MarshallerType, AbstractType> marshallers = getDefaultMarshallers(cfDef);
-                setTupleValue(pair, 1, cassandraToObj(marshallers.get(MarshallerType.DEFAULT_VALIDATOR), col.value()));
-            }
-            else
-                setTupleValue(pair, 1, cassandraToObj(validators.get(colName), col.value()));
-            return pair;
+            Map<MarshallerType, AbstractType> marshallers = getDefaultMarshallers(cfDef);
+            setTupleValue(pair, 1, cassandraToObj(marshallers.get(MarshallerType.DEFAULT_VALIDATOR), col.value()));
         }
         else
-<<<<<<< HEAD
-        {
-            // super
-            ArrayList<Tuple> subcols = new ArrayList<Tuple>();
-            for (IColumn subcol : col.getSubColumns())
-                subcols.add(columnToTuple(subcol, cfInfo, parseType(cfDef.getSubcomparator_type())));
-
-            pair.set(1, new DefaultDataBag(subcols));
-        }
-=======
             setTupleValue(pair, 1, cassandraToObj(validators.get(colName), col.value()));
->>>>>>> 3e7ebf84
         return pair;
     }
 
@@ -358,13 +327,7 @@
             return DataType.LONG;
         else if (type instanceof IntegerType || type instanceof Int32Type) // IntegerType will overflow at 2**31, but is kept for compatibility until pig has a BigInteger
             return DataType.INTEGER;
-<<<<<<< HEAD
-        else if (type instanceof AsciiType || 
-                type instanceof UTF8Type ||
-                type instanceof DecimalType || type instanceof InetAddressType )
-=======
         else if (type instanceof AsciiType || type instanceof UTF8Type || type instanceof DecimalType || type instanceof InetAddressType)
->>>>>>> 3e7ebf84
             return DataType.CHARARRAY;
         else if (type instanceof FloatType)
             return DataType.FLOAT;
@@ -545,11 +508,7 @@
                     }
                 }
 
-<<<<<<< HEAD
-                // compose the CfInfo for the columfamily
-=======
                 // compose the CfDef for the columfamily
->>>>>>> 3e7ebf84
                 CfInfo cfInfo = getCfInfo(client);
 
                 if (cfInfo.cfDef != null)
@@ -603,11 +562,7 @@
         return cfDef;
     }
 
-<<<<<<< HEAD
-    /** return the CfInf for the column family */
-=======
     /** return the CfInfo for the column family */
->>>>>>> 3e7ebf84
     protected CfInfo getCfInfo(Cassandra.Client client)
             throws InvalidRequestException,
                    UnavailableException,
@@ -676,14 +631,8 @@
         cfInfo.cfDef = cfDef;
         if (cql3Table && !(parseType(cfDef.comparator_type) instanceof AbstractCompositeType))
             cfInfo.compactCqlTable = true;
-<<<<<<< HEAD
-
-        if (cql3Table)
-            cfInfo.cql3Table = true;
-=======
         if (cql3Table)
             cfInfo.cql3Table = true;; 
->>>>>>> 3e7ebf84
         return cfInfo;
     }
 
