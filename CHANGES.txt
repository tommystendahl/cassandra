1.1-dev
 * "defragment" rows for name-based queries under STCS, again (CASSANDRA-2503)
 * Recycle commitlog segments for improved performance (CASSANDRA-3411)
 * update size-tiered compaction to prioritize small tiers (CASSANDRA-2407)
 * add message expiration logic to OutboundTcpConnection (CASSANDRA-3005)
 * off-heap cache to use sun.misc.Unsafe instead of JNA (CASSANDRA-3271)
 * EACH_QUORUM is only supported for writes (CASSANDRA-3272)
 * replace compactionlock use in schema migration by checking CFS.isValid
   (CASSANDRA-3116)
 * recognize that "SELECT first ... *" isn't really "SELECT *" (CASSANDRA-3445)
 * Use faster bytes comparison (CASSANDRA-3434)


1.0.4
 * enforce RP tokens 0..2**127 (CASSANDRA-3501)
 * canonicalize paths exposed through JMX (CASSANDRA-3504)
 * fix "liveSize" stat when sstables are removed (CASSANDRA-3496)
 * add bloom filter FP rates to nodetool cfstats (CASSANDRA-3347)
 * record partitioner in sstable metadata component (CASSANDRA-3407)
 * add new upgradesstables nodetool command (CASSANDRA-3406)
 * skip --debug requirement to see common exceptions in CLI (CASSANDRA-3508)
 * fix incorrect query results due to invalid max timestamp (CASSANDRA-3510)
Merged from 0.8:
 * fix concurrence issue in the FailureDetector (CASSANDRA-3519)
 * fix array out of bounds error in counter shard removal (CASSANDRA-3514)
<<<<<<< HEAD
=======
Merged from 0.8:
 * avoid dropping tombstones when they might still be needed to shadow
   data in a different sstable (CASSANDRA-2786)

>>>>>>> 7d0db867

1.0.3
 * revert name-based query defragmentation aka CASSANDRA-2503 (CASSANDRA-3491)
 * fix invalidate-related test failures (CASSANDRA-3437)
 * add next-gen cqlsh to bin/ (CASSANDRA-3188, 3131, 3493)
 * (CQL) fix handling of rows with no columns (CASSANDRA-3424, 3473)
 * fix querying supercolumns by name returning only a subset of
   subcolumns or old subcolumn versions (CASSANDRA-3446)
 * automatically compute sha1 sum for uncompressed data files (CASSANDRA-3456)
 * fix reading metadata/statistics component for version < h (CASSANDRA-3474)
 * add sstable forward-compatibility (CASSANDRA-3478)
 * report compression ratio in CFSMBean (CASSANDRA-3393)
 * fix incorrect size exception during streaming of counters (CASSANDRA-3481)
 * (CQL) fix for counter decrement syntax (CASSANDRA-3418)
 * Fix race introduced by CASSANDRA-2503 (CASSANDRA-3482)
 * Fix incomplete deletion of delivered hints (CASSANDRA-3466)
 * Avoid rescheduling compactions when no compaction was executed 
   (CASSANDRA-3484)
 * fix handling of the chunk_length_kb compression options (CASSANDRA-3492)
Merged from 0.8:
 * Make counter shard merging thread safe (CASSANDRA-3178)
 * fix updating CF row_cache_provider (CASSANDRA-3414)
 * CFMetaData.convertToThrift method to set RowCacheProvider (CASSANDRA-3405)
 * acquire compactionlock during truncate (CASSANDRA-3399)
 * fix displaying cfdef entries for super columnfamilies (CASSANDRA-3415)
 * Make counter shard merging thread safe (CASSANDRA-3178)
 * Revert CASSANDRA-2855
 * Fix bug preventing the use of efficient cross-DC writes (CASSANDRA-3472)
 * `describe ring` command for CLI (CASSANDRA-3220)
 * (Hadoop) skip empty rows when entire row is requested, redux (CASSANDRA-2855)


1.0.2
 * "defragment" rows for name-based queries under STCS (CASSANDRA-2503)
 * Add timing information to cassandra-cli GET/SET/LIST queries (CASSANDRA-3326)
 * Only create one CompressionMetadata object per sstable (CASSANDRA-3427)
 * cleanup usage of StorageService.setMode() (CASANDRA-3388)
 * synchronize BiMap of bootstrapping tokens (CASSANDRA-3417)
 * Avoid large array allocation for compressed chunk offsets (CASSANDRA-3432)
 * fix DecimalType bytebuffer marshalling (CASSANDRA-3421)
 * fix bug that caused first column in per row indexes to be ignored 
   (CASSANDRA-3441)
 * add JMX call to clean (failed) repair sessions (CASSANDRA-3316)
 * fix sstableloader reference acquisition bug (CASSANDRA-3438)
 * fix estimated row size regression (CASSANDRA-3451)
 * make sure we don't return more columns than asked (CASSANDRA-3303, 3395)
Merged from 0.8:
 * acquire compactionlock during truncate (CASSANDRA-3399)
 * fix displaying cfdef entries for super columnfamilies (CASSANDRA-3415)


1.0.1
 * acquire references during index build to prevent delete problems
   on Windows (CASSANDRA-3314)
 * describe_ring should include datacenter/topology information (CASSANDRA-2882)
 * Thrift sockets are not properly buffered (CASSANDRA-3261)
 * performance improvement for bytebufferutil compare function (CASSANDRA-3286)
 * add system.versions ColumnFamily (CASSANDRA-3140)
 * reduce network copies (CASSANDRA-3333, 3373)
 * limit nodetool to 32MB of heap (CASSANDRA-3124)
 * (CQL) update parser to accept "timestamp" instead of "date" (CASSANDRA-3149)
 * Fix CLI `show schema` to include "compression_options" (CASSANDRA-3368)
 * Snapshot to include manifest under LeveledCompactionStrategy (CASSANDRA-3359)
 * (CQL) SELECT query should allow CF name to be qualified by keyspace (CASSANDRA-3130)
 * (CQL) Fix internal application error specifying 'using consistency ...'
   in lower case (CASSANDRA-3366)
 * fix Deflate compression when compression actually makes the data bigger
   (CASSANDRA-3370)
 * optimize UUIDGen to avoid lock contention on InetAddress.getLocalHost 
   (CASSANDRA-3387)
 * tolerate index being dropped mid-mutation (CASSANDRA-3334, 3313)
 * CompactionManager is now responsible for checking for new candidates
   post-task execution, enabling more consistent leveled compaction 
   (CASSANDRA-3391)
 * Cache HSHA threads (CASSANDRA-3372)
 * use CF/KS names as snapshot prefix for drop + truncate operations
   (CASSANDRA-2997)
 * Break bloom filters up to avoid heap fragmentation (CASSANDRA-2466)
 * fix cassandra hanging on jsvc stop (CASSANDRA-3302)
 * Avoid leveled compaction getting blocked on errors (CASSANDRA-3408)
 * Make reloading the compaction strategy safe (CASSANDRA-3409)
 * ignore 0.8 hints even if compaction begins before we try to purge
   them (CASSANDRA-3385)
 * remove procrun (bin\daemon) from Cassandra source tree and 
   artifacts (CASSANDRA-3331)
 * make cassandra compile under JDK7 (CASSANDRA-3275)
 * remove dependency of clientutil.jar to FBUtilities (CASSANDRA-3299)
 * avoid truncation errors by using long math on long values (CASSANDRA-3364)
 * avoid clock drift on some Windows machine (CASSANDRA-3375)
 * display cache provider in cli 'describe keyspace' command (CASSANDRA-3384)
 * fix incomplete topology information in describe_ring (CASSANDRA-3403)
 * expire dead gossip states based on time (CASSANDRA-2961)
 * improve CompactionTask extensibility (CASSANDRA-3330)
 * Allow one leveled compaction task to kick off another (CASSANDRA-3363)
 * allow encryption only between datacenters (CASSANDRA-2802)
Merged from 0.8:
 * fix truncate allowing data to be replayed post-restart (CASSANDRA-3297)
 * make iwriter final in IndexWriter to avoid NPE (CASSANDRA-2863)
 * (CQL) update grammar to require key clause in DELETE statement
   (CASSANDRA-3349)
 * (CQL) allow numeric keyspace names in USE statement (CASSANDRA-3350)
 * (Hadoop) skip empty rows when slicing the entire row (CASSANDRA-2855)
 * Fix handling of tombstone by SSTableExport/Import (CASSANDRA-3357)
 * fix ColumnIndexer to use long offsets (CASSANDRA-3358)
 * Improved CLI exceptions (CASSANDRA-3312)
 * Fix handling of tombstone by SSTableExport/Import (CASSANDRA-3357)
 * Only count compaction as active (for throttling) when they have
   successfully acquired the compaction lock (CASSANDRA-3344)
 * Display CLI version string on startup (CASSANDRA-3196)
 * (Hadoop) make CFIF try rpc_address or fallback to listen_address
   (CASSANDRA-3214)
 * (Hadoop) accept comma delimited lists of initial thrift connections
   (CASSANDRA-3185)
 * ColumnFamily min_compaction_threshold should be >= 2 (CASSANDRA-3342)
 * (Pig) add 0.8+ types and key validation type in schema (CASSANDRA-3280)
 * Fix completely removing column metadata using CLI (CASSANDRA-3126)
 * CLI `describe cluster;` output should be on separate lines for separate versions
   (CASSANDRA-3170)
 * fix changing durable_writes keyspace option during CF creation
   (CASSANDRA-3292)
 * avoid locking on update when no indexes are involved (CASSANDRA-3386)
 * fix assertionError during repair with ordered partitioners (CASSANDRA-3369)
 * correctly serialize key_validation_class for avro (CASSANDRA-3391)
 * don't expire counter tombstone after streaming (CASSANDRA-3394)
 * prevent nodes that failed to join from hanging around forever 
   (CASSANDRA-3351)
 * remove incorrect optimization from slice read path (CASSANDRA-3390)
 * Fix race in AntiEntropyService (CASSANDRA-3400)


1.0.0-final
 * close scrubbed sstable fd before deleting it (CASSANDRA-3318)
 * fix bug preventing obsolete commitlog segments from being removed
   (CASSANDRA-3269)
 * tolerate whitespace in seed CDL (CASSANDRA-3263)
 * Change default heap thresholds to max(min(1/2 ram, 1G), min(1/4 ram, 8GB))
   (CASSANDRA-3295)
 * Fix broken CompressedRandomAccessReaderTest (CASSANDRA-3298)
 * (CQL) fix type information returned for wildcard queries (CASSANDRA-3311)
 * add estimated tasks to LeveledCompactionStrategy (CASSANDRA-3322)
 * avoid including compaction cache-warming in keycache stats (CASSANDRA-3325)
 * run compaction and hinted handoff threads at MIN_PRIORITY (CASSANDRA-3308)
 * default hsha thrift server to cpu core count in rpc pool (CASSANDRA-3329)
 * add bin\daemon to binary tarball for Windows service (CASSANDRA-3331)
 * Fix places where uncompressed size of sstables was use in place of the
   compressed one (CASSANDRA-3338)
 * Fix hsha thrift server (CASSANDRA-3346)
 * Make sure repair only stream needed sstables (CASSANDRA-3345)


1.0.0-rc2
 * Log a meaningful warning when a node receives a message for a repair session
   that doesn't exist anymore (CASSANDRA-3256)
 * test for NUMA policy support as well as numactl presence (CASSANDRA-3245)
 * Fix FD leak when internode encryption is enabled (CASSANDRA-3257)
 * Remove incorrect assertion in mergeIterator (CASSANDRA-3260)
 * FBUtilities.hexToBytes(String) to throw NumberFormatException when string
   contains non-hex characters (CASSANDRA-3231)
 * Keep SimpleSnitch proximity ordering unchanged from what the Strategy
   generates, as intended (CASSANDRA-3262)
 * remove Scrub from compactionstats when finished (CASSANDRA-3255)
 * fix counter entry in jdbc TypesMap (CASSANDRA-3268)
 * fix full queue scenario for ParallelCompactionIterator (CASSANDRA-3270)
 * fix bootstrap process (CASSANDRA-3285)
 * don't try delivering hints if when there isn't any (CASSANDRA-3176)
 * CLI documentation change for ColumnFamily `compression_options` (CASSANDRA-3282)
 * ignore any CF ids sent by client for adding CF/KS (CASSANDRA-3288)
 * remove obsolete hints on first startup (CASSANDRA-3291)
 * use correct ISortedColumns for time-optimized reads (CASSANDRA-3289)
 * Evict gossip state immediately when a token is taken over by a new IP 
   (CASSANDRA-3259)


1.0.0-rc1
 * Update CQL to generate microsecond timestamps by default (CASSANDRA-3227)
 * Fix counting CFMetadata towards Memtable liveRatio (CASSANDRA-3023)
 * Kill server on wrapped OOME such as from FileChannel.map (CASSANDRA-3201)
 * remove unnecessary copy when adding to row cache (CASSANDRA-3223)
 * Log message when a full repair operation completes (CASSANDRA-3207)
 * Fix streamOutSession keeping sstables references forever if the remote end
   dies (CASSANDRA-3216)
 * Remove dynamic_snitch boolean from example configuration (defaulting to 
   true) and set default badness threshold to 0.1 (CASSANDRA-3229)
 * Base choice of random or "balanced" token on bootstrap on whether
   schema definitions were found (CASSANDRA-3219)
 * Fixes for LeveledCompactionStrategy score computation, prioritization,
   scheduling, and performance (CASSANDRA-3224, 3234)
 * parallelize sstable open at server startup (CASSANDRA-2988)
 * fix handling of exceptions writing to OutboundTcpConnection (CASSANDRA-3235)
 * Allow using quotes in "USE <keyspace>;" CLI command (CASSANDRA-3208)
 * Don't allow any cache loading exceptions to halt startup (CASSANDRA-3218)
 * Fix sstableloader --ignores option (CASSANDRA-3247)
 * File descriptor limit increased in packaging (CASSANDRA-3206)
 * Fix deadlock in commit log during flush (CASSANDRA-3253) 


1.0.0-beta1
 * removed binarymemtable (CASSANDRA-2692)
 * add commitlog_total_space_in_mb to prevent fragmented logs (CASSANDRA-2427)
 * removed commitlog_rotation_threshold_in_mb configuration (CASSANDRA-2771)
 * make AbstractBounds.normalize de-overlapp overlapping ranges (CASSANDRA-2641)
 * replace CollatingIterator, ReducingIterator with MergeIterator 
   (CASSANDRA-2062)
 * Fixed the ability to set compaction strategy in cli using create column 
   family command (CASSANDRA-2778)
 * clean up tmp files after failed compaction (CASSANDRA-2468)
 * restrict repair streaming to specific columnfamilies (CASSANDRA-2280)
 * don't bother persisting columns shadowed by a row tombstone (CASSANDRA-2589)
 * reset CF and SC deletion times after gc_grace (CASSANDRA-2317)
 * optimize away seek when compacting wide rows (CASSANDRA-2879)
 * single-pass streaming (CASSANDRA-2677, 2906, 2916, 3003)
 * use reference counting for deleting sstables instead of relying on GC
   (CASSANDRA-2521, 3179)
 * store hints as serialized mutations instead of pointers to data row
   (CASSANDRA-2045)
 * store hints in the coordinator node instead of in the closest replica 
   (CASSANDRA-2914)
 * add row_cache_keys_to_save CF option (CASSANDRA-1966)
 * check column family validity in nodetool repair (CASSANDRA-2933)
 * use lazy initialization instead of class initialization in NodeId
   (CASSANDRA-2953)
 * add paging to get_count (CASSANDRA-2894)
 * fix "short reads" in [multi]get (CASSANDRA-2643, 3157, 3192)
 * add optional compression for sstables (CASSANDRA-47, 2994, 3001, 3128)
 * add scheduler JMX metrics (CASSANDRA-2962)
 * add block level checksum for compressed data (CASSANDRA-1717)
 * make column family backed column map pluggable and introduce unsynchronized
   ArrayList backed one to speedup reads (CASSANDRA-2843, 3165, 3205)
 * refactoring of the secondary index api (CASSANDRA-2982)
 * make CL > ONE reads wait for digest reconciliation before returning
   (CASSANDRA-2494)
 * fix missing logging for some exceptions (CASSANDRA-2061)
 * refactor and optimize ColumnFamilyStore.files(...) and Descriptor.fromFilename(String)
   and few other places responsible for work with SSTable files (CASSANDRA-3040)
 * Stop reading from sstables once we know we have the most recent columns,
   for query-by-name requests (CASSANDRA-2498)
 * Add query-by-column mode to stress.java (CASSANDRA-3064)
 * Add "install" command to cassandra.bat (CASSANDRA-292)
 * clean up KSMetadata, CFMetadata from unnecessary
   Thrift<->Avro conversion methods (CASSANDRA-3032)
 * Add timeouts to client request schedulers (CASSANDRA-3079, 3096)
 * Cli to use hashes rather than array of hashes for strategy options (CASSANDRA-3081)
 * LeveledCompactionStrategy (CASSANDRA-1608, 3085, 3110, 3087, 3145, 3154, 3182)
 * Improvements of the CLI `describe` command (CASSANDRA-2630)
 * reduce window where dropped CF sstables may not be deleted (CASSANDRA-2942)
 * Expose gossip/FD info to JMX (CASSANDRA-2806)
 * Fix streaming over SSL when compressed SSTable involved (CASSANDRA-3051)
 * Add support for pluggable secondary index implementations (CASSANDRA-3078)
 * remove compaction_thread_priority setting (CASSANDRA-3104)
 * generate hints for replicas that timeout, not just replicas that are known
   to be down before starting (CASSANDRA-2034)
 * Add throttling for internode streaming (CASSANDRA-3080)
 * make the repair of a range repair all replica (CASSANDRA-2610, 3194)
 * expose the ability to repair the first range (as returned by the
   partitioner) of a node (CASSANDRA-2606)
 * Streams Compression (CASSANDRA-3015)
 * add ability to use multiple threads during a single compaction
   (CASSANDRA-2901)
 * make AbstractBounds.normalize support overlapping ranges (CASSANDRA-2641)
 * fix of the CQL count() behavior (CASSANDRA-3068)
 * use TreeMap backed column families for the SSTable simple writers
   (CASSANDRA-3148)
 * fix inconsistency of the CLI syntax when {} should be used instead of [{}]
   (CASSANDRA-3119)
 * rename CQL type names to match expected SQL behavior (CASSANDRA-3149, 3031)
 * Arena-based allocation for memtables (CASSANDRA-2252, 3162, 3163, 3168)
 * Default RR chance to 0.1 (CASSANDRA-3169)
 * Add RowLevel support to secondary index API (CASSANDRA-3147)
 * Make SerializingCacheProvider the default if JNA is available (CASSANDRA-3183)
 * Fix backwards compatibilty for CQL memtable properties (CASSANDRA-3190)
 * Add five-minute delay before starting compactions on a restarted server
   (CASSANDRA-3181)
 * Reduce copies done for intra-host messages (CASSANDRA-1788, 3144)
 * support of compaction strategy option for stress.java (CASSANDRA-3204)
 * make memtable throughput and column count thresholds no-ops (CASSANDRA-2449)
 * Return schema information along with the resultSet in CQL (CASSANDRA-2734)
 * Add new DecimalType (CASSANDRA-2883)
 * Fix assertion error in RowRepairResolver (CASSANDRA-3156)
 * Reduce unnecessary high buffer sizes (CASSANDRA-3171)
 * Pluggable compaction strategy (CASSANDRA-1610)
 * Add new broadcast_address config option (CASSANDRA-2491)


0.8.7
 * Kill server on wrapped OOME such as from FileChannel.map (CASSANDRA-3201)
 * Allow using quotes in "USE <keyspace>;" CLI command (CASSANDRA-3208)
 * Log message when a full repair operation completes (CASSANDRA-3207)
 * Don't allow any cache loading exceptions to halt startup (CASSANDRA-3218)
 * Fix sstableloader --ignores option (CASSANDRA-3247)
 * File descriptor limit increased in packaging (CASSANDRA-3206)
 * Log a meaningfull warning when a node receive a message for a repair session
   that doesn't exist anymore (CASSANDRA-3256)
 * Fix FD leak when internode encryption is enabled (CASSANDRA-3257)
 * FBUtilities.hexToBytes(String) to throw NumberFormatException when string
   contains non-hex characters (CASSANDRA-3231)
 * Keep SimpleSnitch proximity ordering unchanged from what the Strategy
   generates, as intended (CASSANDRA-3262)
 * remove Scrub from compactionstats when finished (CASSANDRA-3255)
 * Fix tool .bat files when CASSANDRA_HOME contains spaces (CASSANDRA-3258)
 * Force flush of status table when removing/updating token (CASSANDRA-3243)
 * Evict gossip state immediately when a token is taken over by a new IP (CASSANDRA-3259)
 * Fix bug where the failure detector can take too long to mark a host
   down (CASSANDRA-3273)
 * (Hadoop) allow wrapping ranges in queries (CASSANDRA-3137)
 * (Hadoop) check all interfaces for a match with split location
   before falling back to random replica (CASSANDRA-3211)
 * (Hadoop) Make Pig storage handle implements LoadMetadata (CASSANDRA-2777)
 * (Hadoop) Fix exception during PIG 'dump' (CASSANDRA-2810)
 * Fix stress COUNTER_GET option (CASSANDRA-3301)
 * Fix missing fields in CLI `show schema` output (CASSANDRA-3304)
 * Nodetool no longer leaks threads and closes JMX connections (CASSANDRA-3309)
 * fix truncate allowing data to be replayed post-restart (CASSANDRA-3297)
 * Move SimpleAuthority and SimpleAuthenticator to examples (CASSANDRA-2922)
 * Fix handling of tombstone by SSTableExport/Import (CASSANDRA-3357)
 * Fix transposition in cfHistograms (CASSANDRA-3222)
 * Allow using number as DC name when creating keyspace in CQL (CASSANDRA-3239)
 * Force flush of system table after updating/removing a token (CASSANDRA-3243)


0.8.6
 * revert CASSANDRA-2388
 * change TokenRange.endpoints back to listen/broadcast address to match
   pre-1777 behavior, and add TokenRange.rpc_endpoints instead (CASSANDRA-3187)
 * avoid trying to watch cassandra-topology.properties when loaded from jar
   (CASSANDRA-3138)
 * prevent users from creating keyspaces with LocalStrategy replication
   (CASSANDRA-3139)
 * fix CLI `show schema;` to output correct keyspace definition statement
   (CASSANDRA-3129)
 * CustomTThreadPoolServer to log TTransportException at DEBUG level
   (CASSANDRA-3142)
 * allow topology sort to work with non-unique rack names between 
   datacenters (CASSANDRA-3152)
 * Improve caching of same-version Messages on digest and repair paths
   (CASSANDRA-3158)
 * Randomize choice of first replica for counter increment (CASSANDRA-2890)
 * Fix using read_repair_chance instead of merge_shard_change (CASSANDRA-3202)
 * Avoid streaming data to nodes that already have it, on move as well as
   decommission (CASSANDRA-3041)
 * Fix divide by zero error in GCInspector (CASSANDRA-3164)
 * allow quoting of the ColumnFamily name in CLI `create column family`
   statement (CASSANDRA-3195)
 * Fix rolling upgrade from 0.7 to 0.8 problem (CASANDRA-3166)
 * Accomodate missing encryption_options in IncomingTcpConnection.stream
   (CASSANDRA-3212)


0.8.5
 * fix NPE when encryption_options is unspecified (CASSANDRA-3007)
 * include column name in validation failure exceptions (CASSANDRA-2849)
 * make sure truncate clears out the commitlog so replay won't re-
   populate with truncated data (CASSANDRA-2950)
 * fix NPE when debug logging is enabled and dropped CF is present
   in a commitlog segment (CASSANDRA-3021)
 * fix cassandra.bat when CASSANDRA_HOME contains spaces (CASSANDRA-2952)
 * fix to SSTableSimpleUnsortedWriter bufferSize calculation (CASSANDRA-3027)
 * make cleanup and normal compaction able to skip empty rows
   (rows containing nothing but expired tombstones) (CASSANDRA-3039)
 * work around native memory leak in com.sun.management.GarbageCollectorMXBean
   (CASSANDRA-2868)
 * validate that column names in column_metadata are not equal to key_alias
   on create/update of the ColumnFamily and CQL 'ALTER' statement (CASSANDRA-3036)
 * return an InvalidRequestException if an indexed column is assigned
   a value larger than 64KB (CASSANDRA-3057)
 * fix of numeric-only and string column names handling in CLI "drop index" 
   (CASSANDRA-3054)
 * prune index scan resultset back to original request for lazy
   resultset expansion case (CASSANDRA-2964)
 * (Hadoop) fail jobs when Cassandra node has failed but TaskTracker
   has not (CASSANDRA-2388)
 * fix dynamic snitch ignoring nodes when read_repair_chance is zero
   (CASSANDRA-2662)
 * avoid retaining references to dropped CFS objects in 
   CompactionManager.estimatedCompactions (CASSANDRA-2708)
 * expose rpc timeouts per host in MessagingServiceMBean (CASSANDRA-2941)
 * avoid including cwd in classpath for deb and rpm packages (CASSANDRA-2881)
 * remove gossip state when a new IP takes over a token (CASSANDRA-3071)
 * allow sstable2json to work on index sstable files (CASSANDRA-3059)
 * always hint counters (CASSANDRA-3099)
 * fix log4j initialization in EmbeddedCassandraService (CASSANDRA-2857)
 * remove gossip state when a new IP takes over a token (CASSANDRA-3071)
 * work around native memory leak in com.sun.management.GarbageCollectorMXBean
    (CASSANDRA-2868)
 * fix UnavailableException with writes at CL.EACH_QUORM (CASSANDRA-3084)
 * fix parsing of the Keyspace and ColumnFamily names in numeric
   and string representations in CLI (CASSANDRA-3075)
 * fix corner cases in Range.differenceToFetch (CASSANDRA-3084)
 * fix ip address String representation in the ring cache (CASSANDRA-3044)
 * fix ring cache compatibility when mixing pre-0.8.4 nodes with post-
   in the same cluster (CASSANDRA-3023)
 * make repair report failure when a node participating dies (instead of
   hanging forever) (CASSANDRA-2433)
 * fix handling of the empty byte buffer by ReversedType (CASSANDRA-3111)
 * Add validation that Keyspace names are case-insensitively unique (CASSANDRA-3066)
 * catch invalid key_validation_class before instantiating UpdateColumnFamily (CASSANDRA-3102)
 * make Range and Bounds objects client-safe (CASSANDRA-3108)
 * optionally skip log4j configuration (CASSANDRA-3061)
 * bundle sstableloader with the debian package (CASSANDRA-3113)
 * don't try to build secondary indexes when there is none (CASSANDRA-3123)
 * improve SSTableSimpleUnsortedWriter speed for large rows (CASSANDRA-3122)
 * handle keyspace arguments correctly in nodetool snapshot (CASSANDRA-3038)
 * Fix SSTableImportTest on windows (CASSANDRA-3043)
 * expose compactionThroughputMbPerSec through JMX (CASSANDRA-3117)
 * log keyspace and CF of large rows being compacted


0.8.4
 * change TokenRing.endpoints to be a list of rpc addresses instead of 
   listen/broadcast addresses (CASSANDRA-1777)
 * include files-to-be-streamed in StreamInSession.getSources (CASSANDRA-2972)
 * use JAVA env var in cassandra-env.sh (CASSANDRA-2785, 2992)
 * avoid doing read for no-op replicate-on-write at CL=1 (CASSANDRA-2892)
 * refuse counter write for CL.ANY (CASSANDRA-2990)
 * switch back to only logging recent dropped messages (CASSANDRA-3004)
 * always deserialize RowMutation for counters (CASSANDRA-3006)
 * ignore saved replication_factor strategy_option for NTS (CASSANDRA-3011)
 * make sure pre-truncate CL segments are discarded (CASSANDRA-2950)


0.8.3
 * add ability to drop local reads/writes that are going to timeout
   (CASSANDRA-2943)
 * revamp token removal process, keep gossip states for 3 days (CASSANDRA-2496)
 * don't accept extra args for 0-arg nodetool commands (CASSANDRA-2740)
 * log unavailableexception details at debug level (CASSANDRA-2856)
 * expose data_dir though jmx (CASSANDRA-2770)
 * don't include tmp files as sstable when create cfs (CASSANDRA-2929)
 * log Java classpath on startup (CASSANDRA-2895)
 * keep gossipped version in sync with actual on migration coordinator 
   (CASSANDRA-2946)
 * use lazy initialization instead of class initialization in NodeId
   (CASSANDRA-2953)
 * check column family validity in nodetool repair (CASSANDRA-2933)
 * speedup bytes to hex conversions dramatically (CASSANDRA-2850)
 * Flush memtables on shutdown when durable writes are disabled 
   (CASSANDRA-2958)
 * improved POSIX compatibility of start scripts (CASsANDRA-2965)
 * add counter support to Hadoop InputFormat (CASSANDRA-2981)
 * fix bug where dirty commitlog segments were removed (and avoid keeping 
   segments with no post-flush activity permanently dirty) (CASSANDRA-2829)
 * fix throwing exception with batch mutation of counter super columns
   (CASSANDRA-2949)
 * ignore system tables during repair (CASSANDRA-2979)
 * throw exception when NTS is given replication_factor as an option
   (CASSANDRA-2960)
 * fix assertion error during compaction of counter CFs (CASSANDRA-2968)
 * avoid trying to create index names, when no index exists (CASSANDRA-2867)
 * don't sample the system table when choosing a bootstrap token
   (CASSANDRA-2825)
 * gossiper notifies of local state changes (CASSANDRA-2948)
 * add asynchronous and half-sync/half-async thrift servers (CASSANDRA-1405)
 * fix potential use of free'd native memory in SerializingCache 
   (CASSANDRA-2951)
 * prune index scan resultset back to original request for lazy
   resultset expansion case (CASSANDRA-2964)
 * (Hadoop) fail jobs when Cassandra node has failed but TaskTracker
    has not (CASSANDRA-2388)


0.8.2
 * CQL: 
   - include only one row per unique key for IN queries (CASSANDRA-2717)
   - respect client timestamp on full row deletions (CASSANDRA-2912)
 * improve thread-safety in StreamOutSession (CASSANDRA-2792)
 * allow deleting a row and updating indexed columns in it in the
   same mutation (CASSANDRA-2773)
 * Expose number of threads blocked on submitting memtable to flush
   in JMX (CASSANDRA-2817)
 * add ability to return "endpoints" to nodetool (CASSANDRA-2776)
 * Add support for multiple (comma-delimited) coordinator addresses
   to ColumnFamilyInputFormat (CASSANDRA-2807)
 * fix potential NPE while scheduling read repair for range slice
   (CASSANDRA-2823)
 * Fix race in SystemTable.getCurrentLocalNodeId (CASSANDRA-2824)
 * Correctly set default for replicate_on_write (CASSANDRA-2835)
 * improve nodetool compactionstats formatting (CASSANDRA-2844)
 * fix index-building status display (CASSANDRA-2853)
 * fix CLI perpetuating obsolete KsDef.replication_factor (CASSANDRA-2846)
 * improve cli treatment of multiline comments (CASSANDRA-2852)
 * handle row tombstones correctly in EchoedRow (CASSANDRA-2786)
 * add MessagingService.get[Recently]DroppedMessages and
   StorageService.getExceptionCount (CASSANDRA-2804)
 * fix possibility of spurious UnavailableException for LOCAL_QUORUM
   reads with dynamic snitch + read repair disabled (CASSANDRA-2870)
 * add ant-optional as dependence for the debian package (CASSANDRA-2164)
 * add option to specify limit for get_slice in the CLI (CASSANDRA-2646)
 * decrease HH page size (CASSANDRA-2832)
 * reset cli keyspace after dropping the current one (CASSANDRA-2763)
 * add KeyRange option to Hadoop inputformat (CASSANDRA-1125)
 * fix protocol versioning (CASSANDRA-2818, 2860)
 * support spaces in path to log4j configuration (CASSANDRA-2383)
 * avoid including inferred types in CF update (CASSANDRA-2809)
 * fix JMX bulkload call (CASSANDRA-2908)
 * fix updating KS with durable_writes=false (CASSANDRA-2907)
 * add simplified facade to SSTableWriter for bulk loading use
   (CASSANDRA-2911)
 * fix re-using index CF sstable names after drop/recreate (CASSANDRA-2872)
 * prepend CF to default index names (CASSANDRA-2903)
 * fix hint replay (CASSANDRA-2928)
 * Properly synchronize repair's merkle tree computation (CASSANDRA-2816)


0.8.1
 * CQL:
   - support for insert, delete in BATCH (CASSANDRA-2537)
   - support for IN to SELECT, UPDATE (CASSANDRA-2553)
   - timestamp support for INSERT, UPDATE, and BATCH (CASSANDRA-2555)
   - TTL support (CASSANDRA-2476)
   - counter support (CASSANDRA-2473)
   - ALTER COLUMNFAMILY (CASSANDRA-1709)
   - DROP INDEX (CASSANDRA-2617)
   - add SCHEMA/TABLE as aliases for KS/CF (CASSANDRA-2743)
   - server handles wait-for-schema-agreement (CASSANDRA-2756)
   - key alias support (CASSANDRA-2480)
 * add support for comparator parameters and a generic ReverseType
   (CASSANDRA-2355)
 * add CompositeType and DynamicCompositeType (CASSANDRA-2231)
 * optimize batches containing multiple updates to the same row
   (CASSANDRA-2583)
 * adjust hinted handoff page size to avoid OOM with large columns 
   (CASSANDRA-2652)
 * mark BRAF buffer invalid post-flush so we don't re-flush partial
   buffers again, especially on CL writes (CASSANDRA-2660)
 * add DROP INDEX support to CLI (CASSANDRA-2616)
 * don't perform HH to client-mode [storageproxy] nodes (CASSANDRA-2668)
 * Improve forceDeserialize/getCompactedRow encapsulation (CASSANDRA-2659)
 * Don't write CounterUpdateColumn to disk in tests (CASSANDRA-2650)
 * Add sstable bulk loading utility (CASSANDRA-1278)
 * avoid replaying hints to dropped columnfamilies (CASSANDRA-2685)
 * add placeholders for missing rows in range query pseudo-RR (CASSANDRA-2680)
 * remove no-op HHOM.renameHints (CASSANDRA-2693)
 * clone super columns to avoid modifying them during flush (CASSANDRA-2675)
 * allow writes to bypass the commitlog for certain keyspaces (CASSANDRA-2683)
 * avoid NPE when bypassing commitlog during memtable flush (CASSANDRA-2781)
 * Added support for making bootstrap retry if nodes flap (CASSANDRA-2644)
 * Added statusthrift to nodetool to report if thrift server is running (CASSANDRA-2722)
 * Fixed rows being cached if they do not exist (CASSANDRA-2723)
 * Support passing tableName and cfName to RowCacheProviders (CASSANDRA-2702)
 * close scrub file handles (CASSANDRA-2669)
 * throttle migration replay (CASSANDRA-2714)
 * optimize column serializer creation (CASSANDRA-2716)
 * Added support for making bootstrap retry if nodes flap (CASSANDRA-2644)
 * Added statusthrift to nodetool to report if thrift server is running
   (CASSANDRA-2722)
 * Fixed rows being cached if they do not exist (CASSANDRA-2723)
 * fix truncate/compaction race (CASSANDRA-2673)
 * workaround large resultsets causing large allocation retention
   by nio sockets (CASSANDRA-2654)
 * fix nodetool ring use with Ec2Snitch (CASSANDRA-2733)
 * fix inconsistency window during bootstrap (CASSANDRA-833)
 * fix removing columns and subcolumns that are supressed by a row or
   supercolumn tombstone during replica resolution (CASSANDRA-2590)
 * support sstable2json against snapshot sstables (CASSANDRA-2386)
 * remove active-pull schema requests (CASSANDRA-2715)
 * avoid marking entire list of sstables as actively being compacted
   in multithreaded compaction (CASSANDRA-2765)
 * seek back after deserializing a row to update cache with (CASSANDRA-2752)
 * avoid skipping rows in scrub for counter column family (CASSANDRA-2759)
 * fix ConcurrentModificationException in repair when dealing with 0.7 node
   (CASSANDRA-2767)
 * use threadsafe collections for StreamInSession (CASSANDRA-2766)
 * avoid infinite loop when creating merkle tree (CASSANDRA-2758)
 * avoids unmarking compacting sstable prematurely in cleanup (CASSANDRA-2769)
 * fix NPE when the commit log is bypassed (CASSANDRA-2718)
 * don't throw an exception in SS.isRPCServerRunning (CASSANDRA-2721)
 * make stress.jar executable (CASSANDRA-2744)
 * add daemon mode to java stress (CASSANDRA-2267)
 * expose the DC and rack of a node through JMX and nodetool ring (CASSANDRA-2531)
 * fix cache mbean getSize (CASSANDRA-2781)
 * Add Date, Float, Double, and Boolean types (CASSANDRA-2530)
 * Add startup flag to renew counter node id (CASSANDRA-2788)
 * add jamm agent to cassandra.bat (CASSANDRA-2787)
 * fix repair hanging if a neighbor has nothing to send (CASSANDRA-2797)
 * purge tombstone even if row is in only one sstable (CASSANDRA-2801)
 * Fix wrong purge of deleted cf during compaction (CASSANDRA-2786)
 * fix race that could result in Hadoop writer failing to throw an
   exception encountered after close() (CASSANDRA-2755)
 * fix scan wrongly throwing assertion error (CASSANDRA-2653)
 * Always use even distribution for merkle tree with RandomPartitionner
   (CASSANDRA-2841)
 * fix describeOwnership for OPP (CASSANDRA-2800)
 * ensure that string tokens do not contain commas (CASSANDRA-2762)


0.8.0-final
 * fix CQL grammar warning and cqlsh regression from CASSANDRA-2622
 * add ant generate-cql-html target (CASSANDRA-2526)
 * update CQL consistency levels (CASSANDRA-2566)
 * debian packaging fixes (CASSANDRA-2481, 2647)
 * fix UUIDType, IntegerType for direct buffers (CASSANDRA-2682, 2684)
 * switch to native Thrift for Hadoop map/reduce (CASSANDRA-2667)
 * fix StackOverflowError when building from eclipse (CASSANDRA-2687)
 * only provide replication_factor to strategy_options "help" for
   SimpleStrategy, OldNetworkTopologyStrategy (CASSANDRA-2678, 2713)
 * fix exception adding validators to non-string columns (CASSANDRA-2696)
 * avoid instantiating DatabaseDescriptor in JDBC (CASSANDRA-2694)
 * fix potential stack overflow during compaction (CASSANDRA-2626)
 * clone super columns to avoid modifying them during flush (CASSANDRA-2675)
 * reset underlying iterator in EchoedRow constructor (CASSANDRA-2653)


0.8.0-rc1
 * faster flushes and compaction from fixing excessively pessimistic 
   rebuffering in BRAF (CASSANDRA-2581)
 * fix returning null column values in the python cql driver (CASSANDRA-2593)
 * fix merkle tree splitting exiting early (CASSANDRA-2605)
 * snapshot_before_compaction directory name fix (CASSANDRA-2598)
 * Disable compaction throttling during bootstrap (CASSANDRA-2612) 
 * fix CQL treatment of > and < operators in range slices (CASSANDRA-2592)
 * fix potential double-application of counter updates on commitlog replay
   by moving replay position from header to sstable metadata (CASSANDRA-2419)
 * JDBC CQL driver exposes getColumn for access to timestamp
 * JDBC ResultSetMetadata properties added to AbstractType
 * r/m clustertool (CASSANDRA-2607)
 * add support for presenting row key as a column in CQL result sets 
   (CASSANDRA-2622)
 * Don't allow {LOCAL|EACH}_QUORUM unless strategy is NTS (CASSANDRA-2627)
 * validate keyspace strategy_options during CQL create (CASSANDRA-2624)
 * fix empty Result with secondary index when limit=1 (CASSANDRA-2628)
 * Fix regression where bootstrapping a node with no schema fails
   (CASSANDRA-2625)
 * Allow removing LocationInfo sstables (CASSANDRA-2632)
 * avoid attempting to replay mutations from dropped keyspaces (CASSANDRA-2631)
 * avoid using cached position of a key when GT is requested (CASSANDRA-2633)
 * fix counting bloom filter true positives (CASSANDRA-2637)
 * initialize local ep state prior to gossip startup if needed (CASSANDRA-2638)
 * fix counter increment lost after restart (CASSANDRA-2642)
 * add quote-escaping via backslash to CLI (CASSANDRA-2623)
 * fix pig example script (CASSANDRA-2487)
 * fix dynamic snitch race in adding latencies (CASSANDRA-2618)
 * Start/stop cassandra after more important services such as mdadm in
   debian packaging (CASSANDRA-2481)


0.8.0-beta2
 * fix NPE compacting index CFs (CASSANDRA-2528)
 * Remove checking all column families on startup for compaction candidates 
   (CASSANDRA-2444)
 * validate CQL create keyspace options (CASSANDRA-2525)
 * fix nodetool setcompactionthroughput (CASSANDRA-2550)
 * move	gossip heartbeat back to its own thread (CASSANDRA-2554)
 * validate cql TRUNCATE columnfamily before truncating (CASSANDRA-2570)
 * fix batch_mutate for mixed standard-counter mutations (CASSANDRA-2457)
 * disallow making schema changes to system keyspace (CASSANDRA-2563)
 * fix sending mutation messages multiple times (CASSANDRA-2557)
 * fix incorrect use of NBHM.size in ReadCallback that could cause
   reads to time out even when responses were received (CASSAMDRA-2552)
 * trigger read repair correctly for LOCAL_QUORUM reads (CASSANDRA-2556)
 * Allow configuring the number of compaction thread (CASSANDRA-2558)
 * forceUserDefinedCompaction will attempt to compact what it is given
   even if the pessimistic estimate is that there is not enough disk space;
   automatic compactions will only compact 2 or more sstables (CASSANDRA-2575)
 * refuse to apply migrations with older timestamps than the current 
   schema (CASSANDRA-2536)
 * remove unframed Thrift transport option
 * include indexes in snapshots (CASSANDRA-2596)
 * improve ignoring of obsolete mutations in index maintenance (CASSANDRA-2401)
 * recognize attempt to drop just the index while leaving the column
   definition alone (CASSANDRA-2619)
  

0.8.0-beta1
 * remove Avro RPC support (CASSANDRA-926)
 * support for columns that act as incr/decr counters 
   (CASSANDRA-1072, 1937, 1944, 1936, 2101, 2093, 2288, 2105, 2384, 2236, 2342,
   2454)
 * CQL (CASSANDRA-1703, 1704, 1705, 1706, 1707, 1708, 1710, 1711, 1940, 
   2124, 2302, 2277, 2493)
 * avoid double RowMutation serialization on write path (CASSANDRA-1800)
 * make NetworkTopologyStrategy the default (CASSANDRA-1960)
 * configurable internode encryption (CASSANDRA-1567, 2152)
 * human readable column names in sstable2json output (CASSANDRA-1933)
 * change default JMX port to 7199 (CASSANDRA-2027)
 * backwards compatible internal messaging (CASSANDRA-1015)
 * atomic switch of memtables and sstables (CASSANDRA-2284)
 * add pluggable SeedProvider (CASSANDRA-1669)
 * Fix clustertool to not throw exception when calling get_endpoints (CASSANDRA-2437)
 * upgrade to thrift 0.6 (CASSANDRA-2412) 
 * repair works on a token range instead of full ring (CASSANDRA-2324)
 * purge tombstones from row cache (CASSANDRA-2305)
 * push replication_factor into strategy_options (CASSANDRA-1263)
 * give snapshots the same name on each node (CASSANDRA-1791)
 * remove "nodetool loadbalance" (CASSANDRA-2448)
 * multithreaded compaction (CASSANDRA-2191)
 * compaction throttling (CASSANDRA-2156)
 * add key type information and alias (CASSANDRA-2311, 2396)
 * cli no longer divides read_repair_chance by 100 (CASSANDRA-2458)
 * made CompactionInfo.getTaskType return an enum (CASSANDRA-2482)
 * add a server-wide cap on measured memtable memory usage and aggressively
   flush to keep under that threshold (CASSANDRA-2006)
 * add unified UUIDType (CASSANDRA-2233)
 * add off-heap row cache support (CASSANDRA-1969)


0.7.5
 * improvements/fixes to PIG driver (CASSANDRA-1618, CASSANDRA-2387,
   CASSANDRA-2465, CASSANDRA-2484)
 * validate index names (CASSANDRA-1761)
 * reduce contention on Table.flusherLock (CASSANDRA-1954)
 * try harder to detect failures during streaming, cleaning up temporary
   files more reliably (CASSANDRA-2088)
 * shut down server for OOM on a Thrift thread (CASSANDRA-2269)
 * fix tombstone handling in repair and sstable2json (CASSANDRA-2279)
 * preserve version when streaming data from old sstables (CASSANDRA-2283)
 * don't start repair if a neighboring node is marked as dead (CASSANDRA-2290)
 * purge tombstones from row cache (CASSANDRA-2305)
 * Avoid seeking when sstable2json exports the entire file (CASSANDRA-2318)
 * clear Built flag in system table when dropping an index (CASSANDRA-2320)
 * don't allow arbitrary argument for stress.java (CASSANDRA-2323)
 * validate values for index predicates in get_indexed_slice (CASSANDRA-2328)
 * queue secondary indexes for flush before the parent (CASSANDRA-2330)
 * allow job configuration to set the CL used in Hadoop jobs (CASSANDRA-2331)
 * add memtable_flush_queue_size defaulting to 4 (CASSANDRA-2333)
 * Allow overriding of initial_token, storage_port and rpc_port from system
   properties (CASSANDRA-2343)
 * fix comparator used for non-indexed secondary expressions in index scan
   (CASSANDRA-2347)
 * ensure size calculation and write phase of large-row compaction use
   the same threshold for TTL expiration (CASSANDRA-2349)
 * fix race when iterating CFs during add/drop (CASSANDRA-2350)
 * add ConsistencyLevel command to CLI (CASSANDRA-2354)
 * allow negative numbers in the cli (CASSANDRA-2358)
 * hard code serialVersionUID for tokens class (CASSANDRA-2361)
 * fix potential infinite loop in ByteBufferUtil.inputStream (CASSANDRA-2365)
 * fix encoding bugs in HintedHandoffManager, SystemTable when default
   charset is not UTF8 (CASSANDRA-2367)
 * avoids having removed node reappearing in Gossip (CASSANDRA-2371)
 * fix incorrect truncation of long to int when reading columns via block
   index (CASSANDRA-2376)
 * fix NPE during stream session (CASSANDRA-2377)
 * fix race condition that could leave orphaned data files when dropping CF or
   KS (CASSANDRA-2381)
 * fsync statistics component on write (CASSANDRA-2382)
 * fix duplicate results from CFS.scan (CASSANDRA-2406)
 * add IntegerType to CLI help (CASSANDRA-2414)
 * avoid caching token-only decoratedkeys (CASSANDRA-2416)
 * convert mmap assertion to if/throw so scrub can catch it (CASSANDRA-2417)
 * don't overwrite gc log (CASSANDR-2418)
 * invalidate row cache for streamed row to avoid inconsitencies
   (CASSANDRA-2420)
 * avoid copies in range/index scans (CASSANDRA-2425)
 * make sure we don't wipe data during cleanup if the node has not join
   the ring (CASSANDRA-2428)
 * Try harder to close files after compaction (CASSANDRA-2431)
 * re-set bootstrapped flag after move finishes (CASSANDRA-2435)
 * display validation_class in CLI 'describe keyspace' (CASSANDRA-2442)
 * make cleanup compactions cleanup the row cache (CASSANDRA-2451)
 * add column fields validation to scrub (CASSANDRA-2460)
 * use 64KB flush buffer instead of in_memory_compaction_limit (CASSANDRA-2463)
 * fix backslash substitutions in CLI (CASSANDRA-2492)
 * disable cache saving for system CFS (CASSANDRA-2502)
 * fixes for verifying destination availability under hinted conditions
   so UE can be thrown intead of timing out (CASSANDRA-2514)
 * fix update of validation class in column metadata (CASSANDRA-2512)
 * support LOCAL_QUORUM, EACH_QUORUM CLs outside of NTS (CASSANDRA-2516)
 * preserve version when streaming data from old sstables (CASSANDRA-2283)
 * fix backslash substitutions in CLI (CASSANDRA-2492)
 * count a row deletion as one operation towards memtable threshold 
   (CASSANDRA-2519)
 * support LOCAL_QUORUM, EACH_QUORUM CLs outside of NTS (CASSANDRA-2516)


0.7.4
 * add nodetool join command (CASSANDRA-2160)
 * fix secondary indexes on pre-existing or streamed data (CASSANDRA-2244)
 * initialize endpoint in gossiper earlier (CASSANDRA-2228)
 * add ability to write to Cassandra from Pig (CASSANDRA-1828)
 * add rpc_[min|max]_threads (CASSANDRA-2176)
 * add CL.TWO, CL.THREE (CASSANDRA-2013)
 * avoid exporting an un-requested row in sstable2json, when exporting 
   a key that does not exist (CASSANDRA-2168)
 * add incremental_backups option (CASSANDRA-1872)
 * add configurable row limit to Pig loadfunc (CASSANDRA-2276)
 * validate column values in batches as well as single-Column inserts
   (CASSANDRA-2259)
 * move sample schema from cassandra.yaml to schema-sample.txt,
   a cli scripts (CASSANDRA-2007)
 * avoid writing empty rows when scrubbing tombstoned rows (CASSANDRA-2296)
 * fix assertion error in range and index scans for CL < ALL
   (CASSANDRA-2282)
 * fix commitlog replay when flush position refers to data that didn't
   get synced before server died (CASSANDRA-2285)
 * fix fd leak in sstable2json with non-mmap'd i/o (CASSANDRA-2304)
 * reduce memory use during streaming of multiple sstables (CASSANDRA-2301)
 * purge tombstoned rows from cache after GCGraceSeconds (CASSANDRA-2305)
 * allow zero replicas in a NTS datacenter (CASSANDRA-1924)
 * make range queries respect snitch for local replicas (CASSANDRA-2286)
 * fix HH delivery when column index is larger than 2GB (CASSANDRA-2297)
 * make 2ary indexes use parent CF flush thresholds during initial build
   (CASSANDRA-2294)
 * update memtable_throughput to be a long (CASSANDRA-2158)


0.7.3
 * Keep endpoint state until aVeryLongTime (CASSANDRA-2115)
 * lower-latency read repair (CASSANDRA-2069)
 * add hinted_handoff_throttle_delay_in_ms option (CASSANDRA-2161)
 * fixes for cache save/load (CASSANDRA-2172, -2174)
 * Handle whole-row deletions in CFOutputFormat (CASSANDRA-2014)
 * Make memtable_flush_writers flush in parallel (CASSANDRA-2178)
 * Add compaction_preheat_key_cache option (CASSANDRA-2175)
 * refactor stress.py to have only one copy of the format string 
   used for creating row keys (CASSANDRA-2108)
 * validate index names for \w+ (CASSANDRA-2196)
 * Fix Cassandra cli to respect timeout if schema does not settle 
   (CASSANDRA-2187)
 * fix for compaction and cleanup writing old-format data into new-version 
   sstable (CASSANDRA-2211, -2216)
 * add nodetool scrub (CASSANDRA-2217, -2240)
 * fix sstable2json large-row pagination (CASSANDRA-2188)
 * fix EOFing on requests for the last bytes in a file (CASSANDRA-2213)
 * fix BufferedRandomAccessFile bugs (CASSANDRA-2218, -2241)
 * check for memtable flush_after_mins exceeded every 10s (CASSANDRA-2183)
 * fix cache saving on Windows (CASSANDRA-2207)
 * add validateSchemaAgreement call + synchronization to schema
   modification operations (CASSANDRA-2222)
 * fix for reversed slice queries on large rows (CASSANDRA-2212)
 * fat clients were writing local data (CASSANDRA-2223)
 * turn off string interning in json2sstable (CASSANDRA-2189)
 * set DEFAULT_MEMTABLE_LIFETIME_IN_MINS to 24h
 * improve detection and cleanup of partially-written sstables 
   (CASSANDRA-2206)
 * fix supercolumn de/serialization when subcolumn comparator is different
   from supercolumn's (CASSANDRA-2104)
 * fix starting up on Windows when CASSANDRA_HOME contains whitespace
   (CASSANDRA-2237)
 * add [get|set][row|key]cacheSavePeriod to JMX (CASSANDRA-2100)
 * fix Hadoop ColumnFamilyOutputFormat dropping of mutations
   when batch fills up (CASSANDRA-2255)
 * move file deletions off of scheduledtasks executor (CASSANDRA-2253)


0.7.2
 * copy DecoratedKey.key when inserting into caches to avoid retaining
   a reference to the underlying buffer (CASSANDRA-2102)
 * format subcolumn names with subcomparator (CASSANDRA-2136)
 * fix column bloom filter deserialization (CASSANDRA-2165)


0.7.1
 * refactor MessageDigest creation code. (CASSANDRA-2107)
 * buffer network stack to avoid inefficient small TCP messages while avoiding
   the nagle/delayed ack problem (CASSANDRA-1896)
 * check log4j configuration for changes every 10s (CASSANDRA-1525, 1907)
 * more-efficient cross-DC replication (CASSANDRA-1530, -2051, -2138)
 * avoid polluting page cache with commitlog or sstable writes
   and seq scan operations (CASSANDRA-1470)
 * add RMI authentication options to nodetool (CASSANDRA-1921)
 * make snitches configurable at runtime (CASSANDRA-1374)
 * retry hadoop split requests on connection failure (CASSANDRA-1927)
 * implement describeOwnership for BOP, COPP (CASSANDRA-1928)
 * make read repair behave as expected for ConsistencyLevel > ONE
   (CASSANDRA-982, 2038)
 * distributed test harness (CASSANDRA-1859, 1964)
 * reduce flush lock contention (CASSANDRA-1930)
 * optimize supercolumn deserialization (CASSANDRA-1891)
 * fix CFMetaData.apply to only compare objects of the same class 
   (CASSANDRA-1962)
 * allow specifying specific SSTables to compact from JMX (CASSANDRA-1963)
 * fix race condition in MessagingService.targets (CASSANDRA-1959, 2094, 2081)
 * refuse to open sstables from a future version (CASSANDRA-1935)
 * zero-copy reads (CASSANDRA-1714)
 * fix copy bounds for word Text in wordcount demo (CASSANDRA-1993)
 * fixes for contrib/javautils (CASSANDRA-1979)
 * check more frequently for memtable expiration (CASSANDRA-2000)
 * fix writing SSTable column count statistics (CASSANDRA-1976)
 * fix streaming of multiple CFs during bootstrap (CASSANDRA-1992)
 * explicitly set JVM GC new generation size with -Xmn (CASSANDRA-1968)
 * add short options for CLI flags (CASSANDRA-1565)
 * make keyspace argument to "describe keyspace" in CLI optional
   when authenticated to keyspace already (CASSANDRA-2029)
 * added option to specify -Dcassandra.join_ring=false on startup
   to allow "warm spare" nodes or performing JMX maintenance before
   joining the ring (CASSANDRA-526)
 * log migrations at INFO (CASSANDRA-2028)
 * add CLI verbose option in file mode (CASSANDRA-2030)
 * add single-line "--" comments to CLI (CASSANDRA-2032)
 * message serialization tests (CASSANDRA-1923)
 * switch from ivy to maven-ant-tasks (CASSANDRA-2017)
 * CLI attempts to block for new schema to propagate (CASSANDRA-2044)
 * fix potential overflow in nodetool cfstats (CASSANDRA-2057)
 * add JVM shutdownhook to sync commitlog (CASSANDRA-1919)
 * allow nodes to be up without being part of  normal traffic (CASSANDRA-1951)
 * fix CLI "show keyspaces" with null options on NTS (CASSANDRA-2049)
 * fix possible ByteBuffer race conditions (CASSANDRA-2066)
 * reduce garbage generated by MessagingService to prevent load spikes
   (CASSANDRA-2058)
 * fix math in RandomPartitioner.describeOwnership (CASSANDRA-2071)
 * fix deletion of sstable non-data components (CASSANDRA-2059)
 * avoid blocking gossip while deleting handoff hints (CASSANDRA-2073)
 * ignore messages from newer versions, keep track of nodes in gossip 
   regardless of version (CASSANDRA-1970)
 * cache writing moved to CompactionManager to reduce i/o contention and
   updated to use non-cache-polluting writes (CASSANDRA-2053)
 * page through large rows when exporting to JSON (CASSANDRA-2041)
 * add flush_largest_memtables_at and reduce_cache_sizes_at options
   (CASSANDRA-2142)
 * add cli 'describe cluster' command (CASSANDRA-2127)
 * add cli support for setting username/password at 'connect' command 
   (CASSANDRA-2111)
 * add -D option to Stress.java to allow reading hosts from a file 
   (CASSANDRA-2149)
 * bound hints CF throughput between 32M and 256M (CASSANDRA-2148)
 * continue starting when invalid saved cache entries are encountered
   (CASSANDRA-2076)
 * add max_hint_window_in_ms option (CASSANDRA-1459)


0.7.0-final
 * fix offsets to ByteBuffer.get (CASSANDRA-1939)


0.7.0-rc4
 * fix cli crash after backgrounding (CASSANDRA-1875)
 * count timeouts in storageproxy latencies, and include latency 
   histograms in StorageProxyMBean (CASSANDRA-1893)
 * fix CLI get recognition of supercolumns (CASSANDRA-1899)
 * enable keepalive on intra-cluster sockets (CASSANDRA-1766)
 * count timeouts towards dynamicsnitch latencies (CASSANDRA-1905)
 * Expose index-building status in JMX + cli schema description
   (CASSANDRA-1871)
 * allow [LOCAL|EACH]_QUORUM to be used with non-NetworkTopology 
   replication Strategies
 * increased amount of index locks for faster commitlog replay
 * collect secondary index tombstones immediately (CASSANDRA-1914)
 * revert commitlog changes from #1780 (CASSANDRA-1917)
 * change RandomPartitioner min token to -1 to avoid collision w/
   tokens on actual nodes (CASSANDRA-1901)
 * examine the right nibble when validating TimeUUID (CASSANDRA-1910)
 * include secondary indexes in cleanup (CASSANDRA-1916)
 * CFS.scrubDataDirectories should also cleanup invalid secondary indexes
   (CASSANDRA-1904)
 * ability to disable/enable gossip on nodes to force them down
   (CASSANDRA-1108)


0.7.0-rc3
 * expose getNaturalEndpoints in StorageServiceMBean taking byte[]
   key; RMI cannot serialize ByteBuffer (CASSANDRA-1833)
 * infer org.apache.cassandra.locator for replication strategy classes
   when not otherwise specified
 * validation that generates less garbage (CASSANDRA-1814)
 * add TTL support to CLI (CASSANDRA-1838)
 * cli defaults to bytestype for subcomparator when creating
   column families (CASSANDRA-1835)
 * unregister index MBeans when index is dropped (CASSANDRA-1843)
 * make ByteBufferUtil.clone thread-safe (CASSANDRA-1847)
 * change exception for read requests during bootstrap from 
   InvalidRequest to Unavailable (CASSANDRA-1862)
 * respect row-level tombstones post-flush in range scans
   (CASSANDRA-1837)
 * ReadResponseResolver check digests against each other (CASSANDRA-1830)
 * return InvalidRequest when remove of subcolumn without supercolumn
   is requested (CASSANDRA-1866)
 * flush before repair (CASSANDRA-1748)
 * SSTableExport validates key order (CASSANDRA-1884)
 * large row support for SSTableExport (CASSANDRA-1867)
 * Re-cache hot keys post-compaction without hitting disk (CASSANDRA-1878)
 * manage read repair in coordinator instead of data source, to
   provide latency information to dynamic snitch (CASSANDRA-1873)


0.7.0-rc2
 * fix live-column-count of slice ranges including tombstoned supercolumn 
   with live subcolumn (CASSANDRA-1591)
 * rename o.a.c.internal.AntientropyStage -> AntiEntropyStage,
   o.a.c.request.Request_responseStage -> RequestResponseStage,
   o.a.c.internal.Internal_responseStage -> InternalResponseStage
 * add AbstractType.fromString (CASSANDRA-1767)
 * require index_type to be present when specifying index_name
   on ColumnDef (CASSANDRA-1759)
 * fix add/remove index bugs in CFMetadata (CASSANDRA-1768)
 * rebuild Strategy during system_update_keyspace (CASSANDRA-1762)
 * cli updates prompt to ... in continuation lines (CASSANDRA-1770)
 * support multiple Mutations per key in hadoop ColumnFamilyOutputFormat
   (CASSANDRA-1774)
 * improvements to Debian init script (CASSANDRA-1772)
 * use local classloader to check for version.properties (CASSANDRA-1778)
 * Validate that column names in column_metadata are valid for the
   defined comparator, and decode properly in cli (CASSANDRA-1773)
 * use cross-platform newlines in cli (CASSANDRA-1786)
 * add ExpiringColumn support to sstable import/export (CASSANDRA-1754)
 * add flush for each append to periodic commitlog mode; added
   periodic_without_flush option to disable this (CASSANDRA-1780)
 * close file handle used for post-flush truncate (CASSANDRA-1790)
 * various code cleanup (CASSANDRA-1793, -1794, -1795)
 * fix range queries against wrapped range (CASSANDRA-1781)
 * fix consistencylevel calculations for NetworkTopologyStrategy
   (CASSANDRA-1804)
 * cli support index type enum names (CASSANDRA-1810)
 * improved validation of column_metadata (CASSANDRA-1813)
 * reads at ConsistencyLevel > 1 throw UnavailableException
   immediately if insufficient live nodes exist (CASSANDRA-1803)
 * copy bytebuffers for local writes to avoid retaining the entire
   Thrift frame (CASSANDRA-1801)
 * fix NPE adding index to column w/o prior metadata (CASSANDRA-1764)
 * reduce fat client timeout (CASSANDRA-1730)
 * fix botched merge of CASSANDRA-1316


0.7.0-rc1
 * fix compaction and flush races with schema updates (CASSANDRA-1715)
 * add clustertool, config-converter, sstablekeys, and schematool 
   Windows .bat files (CASSANDRA-1723)
 * reject range queries received during bootstrap (CASSANDRA-1739)
 * fix wrapping-range queries on non-minimum token (CASSANDRA-1700)
 * add nodetool cfhistogram (CASSANDRA-1698)
 * limit repaired ranges to what the nodes have in common (CASSANDRA-1674)
 * index scan treats missing columns as not matching secondary
   expressions (CASSANDRA-1745)
 * Fix misuse of DataOutputBuffer.getData in AntiEntropyService
   (CASSANDRA-1729)
 * detect and warn when obsolete version of JNA is present (CASSANDRA-1760)
 * reduce fat client timeout (CASSANDRA-1730)
 * cleanup smallest CFs first to increase free temp space for larger ones
   (CASSANDRA-1811)
 * Update windows .bat files to work outside of main Cassandra
   directory (CASSANDRA-1713)
 * fix read repair regression from 0.6.7 (CASSANDRA-1727)
 * more-efficient read repair (CASSANDRA-1719)
 * fix hinted handoff replay (CASSANDRA-1656)
 * log type of dropped messages (CASSANDRA-1677)
 * upgrade to SLF4J 1.6.1
 * fix ByteBuffer bug in ExpiringColumn.updateDigest (CASSANDRA-1679)
 * fix IntegerType.getString (CASSANDRA-1681)
 * make -Djava.net.preferIPv4Stack=true the default (CASSANDRA-628)
 * add INTERNAL_RESPONSE verb to differentiate from responses related
   to client requests (CASSANDRA-1685)
 * log tpstats when dropping messages (CASSANDRA-1660)
 * include unreachable nodes in describeSchemaVersions (CASSANDRA-1678)
 * Avoid dropping messages off the client request path (CASSANDRA-1676)
 * fix jna errno reporting (CASSANDRA-1694)
 * add friendlier error for UnknownHostException on startup (CASSANDRA-1697)
 * include jna dependency in RPM package (CASSANDRA-1690)
 * add --skip-keys option to stress.py (CASSANDRA-1696)
 * improve cli handling of non-string keys and column names 
   (CASSANDRA-1701, -1693)
 * r/m extra subcomparator line in cli keyspaces output (CASSANDRA-1712)
 * add read repair chance to cli "show keyspaces"
 * upgrade to ConcurrentLinkedHashMap 1.1 (CASSANDRA-975)
 * fix index scan routing (CASSANDRA-1722)
 * fix tombstoning of supercolumns in range queries (CASSANDRA-1734)
 * clear endpoint cache after updating keyspace metadata (CASSANDRA-1741)
 * fix wrapping-range queries on non-minimum token (CASSANDRA-1700)
 * truncate includes secondary indexes (CASSANDRA-1747)
 * retain reference to PendingFile sstables (CASSANDRA-1749)
 * fix sstableimport regression (CASSANDRA-1753)
 * fix for bootstrap when no non-system tables are defined (CASSANDRA-1732)
 * handle replica unavailability in index scan (CASSANDRA-1755)
 * fix service initialization order deadlock (CASSANDRA-1756)
 * multi-line cli commands (CASSANDRA-1742)
 * fix race between snapshot and compaction (CASSANDRA-1736)
 * add listEndpointsPendingHints, deleteHintsForEndpoint JMX methods 
   (CASSANDRA-1551)


0.7.0-beta3
 * add strategy options to describe_keyspace output (CASSANDRA-1560)
 * log warning when using randomly generated token (CASSANDRA-1552)
 * re-organize JMX into .db, .net, .internal, .request (CASSANDRA-1217)
 * allow nodes to change IPs between restarts (CASSANDRA-1518)
 * remember ring state between restarts by default (CASSANDRA-1518)
 * flush index built flag so we can read it before log replay (CASSANDRA-1541)
 * lock row cache updates to prevent race condition (CASSANDRA-1293)
 * remove assertion causing rare (and harmless) error messages in
   commitlog (CASSANDRA-1330)
 * fix moving nodes with no keyspaces defined (CASSANDRA-1574)
 * fix unbootstrap when no data is present in a transfer range (CASSANDRA-1573)
 * take advantage of AVRO-495 to simplify our avro IDL (CASSANDRA-1436)
 * extend authorization hierarchy to column family (CASSANDRA-1554)
 * deletion support in secondary indexes (CASSANDRA-1571)
 * meaningful error message for invalid replication strategy class 
   (CASSANDRA-1566)
 * allow keyspace creation with RF > N (CASSANDRA-1428)
 * improve cli error handling (CASSANDRA-1580)
 * add cache save/load ability (CASSANDRA-1417, 1606, 1647)
 * add StorageService.getDrainProgress (CASSANDRA-1588)
 * Disallow bootstrap to an in-use token (CASSANDRA-1561)
 * Allow dynamic secondary index creation and destruction (CASSANDRA-1532)
 * log auto-guessed memtable thresholds (CASSANDRA-1595)
 * add ColumnDef support to cli (CASSANDRA-1583)
 * reduce index sample time by 75% (CASSANDRA-1572)
 * add cli support for column, strategy metadata (CASSANDRA-1578, 1612)
 * add cli support for schema modification (CASSANDRA-1584)
 * delete temp files on failed compactions (CASSANDRA-1596)
 * avoid blocking for dead nodes during removetoken (CASSANDRA-1605)
 * remove ConsistencyLevel.ZERO (CASSANDRA-1607)
 * expose in-progress compaction type in jmx (CASSANDRA-1586)
 * removed IClock & related classes from internals (CASSANDRA-1502)
 * fix removing tokens from SystemTable on decommission and removetoken
   (CASSANDRA-1609)
 * include CF metadata in cli 'show keyspaces' (CASSANDRA-1613)
 * switch from Properties to HashMap in PropertyFileSnitch to
   avoid synchronization bottleneck (CASSANDRA-1481)
 * PropertyFileSnitch configuration file renamed to 
   cassandra-topology.properties
 * add cli support for get_range_slices (CASSANDRA-1088, CASSANDRA-1619)
 * Make memtable flush thresholds per-CF instead of global 
   (CASSANDRA-1007, 1637)
 * add cli support for binary data without CfDef hints (CASSANDRA-1603)
 * fix building SSTable statistics post-stream (CASSANDRA-1620)
 * fix potential infinite loop in 2ary index queries (CASSANDRA-1623)
 * allow creating NTS keyspaces with no replicas configured (CASSANDRA-1626)
 * add jmx histogram of sstables accessed per read (CASSANDRA-1624)
 * remove system_rename_column_family and system_rename_keyspace from the
   client API until races can be fixed (CASSANDRA-1630, CASSANDRA-1585)
 * add cli sanity tests (CASSANDRA-1582)
 * update GC settings in cassandra.bat (CASSANDRA-1636)
 * cli support for index queries (CASSANDRA-1635)
 * cli support for updating schema memtable settings (CASSANDRA-1634)
 * cli --file option (CASSANDRA-1616)
 * reduce automatically chosen memtable sizes by 50% (CASSANDRA-1641)
 * move endpoint cache from snitch to strategy (CASSANDRA-1643)
 * fix commitlog recovery deleting the newly-created segment as well as
   the old ones (CASSANDRA-1644)
 * upgrade to Thrift 0.5 (CASSANDRA-1367)
 * renamed CL.DCQUORUM to LOCAL_QUORUM and DCQUORUMSYNC to EACH_QUORUM
 * cli truncate support (CASSANDRA-1653)
 * update GC settings in cassandra.bat (CASSANDRA-1636)
 * avoid logging when a node's ip/token is gossipped back to it (CASSANDRA-1666)


0.7-beta2
 * always use UTF-8 for hint keys (CASSANDRA-1439)
 * remove cassandra.yaml dependency from Hadoop and Pig (CASSADRA-1322)
 * expose CfDef metadata in describe_keyspaces (CASSANDRA-1363)
 * restore use of mmap_index_only option (CASSANDRA-1241)
 * dropping a keyspace with no column families generated an error 
   (CASSANDRA-1378)
 * rename RackAwareStrategy to OldNetworkTopologyStrategy, RackUnawareStrategy 
   to SimpleStrategy, DatacenterShardStrategy to NetworkTopologyStrategy,
   AbstractRackAwareSnitch to AbstractNetworkTopologySnitch (CASSANDRA-1392)
 * merge StorageProxy.mutate, mutateBlocking (CASSANDRA-1396)
 * faster UUIDType, LongType comparisons (CASSANDRA-1386, 1393)
 * fix setting read_repair_chance from CLI addColumnFamily (CASSANDRA-1399)
 * fix updates to indexed columns (CASSANDRA-1373)
 * fix race condition leaving to FileNotFoundException (CASSANDRA-1382)
 * fix sharded lock hash on index write path (CASSANDRA-1402)
 * add support for GT/E, LT/E in subordinate index clauses (CASSANDRA-1401)
 * cfId counter got out of sync when CFs were added (CASSANDRA-1403)
 * less chatty schema updates (CASSANDRA-1389)
 * rename column family mbeans. 'type' will now include either 
   'IndexColumnFamilies' or 'ColumnFamilies' depending on the CFS type.
   (CASSANDRA-1385)
 * disallow invalid keyspace and column family names. This includes name that
   matches a '^\w+' regex. (CASSANDRA-1377)
 * use JNA, if present, to take snapshots (CASSANDRA-1371)
 * truncate hints if starting 0.7 for the first time (CASSANDRA-1414)
 * fix FD leak in single-row slicepredicate queries (CASSANDRA-1416)
 * allow index expressions against columns that are not part of the 
   SlicePredicate (CASSANDRA-1410)
 * config-converter properly handles snitches and framed support 
   (CASSANDRA-1420)
 * remove keyspace argument from multiget_count (CASSANDRA-1422)
 * allow specifying cassandra.yaml location as (local or remote) URL
   (CASSANDRA-1126)
 * fix using DynamicEndpointSnitch with NetworkTopologyStrategy
   (CASSANDRA-1429)
 * Add CfDef.default_validation_class (CASSANDRA-891)
 * fix EstimatedHistogram.max (CASSANDRA-1413)
 * quorum read optimization (CASSANDRA-1622)
 * handle zero-length (or missing) rows during HH paging (CASSANDRA-1432)
 * include secondary indexes during schema migrations (CASSANDRA-1406)
 * fix commitlog header race during schema change (CASSANDRA-1435)
 * fix ColumnFamilyStoreMBeanIterator to use new type name (CASSANDRA-1433)
 * correct filename generated by xml->yaml converter (CASSANDRA-1419)
 * add CMSInitiatingOccupancyFraction=75 and UseCMSInitiatingOccupancyOnly
   to default JVM options
 * decrease jvm heap for cassandra-cli (CASSANDRA-1446)
 * ability to modify keyspaces and column family definitions on a live cluster
   (CASSANDRA-1285)
 * support for Hadoop Streaming [non-jvm map/reduce via stdin/out]
   (CASSANDRA-1368)
 * Move persistent sstable stats from the system table to an sstable component
   (CASSANDRA-1430)
 * remove failed bootstrap attempt from pending ranges when gossip times
   it out after 1h (CASSANDRA-1463)
 * eager-create tcp connections to other cluster members (CASSANDRA-1465)
 * enumerate stages and derive stage from message type instead of 
   transmitting separately (CASSANDRA-1465)
 * apply reversed flag during collation from different data sources
   (CASSANDRA-1450)
 * make failure to remove commitlog segment non-fatal (CASSANDRA-1348)
 * correct ordering of drain operations so CL.recover is no longer 
   necessary (CASSANDRA-1408)
 * removed keyspace from describe_splits method (CASSANDRA-1425)
 * rename check_schema_agreement to describe_schema_versions
   (CASSANDRA-1478)
 * fix QUORUM calculation for RF > 3 (CASSANDRA-1487)
 * remove tombstones during non-major compactions when bloom filter
   verifies that row does not exist in other sstables (CASSANDRA-1074)
 * nodes that coordinated a loadbalance in the past could not be seen by
   newly added nodes (CASSANDRA-1467)
 * exposed endpoint states (gossip details) via jmx (CASSANDRA-1467)
 * ensure that compacted sstables are not included when new readers are
   instantiated (CASSANDRA-1477)
 * by default, calculate heap size and memtable thresholds at runtime (CASSANDRA-1469)
 * fix races dealing with adding/dropping keyspaces and column families in
   rapid succession (CASSANDRA-1477)
 * clean up of Streaming system (CASSANDRA-1503, 1504, 1506)
 * add options to configure Thrift socket keepalive and buffer sizes (CASSANDRA-1426)
 * make contrib CassandraServiceDataCleaner recursive (CASSANDRA-1509)
 * min, max compaction threshold are configurable and persistent 
   per-ColumnFamily (CASSANDRA-1468)
 * fix replaying the last mutation in a commitlog unnecessarily 
   (CASSANDRA-1512)
 * invoke getDefaultUncaughtExceptionHandler from DTPE with the original
   exception rather than the ExecutionException wrapper (CASSANDRA-1226)
 * remove Clock from the Thrift (and Avro) API (CASSANDRA-1501)
 * Close intra-node sockets when connection is broken (CASSANDRA-1528)
 * RPM packaging spec file (CASSANDRA-786)
 * weighted request scheduler (CASSANDRA-1485)
 * treat expired columns as deleted (CASSANDRA-1539)
 * make IndexInterval configurable (CASSANDRA-1488)
 * add describe_snitch to Thrift API (CASSANDRA-1490)
 * MD5 authenticator compares plain text submitted password with MD5'd
   saved property, instead of vice versa (CASSANDRA-1447)
 * JMX MessagingService pending and completed counts (CASSANDRA-1533)
 * fix race condition processing repair responses (CASSANDRA-1511)
 * make repair blocking (CASSANDRA-1511)
 * create EndpointSnitchInfo and MBean to expose rack and DC (CASSANDRA-1491)
 * added option to contrib/word_count to output results back to Cassandra
   (CASSANDRA-1342)
 * rewrite Hadoop ColumnFamilyRecordWriter to pool connections, retry to
   multiple Cassandra nodes, and smooth impact on the Cassandra cluster
   by using smaller batch sizes (CASSANDRA-1434)
 * fix setting gc_grace_seconds via CLI (CASSANDRA-1549)
 * support TTL'd index values (CASSANDRA-1536)
 * make removetoken work like decommission (CASSANDRA-1216)
 * make cli comparator-aware and improve quote rules (CASSANDRA-1523,-1524)
 * make nodetool compact and cleanup blocking (CASSANDRA-1449)
 * add memtable, cache information to GCInspector logs (CASSANDRA-1558)
 * enable/disable HintedHandoff via JMX (CASSANDRA-1550)
 * Ignore stray files in the commit log directory (CASSANDRA-1547)
 * Disallow bootstrap to an in-use token (CASSANDRA-1561)


0.7-beta1
 * sstable versioning (CASSANDRA-389)
 * switched to slf4j logging (CASSANDRA-625)
 * add (optional) expiration time for column (CASSANDRA-699)
 * access levels for authentication/authorization (CASSANDRA-900)
 * add ReadRepairChance to CF definition (CASSANDRA-930)
 * fix heisenbug in system tests, especially common on OS X (CASSANDRA-944)
 * convert to byte[] keys internally and all public APIs (CASSANDRA-767)
 * ability to alter schema definitions on a live cluster (CASSANDRA-44)
 * renamed configuration file to cassandra.xml, and log4j.properties to
   log4j-server.properties, which must now be loaded from
   the classpath (which is how our scripts in bin/ have always done it)
   (CASSANDRA-971)
 * change get_count to require a SlicePredicate. create multi_get_count
   (CASSANDRA-744)
 * re-organized endpointsnitch implementations and added SimpleSnitch
   (CASSANDRA-994)
 * Added preload_row_cache option (CASSANDRA-946)
 * add CRC to commitlog header (CASSANDRA-999)
 * removed deprecated batch_insert and get_range_slice methods (CASSANDRA-1065)
 * add truncate thrift method (CASSANDRA-531)
 * http mini-interface using mx4j (CASSANDRA-1068)
 * optimize away copy of sliced row on memtable read path (CASSANDRA-1046)
 * replace constant-size 2GB mmaped segments and special casing for index 
   entries spanning segment boundaries, with SegmentedFile that computes 
   segments that always contain entire entries/rows (CASSANDRA-1117)
 * avoid reading large rows into memory during compaction (CASSANDRA-16)
 * added hadoop OutputFormat (CASSANDRA-1101)
 * efficient Streaming (no more anticompaction) (CASSANDRA-579)
 * split commitlog header into separate file and add size checksum to
   mutations (CASSANDRA-1179)
 * avoid allocating a new byte[] for each mutation on replay (CASSANDRA-1219)
 * revise HH schema to be per-endpoint (CASSANDRA-1142)
 * add joining/leaving status to nodetool ring (CASSANDRA-1115)
 * allow multiple repair sessions per node (CASSANDRA-1190)
 * optimize away MessagingService for local range queries (CASSANDRA-1261)
 * make framed transport the default so malformed requests can't OOM the 
   server (CASSANDRA-475)
 * significantly faster reads from row cache (CASSANDRA-1267)
 * take advantage of row cache during range queries (CASSANDRA-1302)
 * make GCGraceSeconds a per-ColumnFamily value (CASSANDRA-1276)
 * keep persistent row size and column count statistics (CASSANDRA-1155)
 * add IntegerType (CASSANDRA-1282)
 * page within a single row during hinted handoff (CASSANDRA-1327)
 * push DatacenterShardStrategy configuration into keyspace definition,
   eliminating datacenter.properties. (CASSANDRA-1066)
 * optimize forward slices starting with '' and single-index-block name 
   queries by skipping the column index (CASSANDRA-1338)
 * streaming refactor (CASSANDRA-1189)
 * faster comparison for UUID types (CASSANDRA-1043)
 * secondary index support (CASSANDRA-749 and subtasks)
 * make compaction buckets deterministic (CASSANDRA-1265)


0.6.6
 * Allow using DynamicEndpointSnitch with RackAwareStrategy (CASSANDRA-1429)
 * remove the remaining vestiges of the unfinished DatacenterShardStrategy 
   (replaced by NetworkTopologyStrategy in 0.7)
   

0.6.5
 * fix key ordering in range query results with RandomPartitioner
   and ConsistencyLevel > ONE (CASSANDRA-1145)
 * fix for range query starting with the wrong token range (CASSANDRA-1042)
 * page within a single row during hinted handoff (CASSANDRA-1327)
 * fix compilation on non-sun JDKs (CASSANDRA-1061)
 * remove String.trim() call on row keys in batch mutations (CASSANDRA-1235)
 * Log summary of dropped messages instead of spamming log (CASSANDRA-1284)
 * add dynamic endpoint snitch (CASSANDRA-981)
 * fix streaming for keyspaces with hyphens in their name (CASSANDRA-1377)
 * fix errors in hard-coded bloom filter optKPerBucket by computing it
   algorithmically (CASSANDRA-1220
 * remove message deserialization stage, and uncap read/write stages
   so slow reads/writes don't block gossip processing (CASSANDRA-1358)
 * add jmx port configuration to Debian package (CASSANDRA-1202)
 * use mlockall via JNA, if present, to prevent Linux from swapping
   out parts of the JVM (CASSANDRA-1214)


0.6.4
 * avoid queuing multiple hint deliveries for the same endpoint
   (CASSANDRA-1229)
 * better performance for and stricter checking of UTF8 column names
   (CASSANDRA-1232)
 * extend option to lower compaction priority to hinted handoff
   as well (CASSANDRA-1260)
 * log errors in gossip instead of re-throwing (CASSANDRA-1289)
 * avoid aborting commitlog replay prematurely if a flushed-but-
   not-removed commitlog segment is encountered (CASSANDRA-1297)
 * fix duplicate rows being read during mapreduce (CASSANDRA-1142)
 * failure detection wasn't closing command sockets (CASSANDRA-1221)
 * cassandra-cli.bat works on windows (CASSANDRA-1236)
 * pre-emptively drop requests that cannot be processed within RPCTimeout
   (CASSANDRA-685)
 * add ack to Binary write verb and update CassandraBulkLoader
   to wait for acks for each row (CASSANDRA-1093)
 * added describe_partitioner Thrift method (CASSANDRA-1047)
 * Hadoop jobs no longer require the Cassandra storage-conf.xml
   (CASSANDRA-1280, CASSANDRA-1047)
 * log thread pool stats when GC is excessive (CASSANDRA-1275)
 * remove gossip message size limit (CASSANDRA-1138)
 * parallelize local and remote reads during multiget, and respect snitch 
   when determining whether to do local read for CL.ONE (CASSANDRA-1317)
 * fix read repair to use requested consistency level on digest mismatch,
   rather than assuming QUORUM (CASSANDRA-1316)
 * process digest mismatch re-reads in parallel (CASSANDRA-1323)
 * switch hints CF comparator to BytesType (CASSANDRA-1274)


0.6.3
 * retry to make streaming connections up to 8 times. (CASSANDRA-1019)
 * reject describe_ring() calls on invalid keyspaces (CASSANDRA-1111)
 * fix cache size calculation for size of 100% (CASSANDRA-1129)
 * fix cache capacity only being recalculated once (CASSANDRA-1129)
 * remove hourly scan of all hints on the off chance that the gossiper
   missed a status change; instead, expose deliverHintsToEndpoint to JMX
   so it can be done manually, if necessary (CASSANDRA-1141)
 * don't reject reads at CL.ALL (CASSANDRA-1152)
 * reject deletions to supercolumns in CFs containing only standard
   columns (CASSANDRA-1139)
 * avoid preserving login information after client disconnects
   (CASSANDRA-1057)
 * prefer sun jdk to openjdk in debian init script (CASSANDRA-1174)
 * detect partioner config changes between restarts and fail fast 
   (CASSANDRA-1146)
 * use generation time to resolve node token reassignment disagreements
   (CASSANDRA-1118)
 * restructure the startup ordering of Gossiper and MessageService to avoid
   timing anomalies (CASSANDRA-1160)
 * detect incomplete commit log hearders (CASSANDRA-1119)
 * force anti-entropy service to stream files on the stream stage to avoid
   sending streams out of order (CASSANDRA-1169)
 * remove inactive stream managers after AES streams files (CASSANDRA-1169)
 * allow removing entire row through batch_mutate Deletion (CASSANDRA-1027)
 * add JMX metrics for row-level bloom filter false positives (CASSANDRA-1212)
 * added a redhat init script to contrib (CASSANDRA-1201)
 * use midpoint when bootstrapping a new machine into range with not
   much data yet instead of random token (CASSANDRA-1112)
 * kill server on OOM in executor stage as well as Thrift (CASSANDRA-1226)
 * remove opportunistic repairs, when two machines with overlapping replica
   responsibilities happen to finish major compactions of the same CF near
   the same time.  repairs are now fully manual (CASSANDRA-1190)
 * add ability to lower compaction priority (default is no change from 0.6.2)
   (CASSANDRA-1181)


0.6.2
 * fix contrib/word_count build. (CASSANDRA-992)
 * split CommitLogExecutorService into BatchCommitLogExecutorService and 
   PeriodicCommitLogExecutorService (CASSANDRA-1014)
 * add latency histograms to CFSMBean (CASSANDRA-1024)
 * make resolving timestamp ties deterministic by using value bytes
   as a tiebreaker (CASSANDRA-1039)
 * Add option to turn off Hinted Handoff (CASSANDRA-894)
 * fix windows startup (CASSANDRA-948)
 * make concurrent_reads, concurrent_writes configurable at runtime via JMX
   (CASSANDRA-1060)
 * disable GCInspector on non-Sun JVMs (CASSANDRA-1061)
 * fix tombstone handling in sstable rows with no other data (CASSANDRA-1063)
 * fix size of row in spanned index entries (CASSANDRA-1056)
 * install json2sstable, sstable2json, and sstablekeys to Debian package
 * StreamingService.StreamDestinations wouldn't empty itself after streaming
   finished (CASSANDRA-1076)
 * added Collections.shuffle(splits) before returning the splits in 
   ColumnFamilyInputFormat (CASSANDRA-1096)
 * do not recalculate cache capacity post-compaction if it's been manually 
   modified (CASSANDRA-1079)
 * better defaults for flush sorter + writer executor queue sizes
   (CASSANDRA-1100)
 * windows scripts for SSTableImport/Export (CASSANDRA-1051)
 * windows script for nodetool (CASSANDRA-1113)
 * expose PhiConvictThreshold (CASSANDRA-1053)
 * make repair of RF==1 a no-op (CASSANDRA-1090)
 * improve default JVM GC options (CASSANDRA-1014)
 * fix SlicePredicate serialization inside Hadoop jobs (CASSANDRA-1049)
 * close Thrift sockets in Hadoop ColumnFamilyRecordReader (CASSANDRA-1081)


0.6.1
 * fix NPE in sstable2json when no excluded keys are given (CASSANDRA-934)
 * keep the replica set constant throughout the read repair process
   (CASSANDRA-937)
 * allow querying getAllRanges with empty token list (CASSANDRA-933)
 * fix command line arguments inversion in clustertool (CASSANDRA-942)
 * fix race condition that could trigger a false-positive assertion
   during post-flush discard of old commitlog segments (CASSANDRA-936)
 * fix neighbor calculation for anti-entropy repair (CASSANDRA-924)
 * perform repair even for small entropy differences (CASSANDRA-924)
 * Use hostnames in CFInputFormat to allow Hadoop's naive string-based
   locality comparisons to work (CASSANDRA-955)
 * cache read-only BufferedRandomAccessFile length to avoid
   3 system calls per invocation (CASSANDRA-950)
 * nodes with IPv6 (and no IPv4) addresses could not join cluster
   (CASSANDRA-969)
 * Retrieve the correct number of undeleted columns, if any, from
   a supercolumn in a row that had been deleted previously (CASSANDRA-920)
 * fix index scans that cross the 2GB mmap boundaries for both mmap
   and standard i/o modes (CASSANDRA-866)
 * expose drain via nodetool (CASSANDRA-978)


0.6.0-RC1
 * JMX drain to flush memtables and run through commit log (CASSANDRA-880)
 * Bootstrapping can skip ranges under the right conditions (CASSANDRA-902)
 * fix merging row versions in range_slice for CL > ONE (CASSANDRA-884)
 * default write ConsistencyLeven chaned from ZERO to ONE
 * fix for index entries spanning mmap buffer boundaries (CASSANDRA-857)
 * use lexical comparison if time part of TimeUUIDs are the same 
   (CASSANDRA-907)
 * bound read, mutation, and response stages to fix possible OOM
   during log replay (CASSANDRA-885)
 * Use microseconds-since-epoch (UTC) in cli, instead of milliseconds
 * Treat batch_mutate Deletion with null supercolumn as "apply this predicate 
   to top level supercolumns" (CASSANDRA-834)
 * Streaming destination nodes do not update their JMX status (CASSANDRA-916)
 * Fix internal RPC timeout calculation (CASSANDRA-911)
 * Added Pig loadfunc to contrib/pig (CASSANDRA-910)


0.6.0-beta3
 * fix compaction bucketing bug (CASSANDRA-814)
 * update windows batch file (CASSANDRA-824)
 * deprecate KeysCachedFraction configuration directive in favor
   of KeysCached; move to unified-per-CF key cache (CASSANDRA-801)
 * add invalidateRowCache to ColumnFamilyStoreMBean (CASSANDRA-761)
 * send Handoff hints to natural locations to reduce load on
   remaining nodes in a failure scenario (CASSANDRA-822)
 * Add RowWarningThresholdInMB configuration option to warn before very 
   large rows get big enough to threaten node stability, and -x option to
   be able to remove them with sstable2json if the warning is unheeded
   until it's too late (CASSANDRA-843)
 * Add logging of GC activity (CASSANDRA-813)
 * fix ConcurrentModificationException in commitlog discard (CASSANDRA-853)
 * Fix hardcoded row count in Hadoop RecordReader (CASSANDRA-837)
 * Add a jmx status to the streaming service and change several DEBUG
   messages to INFO (CASSANDRA-845)
 * fix classpath in cassandra-cli.bat for Windows (CASSANDRA-858)
 * allow re-specifying host, port to cassandra-cli if invalid ones
   are first tried (CASSANDRA-867)
 * fix race condition handling rpc timeout in the coordinator
   (CASSANDRA-864)
 * Remove CalloutLocation and StagingFileDirectory from storage-conf files 
   since those settings are no longer used (CASSANDRA-878)
 * Parse a long from RowWarningThresholdInMB instead of an int (CASSANDRA-882)
 * Remove obsolete ControlPort code from DatabaseDescriptor (CASSANDRA-886)
 * move skipBytes side effect out of assert (CASSANDRA-899)
 * add "double getLoad" to StorageServiceMBean (CASSANDRA-898)
 * track row stats per CF at compaction time (CASSANDRA-870)
 * disallow CommitLogDirectory matching a DataFileDirectory (CASSANDRA-888)
 * default key cache size is 200k entries, changed from 10% (CASSANDRA-863)
 * add -Dcassandra-foreground=yes to cassandra.bat
 * exit if cluster name is changed unexpectedly (CASSANDRA-769)


0.6.0-beta1/beta2
 * add batch_mutate thrift command, deprecating batch_insert (CASSANDRA-336)
 * remove get_key_range Thrift API, deprecated in 0.5 (CASSANDRA-710)
 * add optional login() Thrift call for authentication (CASSANDRA-547)
 * support fat clients using gossiper and StorageProxy to perform
   replication in-process [jvm-only] (CASSANDRA-535)
 * support mmapped I/O for reads, on by default on 64bit JVMs 
   (CASSANDRA-408, CASSANDRA-669)
 * improve insert concurrency, particularly during Hinted Handoff
   (CASSANDRA-658)
 * faster network code (CASSANDRA-675)
 * stress.py moved to contrib (CASSANDRA-635)
 * row caching [must be explicitly enabled per-CF in config] (CASSANDRA-678)
 * present a useful measure of compaction progress in JMX (CASSANDRA-599)
 * add bin/sstablekeys (CASSNADRA-679)
 * add ConsistencyLevel.ANY (CASSANDRA-687)
 * make removetoken remove nodes from gossip entirely (CASSANDRA-644)
 * add ability to set cache sizes at runtime (CASSANDRA-708)
 * report latency and cache hit rate statistics with lifetime totals
   instead of average over the last minute (CASSANDRA-702)
 * support get_range_slice for RandomPartitioner (CASSANDRA-745)
 * per-keyspace replication factory and replication strategy (CASSANDRA-620)
 * track latency in microseconds (CASSANDRA-733)
 * add describe_ Thrift methods, deprecating get_string_property and 
   get_string_list_property
 * jmx interface for tracking operation mode and streams in general.
   (CASSANDRA-709)
 * keep memtables in sorted order to improve range query performance
   (CASSANDRA-799)
 * use while loop instead of recursion when trimming sstables compaction list 
   to avoid blowing stack in pathological cases (CASSANDRA-804)
 * basic Hadoop map/reduce support (CASSANDRA-342)


0.5.1
 * ensure all files for an sstable are streamed to the same directory.
   (CASSANDRA-716)
 * more accurate load estimate for bootstrapping (CASSANDRA-762)
 * tolerate dead or unavailable bootstrap target on write (CASSANDRA-731)
 * allow larger numbers of keys (> 140M) in a sstable bloom filter
   (CASSANDRA-790)
 * include jvm argument improvements from CASSANDRA-504 in debian package
 * change streaming chunk size to 32MB to accomodate Windows XP limitations
   (was 64MB) (CASSANDRA-795)
 * fix get_range_slice returning results in the wrong order (CASSANDRA-781)
 

0.5.0 final
 * avoid attempting to delete temporary bootstrap files twice (CASSANDRA-681)
 * fix bogus NaN in nodeprobe cfstats output (CASSANDRA-646)
 * provide a policy for dealing with single thread executors w/ a full queue
   (CASSANDRA-694)
 * optimize inner read in MessagingService, vastly improving multiple-node
   performance (CASSANDRA-675)
 * wait for table flush before streaming data back to a bootstrapping node.
   (CASSANDRA-696)
 * keep track of bootstrapping sources by table so that bootstrapping doesn't 
   give the indication of finishing early (CASSANDRA-673)


0.5.0 RC3
 * commit the correct version of the patch for CASSANDRA-663


0.5.0 RC2 (unreleased)
 * fix bugs in converting get_range_slice results to Thrift 
   (CASSANDRA-647, CASSANDRA-649)
 * expose java.util.concurrent.TimeoutException in StorageProxy methods
   (CASSANDRA-600)
 * TcpConnectionManager was holding on to disconnected connections, 
   giving the false indication they were being used. (CASSANDRA-651)
 * Remove duplicated write. (CASSANDRA-662)
 * Abort bootstrap if IP is already in the token ring (CASSANDRA-663)
 * increase default commitlog sync period, and wait for last sync to 
   finish before submitting another (CASSANDRA-668)


0.5.0 RC1
 * Fix potential NPE in get_range_slice (CASSANDRA-623)
 * add CRC32 to commitlog entries (CASSANDRA-605)
 * fix data streaming on windows (CASSANDRA-630)
 * GC compacted sstables after cleanup and compaction (CASSANDRA-621)
 * Speed up anti-entropy validation (CASSANDRA-629)
 * Fix anti-entropy assertion error (CASSANDRA-639)
 * Fix pending range conflicts when bootstapping or moving
   multiple nodes at once (CASSANDRA-603)
 * Handle obsolete gossip related to node movement in the case where
   one or more nodes is down when the movement occurs (CASSANDRA-572)
 * Include dead nodes in gossip to avoid a variety of problems
   and fix HH to removed nodes (CASSANDRA-634)
 * return an InvalidRequestException for mal-formed SlicePredicates
   (CASSANDRA-643)
 * fix bug determining closest neighbor for use in multiple datacenters
   (CASSANDRA-648)
 * Vast improvements in anticompaction speed (CASSANDRA-607)
 * Speed up log replay and writes by avoiding redundant serializations
   (CASSANDRA-652)


0.5.0 beta 2
 * Bootstrap improvements (several tickets)
 * add nodeprobe repair anti-entropy feature (CASSANDRA-193, CASSANDRA-520)
 * fix possibility of partition when many nodes restart at once
   in clusters with multiple seeds (CASSANDRA-150)
 * fix NPE in get_range_slice when no data is found (CASSANDRA-578)
 * fix potential NPE in hinted handoff (CASSANDRA-585)
 * fix cleanup of local "system" keyspace (CASSANDRA-576)
 * improve computation of cluster load balance (CASSANDRA-554)
 * added super column read/write, column count, and column/row delete to
   cassandra-cli (CASSANDRA-567, CASSANDRA-594)
 * fix returning live subcolumns of deleted supercolumns (CASSANDRA-583)
 * respect JAVA_HOME in bin/ scripts (several tickets)
 * add StorageService.initClient for fat clients on the JVM (CASSANDRA-535)
   (see contrib/client_only for an example of use)
 * make consistency_level functional in get_range_slice (CASSANDRA-568)
 * optimize key deserialization for RandomPartitioner (CASSANDRA-581)
 * avoid GCing tombstones except on major compaction (CASSANDRA-604)
 * increase failure conviction threshold, resulting in less nodes
   incorrectly (and temporarily) marked as down (CASSANDRA-610)
 * respect memtable thresholds during log replay (CASSANDRA-609)
 * support ConsistencyLevel.ALL on read (CASSANDRA-584)
 * add nodeprobe removetoken command (CASSANDRA-564)


0.5.0 beta
 * Allow multiple simultaneous flushes, improving flush throughput 
   on multicore systems (CASSANDRA-401)
 * Split up locks to improve write and read throughput on multicore systems
   (CASSANDRA-444, CASSANDRA-414)
 * More efficient use of memory during compaction (CASSANDRA-436)
 * autobootstrap option: when enabled, all non-seed nodes will attempt
   to bootstrap when started, until bootstrap successfully
   completes. -b option is removed.  (CASSANDRA-438)
 * Unless a token is manually specified in the configuration xml,
   a bootstraping node will use a token that gives it half the
   keys from the most-heavily-loaded node in the cluster,
   instead of generating a random token. 
   (CASSANDRA-385, CASSANDRA-517)
 * Miscellaneous bootstrap fixes (several tickets)
 * Ability to change a node's token even after it has data on it
   (CASSANDRA-541)
 * Ability to decommission a live node from the ring (CASSANDRA-435)
 * Semi-automatic loadbalancing via nodeprobe (CASSANDRA-192)
 * Add ability to set compaction thresholds at runtime via
   JMX / nodeprobe.  (CASSANDRA-465)
 * Add "comment" field to ColumnFamily definition. (CASSANDRA-481)
 * Additional JMX metrics (CASSANDRA-482)
 * JSON based export and import tools (several tickets)
 * Hinted Handoff fixes (several tickets)
 * Add key cache to improve read performance (CASSANDRA-423)
 * Simplified construction of custom ReplicationStrategy classes
   (CASSANDRA-497)
 * Graphical application (Swing) for ring integrity verification and 
   visualization was added to contrib (CASSANDRA-252)
 * Add DCQUORUM, DCQUORUMSYNC consistency levels and corresponding
   ReplicationStrategy / EndpointSnitch classes.  Experimental.
   (CASSANDRA-492)
 * Web client interface added to contrib (CASSANDRA-457)
 * More-efficient flush for Random, CollatedOPP partitioners 
   for normal writes (CASSANDRA-446) and bulk load (CASSANDRA-420)
 * Add MemtableFlushAfterMinutes, a global replacement for the old 
   per-CF FlushPeriodInMinutes setting (CASSANDRA-463)
 * optimizations to slice reading (CASSANDRA-350) and supercolumn
   queries (CASSANDRA-510)
 * force binding to given listenaddress for nodes with multiple
   interfaces (CASSANDRA-546)
 * stress.py benchmarking tool improvements (several tickets)
 * optimized replica placement code (CASSANDRA-525)
 * faster log replay on restart (CASSANDRA-539, CASSANDRA-540)
 * optimized local-node writes (CASSANDRA-558)
 * added get_range_slice, deprecating get_key_range (CASSANDRA-344)
 * expose TimedOutException to thrift (CASSANDRA-563)
 

0.4.2
 * Add validation disallowing null keys (CASSANDRA-486)
 * Fix race conditions in TCPConnectionManager (CASSANDRA-487)
 * Fix using non-utf8-aware comparison as a sanity check.
   (CASSANDRA-493)
 * Improve default garbage collector options (CASSANDRA-504)
 * Add "nodeprobe flush" (CASSANDRA-505)
 * remove NotFoundException from get_slice throws list (CASSANDRA-518)
 * fix get (not get_slice) of entire supercolumn (CASSANDRA-508)
 * fix null token during bootstrap (CASSANDRA-501)


0.4.1
 * Fix FlushPeriod columnfamily configuration regression
   (CASSANDRA-455)
 * Fix long column name support (CASSANDRA-460)
 * Fix for serializing a row that only contains tombstones
   (CASSANDRA-458)
 * Fix for discarding unneeded commitlog segments (CASSANDRA-459)
 * Add SnapshotBeforeCompaction configuration option (CASSANDRA-426)
 * Fix compaction abort under insufficient disk space (CASSANDRA-473)
 * Fix reading subcolumn slice from tombstoned CF (CASSANDRA-484)
 * Fix race condition in RVH causing occasional NPE (CASSANDRA-478)


0.4.0
 * fix get_key_range problems when a node is down (CASSANDRA-440)
   and add UnavailableException to more Thrift methods
 * Add example EndPointSnitch contrib code (several tickets)


0.4.0 RC2
 * fix SSTable generation clash during compaction (CASSANDRA-418)
 * reject method calls with null parameters (CASSANDRA-308)
 * properly order ranges in nodeprobe output (CASSANDRA-421)
 * fix logging of certain errors on executor threads (CASSANDRA-425)


0.4.0 RC1
 * Bootstrap feature is live; use -b on startup (several tickets)
 * Added multiget api (CASSANDRA-70)
 * fix Deadlock with SelectorManager.doProcess and TcpConnection.write
   (CASSANDRA-392)
 * remove key cache b/c of concurrency bugs in third-party
   CLHM library (CASSANDRA-405)
 * update non-major compaction logic to use two threshold values
   (CASSANDRA-407)
 * add periodic / batch commitlog sync modes (several tickets)
 * inline BatchMutation into batch_insert params (CASSANDRA-403)
 * allow setting the logging level at runtime via mbean (CASSANDRA-402)
 * change default comparator to BytesType (CASSANDRA-400)
 * add forwards-compatible ConsistencyLevel parameter to get_key_range
   (CASSANDRA-322)
 * r/m special case of blocking for local destination when writing with 
   ConsistencyLevel.ZERO (CASSANDRA-399)
 * Fixes to make BinaryMemtable [bulk load interface] useful (CASSANDRA-337);
   see contrib/bmt_example for an example of using it.
 * More JMX properties added (several tickets)
 * Thrift changes (several tickets)
    - Merged _super get methods with the normal ones; return values
      are now of ColumnOrSuperColumn.
    - Similarly, merged batch_insert_super into batch_insert.



0.4.0 beta
 * On-disk data format has changed to allow billions of keys/rows per
   node instead of only millions
 * Multi-keyspace support
 * Scan all sstables for all queries to avoid situations where
   different types of operation on the same ColumnFamily could
   disagree on what data was present
 * Snapshot support via JMX
 * Thrift API has changed a _lot_:
    - removed time-sorted CFs; instead, user-defined comparators
      may be defined on the column names, which are now byte arrays.
      Default comparators are provided for UTF8, Bytes, Ascii, Long (i64),
      and UUID types.
    - removed colon-delimited strings in thrift api in favor of explicit
      structs such as ColumnPath, ColumnParent, etc.  Also normalized
      thrift struct and argument naming.
    - Added columnFamily argument to get_key_range.
    - Change signature of get_slice to accept starting and ending
      columns as well as an offset.  (This allows use of indexes.)
      Added "ascending" flag to allow reasonably-efficient reverse
      scans as well.  Removed get_slice_by_range as redundant.
    - get_key_range operates on one CF at a time
    - changed `block` boolean on insert methods to ConsistencyLevel enum,
      with options of NONE, ONE, QUORUM, and ALL.
    - added similar consistency_level parameter to read methods
    - column-name-set slice with no names given now returns zero columns
      instead of all of them.  ("all" can run your server out of memory.
      use a range-based slice with a high max column count instead.)
 * Removed the web interface. Node information can now be obtained by 
   using the newly introduced nodeprobe utility.
 * More JMX stats
 * Remove magic values from internals (e.g. special key to indicate
   when to flush memtables)
 * Rename configuration "table" to "keyspace"
 * Moved to crash-only design; no more shutdown (just kill the process)
 * Lots of bug fixes

Full list of issues resolved in 0.4 is at https://issues.apache.org/jira/secure/IssueNavigator.jspa?reset=true&&pid=12310865&fixfor=12313862&resolution=1&sorter/field=issuekey&sorter/order=DESC


0.3.0 RC3
 * Fix potential deadlock under load in TCPConnection.
   (CASSANDRA-220)


0.3.0 RC2
 * Fix possible data loss when server is stopped after replaying
   log but before new inserts force memtable flush.
   (CASSANDRA-204)
 * Added BUGS file


0.3.0 RC1
 * Range queries on keys, including user-defined key collation
 * Remove support
 * Workarounds for a weird bug in JDK select/register that seems
   particularly common on VM environments. Cassandra should deploy
   fine on EC2 now
 * Much improved infrastructure: the beginnings of a decent test suite
   ("ant test" for unit tests; "nosetests" for system tests), code
   coverage reporting, etc.
 * Expanded node status reporting via JMX
 * Improved error reporting/logging on both server and client
 * Reduced memory footprint in default configuration
 * Combined blocking and non-blocking versions of insert APIs
 * Added FlushPeriodInMinutes configuration parameter to force
   flushing of infrequently-updated ColumnFamilies<|MERGE_RESOLUTION|>--- conflicted
+++ resolved
@@ -23,13 +23,10 @@
 Merged from 0.8:
  * fix concurrence issue in the FailureDetector (CASSANDRA-3519)
  * fix array out of bounds error in counter shard removal (CASSANDRA-3514)
-<<<<<<< HEAD
-=======
 Merged from 0.8:
  * avoid dropping tombstones when they might still be needed to shadow
    data in a different sstable (CASSANDRA-2786)
 
->>>>>>> 7d0db867
 
 1.0.3
  * revert name-based query defragmentation aka CASSANDRA-2503 (CASSANDRA-3491)
